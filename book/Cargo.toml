--- conflicted
+++ resolved
@@ -6,19 +6,13 @@
 publish = false
 
 [dependencies]
-<<<<<<< HEAD
-dataloader = "0.18" # for Book only
-derive_more = { version = "2.0", features = ["display", "from", "try_into"] }
-juniper = { path = "../juniper", features = ["jiff"] }
-=======
 anyhow = "1.0"
 dataloader = "0.18"
 derive_more = { version = "2.0", features = ["display", "from", "try_into"] }
-juniper = { path = "../juniper", features = ["anyhow", "schema-language"] }
+juniper = { path = "../juniper", features = ["anyhow", "jiff", "schema-language"] }
 juniper_subscriptions = { path = "../juniper_subscriptions" }
 serde_json = "1.0"
 tokio = { version = "1.0", features = ["sync"] }
->>>>>>> a3754b52
 
 [lints.clippy]
 allow_attributes = "warn"
