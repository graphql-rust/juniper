# [master] yyyy-mm-dd

## Changes

* Changed serialization of `NaiveDate` when using the optional `chronos` support.

  **Note:** while this is not a Rust breaking change, if you relied on the serialization format (perhaps by storing serialized data in a database or making asumptions in your client code written in another language) it could be a breaking change for your application.

  [#151](https://github.com/graphql-rust/juniper/pull/151)

* The `GraphQLObject`, `GraphQLInputObject`, and `GraphQLEnum` custom derives will reject
  invalid [names](http://facebook.github.io/graphql/October2016/#Name) at compile time.

  [#170](https://github.com/graphql-rust/juniper/pull/170)

* Large integers (> signed 32bit) are now deserialized as floats. Previously,
  they produced the "integer out of range" error. For languages that do not
  have distinction between integer and floating point types (including
  javascript), this means large floating point values which do not have
  fractional part could not be decoded (because they are represented without
  a decimal part `.0`).

  [#179](https://github.com/graphql-rust/juniper/pull/179)

* The `GraphQLObject`, `GraphQLInputObject`, and `GraphQLEnum` custom derives
  now parse doc strings and use them as descriptions. This behavior can be
  overridden by using an explicit GraphQL `description` annotation such as
  `#[graphql(description = "my description")]`.

  [#194](https://github.com/graphql-rust/juniper/issues/194)

* Introduced `IntoFieldError` trait to allow custom error handling
  i.e. custom result type. The error type must implement this trait resolving
  the errors into `FieldError`.

  [#40](https://github.com/graphql-rust/juniper/issues/40)
  
* `GraphQLType` and `ToInputValue` are now implemented for Arc<T>

  [#212](https://github.com/graphql-rust/juniper/pull/212)

* Error responses no longer have a *data* field, instead, error details are stored in the *extensions* field

  **Note:** while this is a breaking change, it is a necessary one to better align with the latest [GraphQL June 2018](https://facebook.github.io/graphql/June2018/#sec-Errors) specification, which defines the reserved *extensions* field for error details.  

  [#219](https://github.com/graphql-rust/juniper/pull/219)

<<<<<<< HEAD
* The `GraphQLObject` and `GraphQLInputObject` custom derives
  now support lifetime annotations.

  [#225](https://github.com/graphql-rust/juniper/issues/225)
=======
* When using the `GraphQLObject` custom derive, fields now be omitted by annotating the field with `#[graphql(skip)]`.

  [#220](https://github.com/graphql-rust/juniper/issues/220)

* Due to newer dependencies, the oldest Rust version supported is now 1.22.0

  [#231](https://github.com/graphql-rust/juniper/pull/231)
>>>>>>> 22c95559
<|MERGE_RESOLUTION|>--- conflicted
+++ resolved
@@ -45,17 +45,16 @@
 
   [#219](https://github.com/graphql-rust/juniper/pull/219)
 
-<<<<<<< HEAD
+
 * The `GraphQLObject` and `GraphQLInputObject` custom derives
   now support lifetime annotations.
 
   [#225](https://github.com/graphql-rust/juniper/issues/225)
-=======
+
 * When using the `GraphQLObject` custom derive, fields now be omitted by annotating the field with `#[graphql(skip)]`.
 
   [#220](https://github.com/graphql-rust/juniper/issues/220)
 
 * Due to newer dependencies, the oldest Rust version supported is now 1.22.0
 
-  [#231](https://github.com/graphql-rust/juniper/pull/231)
->>>>>>> 22c95559
+  [#231](https://github.com/graphql-rust/juniper/pull/231)