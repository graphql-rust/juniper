# Scalars

Scalars are the primitive types at the leaves of a GraphQL query: numbers,
strings, and booleans. You can create custom scalars to other primitive values,
but this often requires coordination with the client library intended to consume
the API you're building.

Since any value going over the wire is eventually transformed into JSON, you're
also limited in the data types you can use. 

There are two ways to define custom scalars. 
* For simple scalars that just wrap a primitive type, you can use the newtype pattern with
a custom derive. 
* For more advanced use cases with custom validation, you can use
the `graphql_scalar` proc macro.


## Built-in scalars

Juniper has built-in support for:

* `i32` as `Int`
* `f64` as `Float`
* `String` and `&str` as `String`
* `bool` as `Boolean`
* `juniper::ID` as `ID`. This type is defined [in the
  spec](http://facebook.github.io/graphql/#sec-ID) as a type that is serialized
  as a string but can be parsed from both a string and an integer.

Note that there is no built-in support for `i64`/`u64`, as the GraphQL spec [doesn't define any built-in scalars for `i64`/`u64` by default](https://spec.graphql.org/June2018/#sec-Int). You may wish to leverage a [custom GraphQL scalar](#custom-scalars) in your schema to support them.

**Third party types**:

Juniper has built-in support for a few additional types from common third party
crates. They are enabled via features that are on by default.

* uuid::Uuid
* chrono::DateTime
* url::Url
* bson::oid::ObjectId

## newtype pattern

Often, you might need a custom scalar that just wraps an existing type. 

This can be done with the newtype pattern and a custom derive, similar to how
serde supports this pattern with `#[serde(transparent)]`.

```rust
# extern crate juniper;
#[derive(juniper::GraphQLScalarValue)]
pub struct UserId(i32);

#[derive(juniper::GraphQLObject)]
struct User {
    id: UserId,
}

# fn main() {}
```

That's it, you can now user `UserId` in your schema.

The macro also allows for more customization:

```rust
# extern crate juniper;
/// You can use a doc comment to specify a description.
#[derive(juniper::GraphQLScalarValue)]
#[graphql(
    transparent,
    // Overwrite the GraphQL type name.
    name = "MyUserId",
    // Specify a custom description.
    // A description in the attribute will overwrite a doc comment.
    description = "My user id description",
)]
pub struct UserId(i32);

# fn main() {}
```

## Custom scalars

For more complex situations where you also need custom parsing or validation, 
you can use the `graphql_scalar` proc macro.

Typically, you represent your custom scalars as strings.

The example below implements a custom scalar for a custom `Date` type.

Note: juniper already has built-in support for the `chrono::DateTime` type 
via `chrono` feature, which is enabled by default and should be used for this 
purpose.

The example below is used just for illustration.

**Note**: the example assumes that the `Date` type implements
`std::fmt::Display` and `std::str::FromStr`.


```rust
# extern crate juniper;
# mod date { 
#    pub struct Date; 
#    impl std::str::FromStr for Date{ 
#        type Err = String; fn from_str(_value: &str) -> Result<Self, Self::Err> { unimplemented!() }
#    }
#    // And we define how to represent date as a string.
#    impl std::fmt::Display for Date {
#        fn fmt(&self, _f: &mut std::fmt::Formatter) -> std::fmt::Result {
#            unimplemented!()
#        }
#    }
# }
#
<<<<<<< HEAD
use juniper::{FieldError, Value, ParseScalarResult, ParseScalarValue};
=======
use juniper::{Value, ParseScalarResult, ParseScalarValue};
>>>>>>> 46be97ad
use date::Date;

#[juniper::graphql_scalar(description = "Date")]
impl<S> GraphQLScalar for Date 
where
    S: ScalarValue
{
    // Define how to convert your custom scalar into a primitive type.
    fn resolve(&self) -> Value {
        Value::scalar(self.to_string())
    }

    // Define how to parse a primitive type into your custom scalar.
    // NOTE: The error type should implement `IntoFieldError<S>`.
    fn from_input_value(v: &InputValue) -> Result<Date, String> {
        v.as_string_value()
<<<<<<< HEAD
        .ok_or_else(|| format!("Expected `String`, found: {}", v))
        .and_then(|s| s.parse().map_err(|e| format!("Failed to parse `Date`: {}", e)))
=======
            .ok_or_else(|| format!("Expected `String`, found: {}", v))
            .and_then(|s| s.parse().map_err(|e| format!("Failed to parse `Date`: {}", e)))
>>>>>>> 46be97ad
    }

    // Define how to parse a string value.
    fn from_str<'a>(value: ScalarToken<'a>) -> ParseScalarResult<'a, S> {
        <String as ParseScalarValue<S>>::from_str(value)
    }
}
#
# fn main() {}
```<|MERGE_RESOLUTION|>--- conflicted
+++ resolved
@@ -114,11 +114,7 @@
 #    }
 # }
 #
-<<<<<<< HEAD
-use juniper::{FieldError, Value, ParseScalarResult, ParseScalarValue};
-=======
 use juniper::{Value, ParseScalarResult, ParseScalarValue};
->>>>>>> 46be97ad
 use date::Date;
 
 #[juniper::graphql_scalar(description = "Date")]
@@ -135,13 +131,8 @@
     // NOTE: The error type should implement `IntoFieldError<S>`.
     fn from_input_value(v: &InputValue) -> Result<Date, String> {
         v.as_string_value()
-<<<<<<< HEAD
-        .ok_or_else(|| format!("Expected `String`, found: {}", v))
-        .and_then(|s| s.parse().map_err(|e| format!("Failed to parse `Date`: {}", e)))
-=======
             .ok_or_else(|| format!("Expected `String`, found: {}", v))
             .and_then(|s| s.parse().map_err(|e| format!("Failed to parse `Date`: {}", e)))
->>>>>>> 46be97ad
     }
 
     // Define how to parse a string value.
