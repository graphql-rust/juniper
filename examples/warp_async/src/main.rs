//!
//! This example demonstrates async/await usage with warp.
//! NOTE: this uses tokio 0.1 , not the alpha tokio 0.2.

<<<<<<< HEAD
use juniper::{EmptyMutation, EmptySubscription, FieldError, RootNode};
=======
use juniper::{EmptyMutation, EmptySubscription, RootNode, FieldError};
>>>>>>> 284e9b2d
use warp::{http::Response, Filter};

#[derive(Clone)]
struct Context {}
impl juniper::Context for Context {}

#[derive(juniper::GraphQLEnum, Clone, Copy)]
enum UserKind {
    Admin,
    User,
    Guest,
}

struct User {
    id: i32,
    kind: UserKind,
    name: String,
}

#[juniper::graphql_object(Context = Context)]
impl User {
    fn id(&self) -> i32 {
        self.id
    }

    fn kind(&self) -> UserKind {
        self.kind
    }

    fn name(&self) -> &str {
        &self.name
    }

    async fn friends(&self) -> Vec<User> {
        vec![]
    }
}

struct Query;

#[juniper::graphql_object(Context = Context)]
impl Query {
    async fn users() -> Vec<User> {
        vec![User {
            id: 1,
            kind: UserKind::Admin,
            name: "user1".into(),
        }]
    }

    /// Fetch a URL and return the response body text.
    async fn request(url: String) -> Result<String, FieldError> {
        use futures::{
            compat::{Future01CompatExt, Stream01CompatExt},
            stream::TryStreamExt as _,
        };

        let res = reqwest::r#async::Client::new()
            .get(&url)
            .send()
            .compat()
            .await?;

        let body_raw = res.into_body().compat().try_concat().await?;
        let body = std::str::from_utf8(&body_raw).unwrap_or("invalid utf8");
        Ok(body.to_string())
    }
}

type Schema = RootNode<'static, Query, EmptyMutation<Context>>, EmptySubscription<Context>;

fn schema() -> Schema {
    Schema::new(Query, EmptyMutation::<Context>::new(), EmptySubscription::<Context>::new())
}

fn main() {
    ::std::env::set_var("RUST_LOG", "warp_async");
    env_logger::init();

    let log = warp::log("warp_server");

    let homepage = warp::path::end().map(|| {
        Response::builder()
            .header("content-type", "text/html")
            .body(format!(
                "<html><h1>juniper_warp</h1><div>visit <a href=\"/graphiql\">/graphiql</a></html>"
            ))
    });

    log::info!("Listening on 127.0.0.1:8080");

    let state = warp::any().map(move || Context {});
    let graphql_filter = juniper_warp::make_graphql_filter_async(schema(), state.boxed());

    warp::serve(
        warp::get2()
            .and(warp::path("graphiql"))
            .and(juniper_warp::graphiql_filter("/graphql"))
            .or(homepage)
            .or(warp::path("graphql").and(graphql_filter))
            .with(log),
    )
    .run(([127, 0, 0, 1], 8080));
}<|MERGE_RESOLUTION|>--- conflicted
+++ resolved
@@ -2,15 +2,13 @@
 //! This example demonstrates async/await usage with warp.
 //! NOTE: this uses tokio 0.1 , not the alpha tokio 0.2.
 
-<<<<<<< HEAD
-use juniper::{EmptyMutation, EmptySubscription, FieldError, RootNode};
-=======
 use juniper::{EmptyMutation, EmptySubscription, RootNode, FieldError};
->>>>>>> 284e9b2d
 use warp::{http::Response, Filter};
 
 #[derive(Clone)]
-struct Context {}
+struct Context {
+
+}
 impl juniper::Context for Context {}
 
 #[derive(juniper::GraphQLEnum, Clone, Copy)]
@@ -50,19 +48,18 @@
 #[juniper::graphql_object(Context = Context)]
 impl Query {
     async fn users() -> Vec<User> {
-        vec![User {
-            id: 1,
-            kind: UserKind::Admin,
-            name: "user1".into(),
-        }]
+        vec![
+            User{
+                id: 1,
+                kind: UserKind::Admin,
+                name: "user1".into(),
+            },
+        ]
     }
 
     /// Fetch a URL and return the response body text.
     async fn request(url: String) -> Result<String, FieldError> {
-        use futures::{
-            compat::{Future01CompatExt, Stream01CompatExt},
-            stream::TryStreamExt as _,
-        };
+        use futures::{ compat::{Stream01CompatExt, Future01CompatExt}, stream::TryStreamExt};
 
         let res = reqwest::r#async::Client::new()
             .get(&url)
@@ -98,7 +95,7 @@
 
     log::info!("Listening on 127.0.0.1:8080");
 
-    let state = warp::any().map(move || Context {});
+    let state = warp::any().map(move || Context{} );
     let graphql_filter = juniper_warp::make_graphql_filter_async(schema(), state.boxed());
 
     warp::serve(
