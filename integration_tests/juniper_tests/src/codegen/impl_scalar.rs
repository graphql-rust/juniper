use juniper::{
<<<<<<< HEAD
    graphql_object, graphql_scalar, DefaultScalarValue, EmptyMutation, EmptySubscription, Object,
    ParseScalarResult, ParseScalarValue, RootNode, Value, Variables,
=======
    execute, graphql_object, graphql_scalar, graphql_value, DefaultScalarValue, EmptyMutation,
    EmptySubscription, Object, ParseScalarResult, ParseScalarValue, RootNode, Value, Variables,
>>>>>>> 61d1365b
};

use crate::custom_scalar::MyScalarValue;

struct DefaultName(i32);
struct OtherOrder(i32);
struct Named(i32);
struct ScalarDescription(i32);

struct Root;

/*

Syntax to validate:

* Default name vs. custom name
* Description vs. no description on the scalar

*/

#[graphql_scalar]
impl<S> GraphQLScalar for DefaultName
where
    S: ScalarValue,
{
    fn resolve(&self) -> Value {
        Value::scalar(self.0)
    }

    fn from_input_value(v: &InputValue) -> Option<DefaultName> {
        v.as_scalar_value()
            .and_then(|s| s.as_int())
            .map(|i| DefaultName(i))
    }

    fn from_str<'a>(value: ScalarToken<'a>) -> ParseScalarResult<'a, S> {
        <i32 as ParseScalarValue<S>>::from_str(value)
    }
}

#[graphql_scalar]
impl GraphQLScalar for OtherOrder {
    fn resolve(&self) -> Value {
        Value::scalar(self.0)
    }

    fn from_input_value(v: &InputValue) -> Option<OtherOrder> {
        v.as_scalar_value::<i32>().map(|i| OtherOrder(*i))
    }

    fn from_str<'a>(value: ScalarToken<'a>) -> ParseScalarResult<'a, DefaultScalarValue> {
        <i32 as ParseScalarValue>::from_str(value)
    }
}

#[graphql_scalar(name = "ANamedScalar")]
impl GraphQLScalar for Named {
    fn resolve(&self) -> Value {
        Value::scalar(self.0)
    }

    fn from_input_value(v: &InputValue) -> Option<Named> {
        v.as_scalar_value::<i32>().map(|i| Named(*i))
    }

    fn from_str<'a>(value: ScalarToken<'a>) -> ParseScalarResult<'a, DefaultScalarValue> {
        <i32 as ParseScalarValue>::from_str(value)
    }
}

#[graphql_scalar(description = "A sample scalar, represented as an integer")]
impl GraphQLScalar for ScalarDescription {
    fn resolve(&self) -> Value {
        Value::scalar(self.0)
    }

    fn from_input_value(v: &InputValue) -> Option<ScalarDescription> {
        v.as_scalar_value::<i32>().map(|i| ScalarDescription(*i))
    }

    fn from_str<'a>(value: ScalarToken<'a>) -> ParseScalarResult<'a, DefaultScalarValue> {
        <i32 as ParseScalarValue>::from_str(value)
    }
}

<<<<<<< HEAD
#[graphql_object(scalar = DefaultScalarValue)]
=======
#[graphql_object]
>>>>>>> 61d1365b
impl Root {
    fn default_name() -> DefaultName {
        DefaultName(0)
    }
    fn other_order() -> OtherOrder {
        OtherOrder(0)
    }
    fn named() -> Named {
        Named(0)
    }
    fn scalar_description() -> ScalarDescription {
        ScalarDescription(0)
    }
}

struct WithCustomScalarValue(i32);

#[graphql_scalar]
impl GraphQLScalar for WithCustomScalarValue {
    fn resolve(&self) -> Value<MyScalarValue> {
        Value::scalar(self.0)
    }

    fn from_input_value(v: &InputValue<MyScalarValue>) -> Option<WithCustomScalarValue> {
        v.as_scalar_value::<i32>()
            .map(|i| WithCustomScalarValue(*i))
    }

    fn from_str<'a>(value: ScalarToken<'a>) -> ParseScalarResult<'a, MyScalarValue> {
        <i32 as ParseScalarValue<MyScalarValue>>::from_str(value)
    }
}

struct RootWithCustomScalarValue;

#[graphql_object(scalar = MyScalarValue)]
impl RootWithCustomScalarValue {
    fn with_custom_scalar_value() -> WithCustomScalarValue {
        WithCustomScalarValue(0)
    }
}

async fn run_type_info_query<F>(doc: &str, f: F)
where
    F: Fn(&Object<DefaultScalarValue>) -> (),
{
    let schema = RootNode::new(
        Root {},
        EmptyMutation::<()>::new(),
        EmptySubscription::<()>::new(),
    );

    let (result, errs) = execute(doc, None, &schema, &Variables::new(), &())
        .await
        .expect("Execution failed");

    assert_eq!(errs, []);

    println!("Result: {:#?}", result);

    let type_info = result
        .as_object_value()
        .expect("Result is not an object")
        .get_field_value("__type")
        .expect("__type field missing")
        .as_object_value()
        .expect("__type field not an object value");

    f(type_info);
}

#[test]
fn path_in_resolve_return_type() {
    struct ResolvePath(i32);

    #[graphql_scalar]
    impl GraphQLScalar for ResolvePath {
        fn resolve(&self) -> self::Value {
            Value::scalar(self.0)
        }

        fn from_input_value(v: &InputValue) -> Option<ResolvePath> {
            v.as_scalar_value::<i32>().map(|i| ResolvePath(*i))
        }

        fn from_str<'a>(value: ScalarToken<'a>) -> ParseScalarResult<'a, DefaultScalarValue> {
            <i32 as ParseScalarValue>::from_str(value)
        }
    }
}

#[tokio::test]
async fn default_name_introspection() {
    let doc = r#"
    {
        __type(name: "DefaultName") {
            name
            description
        }
    }
    "#;

    run_type_info_query(doc, |type_info| {
        assert_eq!(
            type_info.get_field_value("name"),
            Some(&Value::scalar("DefaultName"))
        );
        assert_eq!(
            type_info.get_field_value("description"),
            Some(&Value::null())
        );
    })
    .await;
}

#[tokio::test]
async fn other_order_introspection() {
    let doc = r#"
    {
        __type(name: "OtherOrder") {
            name
            description
        }
    }
    "#;

    run_type_info_query(doc, |type_info| {
        assert_eq!(
            type_info.get_field_value("name"),
            Some(&Value::scalar("OtherOrder"))
        );
        assert_eq!(
            type_info.get_field_value("description"),
            Some(&Value::null())
        );
    })
    .await;
}

#[tokio::test]
async fn named_introspection() {
    let doc = r#"
    {
        __type(name: "ANamedScalar") {
            name
            description
        }
    }
    "#;

    run_type_info_query(doc, |type_info| {
        assert_eq!(
            type_info.get_field_value("name"),
            Some(&Value::scalar("ANamedScalar"))
        );
        assert_eq!(
            type_info.get_field_value("description"),
            Some(&Value::null())
        );
    })
    .await;
}

#[tokio::test]
async fn scalar_description_introspection() {
    let doc = r#"
    {
        __type(name: "ScalarDescription") {
            name
            description
        }
    }
    "#;

    run_type_info_query(doc, |type_info| {
        assert_eq!(
            type_info.get_field_value("name"),
            Some(&Value::scalar("ScalarDescription"))
        );
        assert_eq!(
            type_info.get_field_value("description"),
            Some(&Value::scalar("A sample scalar, represented as an integer"))
        );
    })
    .await;
}

#[tokio::test]
async fn resolves_with_custom_scalar_value() {
    const DOC: &str = r#"{ withCustomScalarValue }"#;

    let schema = RootNode::<_, _, _, MyScalarValue>::new(
        RootWithCustomScalarValue,
        EmptyMutation::<()>::new(),
        EmptySubscription::<()>::new(),
    );

    assert_eq!(
        execute(DOC, None, &schema, &Variables::new(), &()).await,
        Ok((graphql_value!({"withCustomScalarValue": 0}), vec![])),
    );
}<|MERGE_RESOLUTION|>--- conflicted
+++ resolved
@@ -1,11 +1,6 @@
 use juniper::{
-<<<<<<< HEAD
-    graphql_object, graphql_scalar, DefaultScalarValue, EmptyMutation, EmptySubscription, Object,
-    ParseScalarResult, ParseScalarValue, RootNode, Value, Variables,
-=======
     execute, graphql_object, graphql_scalar, graphql_value, DefaultScalarValue, EmptyMutation,
     EmptySubscription, Object, ParseScalarResult, ParseScalarValue, RootNode, Value, Variables,
->>>>>>> 61d1365b
 };
 
 use crate::custom_scalar::MyScalarValue;
@@ -91,11 +86,7 @@
     }
 }
 
-<<<<<<< HEAD
-#[graphql_object(scalar = DefaultScalarValue)]
-=======
 #[graphql_object]
->>>>>>> 61d1365b
 impl Root {
     fn default_name() -> DefaultName {
         DefaultName(0)
