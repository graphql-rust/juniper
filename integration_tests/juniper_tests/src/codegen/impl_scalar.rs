use juniper::{
    execute, graphql_object, graphql_scalar, graphql_value, graphql_vars, DefaultScalarValue,
    EmptyMutation, EmptySubscription, Object, ParseScalarResult, ParseScalarValue, RootNode, Value,
};

use crate::custom_scalar::MyScalarValue;

struct DefaultName(i32);
struct OtherOrder(i32);
struct Named(i32);
struct ScalarDescription(i32);
struct Generated(String);

struct Root;

/*

Syntax to validate:

* Default name vs. custom name
* Description vs. no description on the scalar

*/

#[graphql_scalar]
impl<S> GraphQLScalar for DefaultName
where
    S: ScalarValue,
{
    fn resolve(&self) -> Value {
        Value::scalar(self.0)
    }

    fn from_input_value(v: &InputValue) -> Result<DefaultName, String> {
        v.as_int_value()
            .map(DefaultName)
<<<<<<< HEAD
            .ok_or_else(|| format!("Expected Int, found: {}", v))
=======
            .ok_or_else(|| format!("Expected `Int`, found: {}", v))
>>>>>>> 46be97ad
    }

    fn from_str<'a>(value: ScalarToken<'a>) -> ParseScalarResult<'a, S> {
        <i32 as ParseScalarValue<S>>::from_str(value)
    }
}

#[graphql_scalar]
impl GraphQLScalar for OtherOrder {
    fn resolve(&self) -> Value {
        Value::scalar(self.0)
    }

    fn from_input_value(v: &InputValue) -> Result<OtherOrder, String> {
        v.as_int_value()
            .map(OtherOrder)
<<<<<<< HEAD
            .ok_or_else(|| format!("Expected Int, found: {}", v))
=======
            .ok_or_else(|| format!("Expected `Int`, found: {}", v))
>>>>>>> 46be97ad
    }

    fn from_str<'a>(value: ScalarToken<'a>) -> ParseScalarResult<'a, DefaultScalarValue> {
        <i32 as ParseScalarValue>::from_str(value)
    }
}

#[graphql_scalar(name = "ANamedScalar")]
impl GraphQLScalar for Named {
    fn resolve(&self) -> Value {
        Value::scalar(self.0)
    }

    fn from_input_value(v: &InputValue) -> Result<Named, String> {
        v.as_int_value()
            .map(Named)
<<<<<<< HEAD
            .ok_or_else(|| format!("Expected Int, found: {}", v))
=======
            .ok_or_else(|| format!("Expected `Int`, found: {}", v))
>>>>>>> 46be97ad
    }

    fn from_str<'a>(value: ScalarToken<'a>) -> ParseScalarResult<'a, DefaultScalarValue> {
        <i32 as ParseScalarValue>::from_str(value)
    }
}

#[graphql_scalar(description = "A sample scalar, represented as an integer")]
impl GraphQLScalar for ScalarDescription {
    fn resolve(&self) -> Value {
        Value::scalar(self.0)
    }

    fn from_input_value(v: &InputValue) -> Result<ScalarDescription, String> {
        v.as_int_value()
            .map(ScalarDescription)
<<<<<<< HEAD
            .ok_or_else(|| format!("Expected Int, found: {}", v))
=======
            .ok_or_else(|| format!("Expected `Int`, found: {}", v))
>>>>>>> 46be97ad
    }

    fn from_str<'a>(value: ScalarToken<'a>) -> ParseScalarResult<'a, DefaultScalarValue> {
        <i32 as ParseScalarValue>::from_str(value)
    }
}

macro_rules! impl_scalar {
    ($name: ident) => {
        #[graphql_scalar]
        impl<S> GraphQLScalar for $name
        where
            S: ScalarValue,
        {
            fn resolve(&self) -> Value {
                Value::scalar(self.0.clone())
            }

            fn from_input_value(v: &InputValue) -> Result<Self, &'static str> {
                v.as_scalar_value()
                    .and_then(|v| v.as_str())
                    .and_then(|s| Some(Self(s.to_owned())))
                    .ok_or_else(|| "Expected `String`")
            }

            fn from_str<'a>(value: ScalarToken<'a>) -> ParseScalarResult<'a, S> {
                <String as ParseScalarValue<S>>::from_str(value)
            }
        }
    };
}

impl_scalar!(Generated);

#[graphql_object(scalar = DefaultScalarValue)]
impl Root {
    fn default_name() -> DefaultName {
        DefaultName(0)
    }
    fn other_order() -> OtherOrder {
        OtherOrder(0)
    }
    fn named() -> Named {
        Named(0)
    }
    fn scalar_description() -> ScalarDescription {
        ScalarDescription(0)
    }
    fn generated() -> Generated {
        Generated("foo".to_owned())
    }
}

struct WithCustomScalarValue(i32);

#[graphql_scalar]
impl GraphQLScalar for WithCustomScalarValue {
    fn resolve(&self) -> Value<MyScalarValue> {
        Value::scalar(self.0)
    }

    fn from_input_value(v: &InputValue<MyScalarValue>) -> Result<WithCustomScalarValue, String> {
        v.as_int_value()
            .map(WithCustomScalarValue)
            .ok_or_else(|| format!("Expected Int, found: {}", v))
    }

    fn from_str<'a>(value: ScalarToken<'a>) -> ParseScalarResult<'a, MyScalarValue> {
        <i32 as ParseScalarValue<MyScalarValue>>::from_str(value)
    }
}

struct RootWithCustomScalarValue;

#[graphql_object(scalar = MyScalarValue)]
impl RootWithCustomScalarValue {
    fn with_custom_scalar_value() -> WithCustomScalarValue {
        WithCustomScalarValue(0)
    }
}

async fn run_type_info_query<F>(doc: &str, f: F)
where
    F: Fn(&Object<DefaultScalarValue>) -> (),
{
    let schema = RootNode::new(
        Root {},
        EmptyMutation::<()>::new(),
        EmptySubscription::<()>::new(),
    );

    let (result, errs) = execute(doc, None, &schema, &graphql_vars! {}, &())
        .await
        .expect("Execution failed");

    assert_eq!(errs, []);

    println!("Result: {:#?}", result);

    let type_info = result
        .as_object_value()
        .expect("Result is not an object")
        .get_field_value("__type")
        .expect("__type field missing")
        .as_object_value()
        .expect("__type field not an object value");

    f(type_info);
}

#[test]
fn path_in_resolve_return_type() {
    struct ResolvePath(i32);

    #[graphql_scalar]
    impl GraphQLScalar for ResolvePath {
        fn resolve(&self) -> self::Value {
            Value::scalar(self.0)
        }

        fn from_input_value(v: &InputValue) -> Result<ResolvePath, String> {
            v.as_int_value()
                .map(ResolvePath)
<<<<<<< HEAD
                .ok_or_else(|| format!("Expected Int, found: {}", v))
=======
                .ok_or_else(|| format!("Expected `Int`, found: {}", v))
>>>>>>> 46be97ad
        }

        fn from_str<'a>(value: ScalarToken<'a>) -> ParseScalarResult<'a, DefaultScalarValue> {
            <i32 as ParseScalarValue>::from_str(value)
        }
    }
}

#[tokio::test]
async fn default_name_introspection() {
    let doc = r#"
    {
        __type(name: "DefaultName") {
            name
            description
        }
    }
    "#;

    run_type_info_query(doc, |type_info| {
        assert_eq!(
            type_info.get_field_value("name"),
            Some(&graphql_value!("DefaultName")),
        );
        assert_eq!(
            type_info.get_field_value("description"),
            Some(&graphql_value!(null)),
        );
    })
    .await;
}

#[tokio::test]
async fn other_order_introspection() {
    let doc = r#"
    {
        __type(name: "OtherOrder") {
            name
            description
        }
    }
    "#;

    run_type_info_query(doc, |type_info| {
        assert_eq!(
            type_info.get_field_value("name"),
            Some(&graphql_value!("OtherOrder")),
        );
        assert_eq!(
            type_info.get_field_value("description"),
            Some(&graphql_value!(null)),
        );
    })
    .await;
}

#[tokio::test]
async fn named_introspection() {
    let doc = r#"
    {
        __type(name: "ANamedScalar") {
            name
            description
        }
    }
    "#;

    run_type_info_query(doc, |type_info| {
        assert_eq!(
            type_info.get_field_value("name"),
            Some(&graphql_value!("ANamedScalar")),
        );
        assert_eq!(
            type_info.get_field_value("description"),
            Some(&graphql_value!(null)),
        );
    })
    .await;
}

#[tokio::test]
async fn scalar_description_introspection() {
    let doc = r#"
    {
        __type(name: "ScalarDescription") {
            name
            description
        }
    }
    "#;

    run_type_info_query(doc, |type_info| {
        assert_eq!(
            type_info.get_field_value("name"),
            Some(&graphql_value!("ScalarDescription")),
        );
        assert_eq!(
            type_info.get_field_value("description"),
            Some(&graphql_value!(
                "A sample scalar, represented as an integer",
            )),
        );
    })
    .await;
}

#[tokio::test]
async fn generated_scalar_introspection() {
    let doc = r#"
    {
        __type(name: "Generated") {
            name
            description
        }
    }
    "#;

    run_type_info_query(doc, |type_info| {
        assert_eq!(
            type_info.get_field_value("name"),
            Some(&graphql_value!("Generated")),
        );
        assert_eq!(
            type_info.get_field_value("description"),
            Some(&graphql_value!(null)),
        );
    })
    .await;
}

#[tokio::test]
async fn resolves_with_custom_scalar_value() {
    const DOC: &str = r#"{ withCustomScalarValue }"#;

    let schema = RootNode::<_, _, _, MyScalarValue>::new_with_scalar_value(
        RootWithCustomScalarValue,
        EmptyMutation::<()>::new(),
        EmptySubscription::<()>::new(),
    );

    assert_eq!(
        execute(DOC, None, &schema, &graphql_vars! {}, &()).await,
        Ok((graphql_value!({"withCustomScalarValue": 0}), vec![])),
    );
}<|MERGE_RESOLUTION|>--- conflicted
+++ resolved
@@ -34,11 +34,7 @@
     fn from_input_value(v: &InputValue) -> Result<DefaultName, String> {
         v.as_int_value()
             .map(DefaultName)
-<<<<<<< HEAD
-            .ok_or_else(|| format!("Expected Int, found: {}", v))
-=======
             .ok_or_else(|| format!("Expected `Int`, found: {}", v))
->>>>>>> 46be97ad
     }
 
     fn from_str<'a>(value: ScalarToken<'a>) -> ParseScalarResult<'a, S> {
@@ -55,11 +51,7 @@
     fn from_input_value(v: &InputValue) -> Result<OtherOrder, String> {
         v.as_int_value()
             .map(OtherOrder)
-<<<<<<< HEAD
-            .ok_or_else(|| format!("Expected Int, found: {}", v))
-=======
             .ok_or_else(|| format!("Expected `Int`, found: {}", v))
->>>>>>> 46be97ad
     }
 
     fn from_str<'a>(value: ScalarToken<'a>) -> ParseScalarResult<'a, DefaultScalarValue> {
@@ -76,11 +68,7 @@
     fn from_input_value(v: &InputValue) -> Result<Named, String> {
         v.as_int_value()
             .map(Named)
-<<<<<<< HEAD
-            .ok_or_else(|| format!("Expected Int, found: {}", v))
-=======
             .ok_or_else(|| format!("Expected `Int`, found: {}", v))
->>>>>>> 46be97ad
     }
 
     fn from_str<'a>(value: ScalarToken<'a>) -> ParseScalarResult<'a, DefaultScalarValue> {
@@ -97,11 +85,7 @@
     fn from_input_value(v: &InputValue) -> Result<ScalarDescription, String> {
         v.as_int_value()
             .map(ScalarDescription)
-<<<<<<< HEAD
-            .ok_or_else(|| format!("Expected Int, found: {}", v))
-=======
             .ok_or_else(|| format!("Expected `Int`, found: {}", v))
->>>>>>> 46be97ad
     }
 
     fn from_str<'a>(value: ScalarToken<'a>) -> ParseScalarResult<'a, DefaultScalarValue> {
@@ -225,11 +209,7 @@
         fn from_input_value(v: &InputValue) -> Result<ResolvePath, String> {
             v.as_int_value()
                 .map(ResolvePath)
-<<<<<<< HEAD
-                .ok_or_else(|| format!("Expected Int, found: {}", v))
-=======
                 .ok_or_else(|| format!("Expected `Int`, found: {}", v))
->>>>>>> 46be97ad
         }
 
         fn from_str<'a>(value: ScalarToken<'a>) -> ParseScalarResult<'a, DefaultScalarValue> {
