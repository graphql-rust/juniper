use std::{convert::TryInto as _, fmt, pin::Pin};

use futures::{stream, Stream};
use juniper::{
    execute, graphql_input_value, graphql_object, graphql_scalar, graphql_subscription,
    graphql_vars,
    parser::{ParseError, ScalarToken, Token},
    serde::{de, Deserialize, Deserializer, Serialize},
    EmptyMutation, FieldResult, GraphQLScalarValue, InputValue, Object, ParseScalarResult,
    RootNode, ScalarValue, Value, Variables,
};

#[derive(GraphQLScalarValue, Clone, Debug, PartialEq, Serialize)]
#[serde(untagged)]
pub(crate) enum MyScalarValue {
    Int(i32),
    Long(i64),
    Float(f64),
    String(String),
    Boolean(bool),
}

impl ScalarValue for MyScalarValue {
    fn as_int(&self) -> Option<i32> {
        match self {
            Self::Int(i) => Some(*i),
            _ => None,
        }
    }

    fn as_string(&self) -> Option<String> {
        match self {
            Self::String(s) => Some(s.clone()),
            _ => None,
        }
    }

    fn into_string(self) -> Option<String> {
        match self {
            Self::String(s) => Some(s),
            _ => None,
        }
    }

    fn as_str(&self) -> Option<&str> {
        match self {
            Self::String(s) => Some(s.as_str()),
            _ => None,
        }
    }

    fn as_float(&self) -> Option<f64> {
        match self {
            Self::Int(i) => Some(f64::from(*i)),
            Self::Float(f) => Some(*f),
            _ => None,
        }
    }

    fn as_boolean(&self) -> Option<bool> {
        match self {
            Self::Boolean(b) => Some(*b),
            _ => None,
        }
    }
}

impl<'de> Deserialize<'de> for MyScalarValue {
    fn deserialize<D: Deserializer<'de>>(de: D) -> Result<Self, D::Error> {
        struct Visitor;

        impl<'de> de::Visitor<'de> for Visitor {
            type Value = MyScalarValue;

            fn expecting(&self, f: &mut fmt::Formatter) -> fmt::Result {
                f.write_str("a valid input value")
            }

            fn visit_bool<E: de::Error>(self, b: bool) -> Result<Self::Value, E> {
                Ok(MyScalarValue::Boolean(b))
            }

            fn visit_i32<E: de::Error>(self, n: i32) -> Result<Self::Value, E> {
                Ok(MyScalarValue::Int(n))
            }

            fn visit_i64<E: de::Error>(self, b: i64) -> Result<Self::Value, E> {
                if b <= i64::from(i32::MAX) {
                    self.visit_i32(b.try_into().unwrap())
                } else {
                    Ok(MyScalarValue::Long(b))
                }
            }

            fn visit_u32<E: de::Error>(self, n: u32) -> Result<Self::Value, E> {
                if n <= i32::MAX as u32 {
                    self.visit_i32(n.try_into().unwrap())
                } else {
                    self.visit_u64(n.into())
                }
            }

            fn visit_u64<E: de::Error>(self, n: u64) -> Result<Self::Value, E> {
                if n <= i64::MAX as u64 {
                    self.visit_i64(n.try_into().unwrap())
                } else {
                    // Browser's `JSON.stringify()` serializes all numbers
                    // having no fractional part as integers (no decimal point),
                    // so we must parse large integers as floating point,
                    // otherwise we would error on transferring large floating
                    // point numbers.
                    // TODO: Use `FloatToInt` conversion once stabilized:
                    //       https://github.com/rust-lang/rust/issues/67057
                    Ok(MyScalarValue::Float(n as f64))
                }
            }

            fn visit_f64<E: de::Error>(self, f: f64) -> Result<Self::Value, E> {
                Ok(MyScalarValue::Float(f))
            }

            fn visit_str<E: de::Error>(self, s: &str) -> Result<Self::Value, E> {
                self.visit_string(s.into())
            }

            fn visit_string<E: de::Error>(self, s: String) -> Result<Self::Value, E> {
                Ok(MyScalarValue::String(s))
            }
        }

        de.deserialize_any(Visitor)
    }
}

#[graphql_scalar(name = "Long")]
impl GraphQLScalar for i64 {
    fn resolve(&self) -> Value {
        Value::scalar(*self)
    }

    fn from_input_value(v: &InputValue) -> Result<i64, String> {
        v.as_scalar_value::<i64>()
            .copied()
<<<<<<< HEAD
            .ok_or_else(|| format!("Expected MyScalarValue::Long(), found: {}", v))
=======
            .ok_or_else(|| format!("Expected `MyScalarValue::Long`, found: {}", v))
>>>>>>> 46be97ad
    }

    fn from_str<'a>(value: ScalarToken<'a>) -> ParseScalarResult<'a, MyScalarValue> {
        if let ScalarToken::Int(v) = value {
            v.parse()
                .map_err(|_| ParseError::UnexpectedToken(Token::Scalar(value)))
                .map(|s: i64| s.into())
        } else {
            Err(ParseError::UnexpectedToken(Token::Scalar(value)))
        }
    }
}

struct TestType;

#[graphql_object(scalar = MyScalarValue)]
impl TestType {
    fn long_field() -> i64 {
        i64::from(i32::MAX) + 1
    }

    fn long_with_arg(long_arg: i64) -> i64 {
        long_arg
    }
}

struct TestSubscriptionType;

#[graphql_subscription(scalar = MyScalarValue)]
impl TestSubscriptionType {
    async fn foo() -> Pin<Box<dyn Stream<Item = FieldResult<i32, MyScalarValue>> + Send>> {
        Box::pin(stream::empty())
    }
}

async fn run_variable_query<F>(query: &str, vars: Variables<MyScalarValue>, f: F)
where
    F: Fn(&Object<MyScalarValue>) -> (),
{
    let schema =
        RootNode::new_with_scalar_value(TestType, EmptyMutation::<()>::new(), TestSubscriptionType);

    let (result, errs) = execute(query, None, &schema, &vars, &())
        .await
        .expect("Execution failed");

    assert_eq!(errs, []);

    println!("Result: {:?}", result);

    let obj = result.as_object_value().expect("Result is not an object");

    f(obj);
}

async fn run_query<F>(query: &str, f: F)
where
    F: Fn(&Object<MyScalarValue>) -> (),
{
    run_variable_query(query, graphql_vars! {}, f).await;
}

#[tokio::test]
async fn querying_long() {
    run_query("{ longField }", |result| {
        assert_eq!(
            result.get_field_value("longField"),
            Some(&Value::scalar(i64::from(i32::MAX) + 1))
        );
    })
    .await;
}

#[tokio::test]
async fn querying_long_arg() {
    run_query(
        &format!("{{ longWithArg(longArg: {}) }}", i64::from(i32::MAX) + 3),
        |result| {
            assert_eq!(
                result.get_field_value("longWithArg"),
                Some(&Value::scalar(i64::from(i32::MAX) + 3))
            );
        },
    )
    .await;
}

#[tokio::test]
async fn querying_long_variable() {
    let num = i64::from(i32::MAX) + 42;
    run_variable_query(
        "query q($test: Long!){ longWithArg(longArg: $test) }",
        graphql_vars! {"test": InputValue::<_>::scalar(num)},
        |result| {
            assert_eq!(
                result.get_field_value("longWithArg"),
                Some(&Value::scalar(num)),
            );
        },
    )
    .await;
}

#[test]
fn deserialize_variable() {
    let json = format!("{{\"field\": {}}}", i64::from(i32::MAX) + 42);

    assert_eq!(
        serde_json::from_str::<InputValue<MyScalarValue>>(&json).unwrap(),
        graphql_input_value!({
            "field": InputValue::<_>::scalar(i64::from(i32::MAX) + 42),
        }),
    );
}<|MERGE_RESOLUTION|>--- conflicted
+++ resolved
@@ -141,11 +141,7 @@
     fn from_input_value(v: &InputValue) -> Result<i64, String> {
         v.as_scalar_value::<i64>()
             .copied()
-<<<<<<< HEAD
-            .ok_or_else(|| format!("Expected MyScalarValue::Long(), found: {}", v))
-=======
             .ok_or_else(|| format!("Expected `MyScalarValue::Long`, found: {}", v))
->>>>>>> 46be97ad
     }
 
     fn from_str<'a>(value: ScalarToken<'a>) -> ParseScalarResult<'a, MyScalarValue> {
