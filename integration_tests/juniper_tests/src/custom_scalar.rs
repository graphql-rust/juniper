--- conflicted
+++ resolved
@@ -6,23 +6,10 @@
     graphql_vars,
     parser::{ParseError, ScalarToken, Token},
     serde::{de, Deserialize, Deserializer, Serialize},
-    EmptyMutation, FieldResult, GraphQLScalarValue, InputValue, Object, ParseScalarResult,
-    RootNode, Value, Variables,
+    EmptyMutation, FieldResult, InputValue, Object, ParseScalarResult, RootNode, ScalarValue,
+    Value, Variables,
 };
 
-<<<<<<< HEAD
-#[derive(Clone, Debug, GraphQLScalarValue, PartialEq, Serialize)]
-#[serde(untagged)]
-pub(crate) enum MyScalarValue {
-    #[graphql(as_int, as_float)]
-    Int(i32),
-    Long(i64),
-    #[graphql(as_float)]
-    Float(f64),
-    #[graphql(as_string, into_string, as_str)]
-    String(String),
-    #[graphql(as_boolean)]
-=======
 #[derive(Clone, Debug, PartialEq, ScalarValue, Serialize)]
 #[serde(untagged)]
 pub(crate) enum MyScalarValue {
@@ -34,7 +21,6 @@
     #[value(as_str, as_string, into_string)]
     String(String),
     #[value(as_bool)]
->>>>>>> fec998dc
     Boolean(bool),
 }
 
