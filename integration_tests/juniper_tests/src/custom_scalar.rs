--- conflicted
+++ resolved
@@ -6,13 +6,8 @@
     graphql_vars,
     parser::{ParseError, ScalarToken, Token},
     serde::{de, Deserialize, Deserializer, Serialize},
-<<<<<<< HEAD
-    EmptyMutation, FieldResult, GraphQLScalar, GraphQLScalarValue, InputValue, Object,
-    ParseScalarResult, RootNode, Value, Variables,
-=======
-    EmptyMutation, FieldResult, InputValue, Object, ParseScalarResult, RootNode, ScalarValue,
-    Value, Variables,
->>>>>>> b4df74a2
+    EmptyMutation, FieldResult, GraphQLScalarValue, InputValue, Object, ParseScalarResult,
+    RootNode, Value, Variables,
 };
 
 #[derive(Clone, Debug, GraphQLScalarValue, PartialEq, Serialize)]
