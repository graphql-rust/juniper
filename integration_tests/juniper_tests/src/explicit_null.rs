use juniper::{
    graphql_object, graphql_value, EmptyMutation, EmptySubscription, GraphQLInputObject,
    InputValue, Nullable,
};

pub struct Context;

impl juniper::Context for Context {}

pub struct Query;

<<<<<<< HEAD
#[derive(Debug, juniper::GraphQLInputObject)]
=======
#[derive(GraphQLInputObject)]
>>>>>>> a3fda736
struct ObjectInput {
    field: Nullable<i32>,
}

#[graphql_object(context = Context)]
impl Query {
    fn is_explicit_null(arg: Nullable<i32>) -> bool {
        arg.is_explicit_null()
    }

    fn object_field_is_explicit_null(obj: ObjectInput) -> bool {
        obj.field.is_explicit_null()
    }
}

type Schema = juniper::RootNode<'static, Query, EmptyMutation<Context>, EmptySubscription<Context>>;

#[tokio::test]
async fn explicit_null() {
    let query = r#"
        query Foo($emptyObj: ObjectInput!, $literalNullObj: ObjectInput!) {
            literalOneIsExplicitNull: isExplicitNull(arg: 1)
            literalNullIsExplicitNull: isExplicitNull(arg: null)
            noArgIsExplicitNull: isExplicitNull
            literalOneFieldIsExplicitNull: objectFieldIsExplicitNull(obj: {field: 1})
            literalNullFieldIsExplicitNull: objectFieldIsExplicitNull(obj: {field: null})
            noFieldIsExplicitNull: objectFieldIsExplicitNull(obj: {})
            emptyVariableObjectFieldIsExplicitNull: objectFieldIsExplicitNull(obj: $emptyObj)
            literalNullVariableObjectFieldIsExplicitNull: objectFieldIsExplicitNull(obj: $literalNullObj)
        }
    "#;

    let schema = &Schema::new(
        Query,
        EmptyMutation::<Context>::new(),
        EmptySubscription::<Context>::new(),
    );
    let vars = [
        ("emptyObj".to_string(), InputValue::Object(vec![])),
        (
            "literalNullObj".to_string(),
            InputValue::object(vec![("field", InputValue::null())].into_iter().collect()),
        ),
    ];

    let (data, errors) = juniper::execute(
        query,
        None,
        &schema,
        &vars.iter().cloned().collect(),
        &Context,
    )
    .await
    .unwrap();

    assert_eq!(errors.len(), 0);
    assert_eq!(
        data,
        graphql_value!({
            "literalOneIsExplicitNull": false,
            "literalNullIsExplicitNull": true,
            "noArgIsExplicitNull": false,
            "literalOneFieldIsExplicitNull": false,
            "literalNullFieldIsExplicitNull": true,
            "noFieldIsExplicitNull": false,
            "emptyVariableObjectFieldIsExplicitNull": false,
            "literalNullVariableObjectFieldIsExplicitNull": true,
        })
    );
}<|MERGE_RESOLUTION|>--- conflicted
+++ resolved
@@ -9,11 +9,7 @@
 
 pub struct Query;
 
-<<<<<<< HEAD
-#[derive(Debug, juniper::GraphQLInputObject)]
-=======
-#[derive(GraphQLInputObject)]
->>>>>>> a3fda736
+#[derive(Debug, GraphQLInputObject)]
 struct ObjectInput {
     field: Nullable<i32>,
 }
