--- conflicted
+++ resolved
@@ -104,17 +104,6 @@
         Err(GraphQLError::ValidationError(mut errors)) => {
             assert_eq!(errors.len(), 1);
 
-<<<<<<< HEAD
-            let error = errors.pop().unwrap();
-            assert_eq!(
-                error.message(),
-                "`__typename` may not be included as a root field in a \
-                 subscription operation",
-            );
-            assert_eq!(error.locations()[0].index(), 15);
-            assert_eq!(error.locations()[0].line(), 0);
-            assert_eq!(error.locations()[0].column(), 15);
-=======
             let err = errors.pop().unwrap();
 
             assert_eq!(
@@ -125,7 +114,6 @@
             assert_eq!(err.locations()[0].index(), 15);
             assert_eq!(err.locations()[0].line(), 0);
             assert_eq!(err.locations()[0].column(), 15);
->>>>>>> e264cf50
         }
         _ => panic!("Expected ValidationError"),
     };
@@ -141,17 +129,6 @@
         Err(GraphQLError::ValidationError(mut errors)) => {
             assert_eq!(errors.len(), 1);
 
-<<<<<<< HEAD
-            let error = errors.pop().unwrap();
-            assert_eq!(
-                error.message(),
-                "`__typename` may not be included as a root field in a \
-                 subscription operation"
-            );
-            assert_eq!(error.locations()[0].index(), 28);
-            assert_eq!(error.locations()[0].line(), 0);
-            assert_eq!(error.locations()[0].column(), 28);
-=======
             let err = errors.pop().unwrap();
 
             assert_eq!(
@@ -162,7 +139,6 @@
             assert_eq!(err.locations()[0].index(), 28);
             assert_eq!(err.locations()[0].line(), 0);
             assert_eq!(err.locations()[0].column(), 28);
->>>>>>> e264cf50
         }
         _ => panic!("Expected ValidationError"),
     };
