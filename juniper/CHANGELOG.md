--- conflicted
+++ resolved
@@ -1,6 +1,5 @@
 # master
 
-<<<<<<< HEAD
 ### New way to customize arguments
 
 See [#441](https://github.com/graphql-rust/juniper/pull/441).
@@ -26,14 +25,15 @@
 The old style `#[graphql(arguments(...))]` is no longer supported.
 
 Note that this requires Rust 1.39.
-=======
+
+### Other changes
+
 - Correctly handle raw identifiers in field and argument names.
 
 # [[0.14.1] 2019-10-24](https://github.com/graphql-rust/juniper/releases/tag/juniper-0.14.1)
 
 - Fix panic when an invalid scalar is used by a client [#434](https://github.com/graphql-rust/juniper/pull/434)
 - `EmptyMutation` now implements `Send` [#443](https://github.com/graphql-rust/juniper/pull/443)
->>>>>>> 1148c75a
 
 # [[0.14.0] 2019-09-29](https://github.com/graphql-rust/juniper/releases/tag/juniper-0.14.0)
 
