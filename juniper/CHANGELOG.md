--- conflicted
+++ resolved
@@ -8,15 +8,11 @@
 - Fix introspection query validity
   The DirectiveLocation::InlineFragment had an invalid literal value,
   which broke third party tools like apollo cli.
-- Added GraphQL Playground integration
-  The DirectiveLocation::InlineFragment had an invalid literal value,
+- Added GraphQL Playground integration.
+  The `DirectiveLocation::InlineFragment` had an invalid literal value,
   which broke third party tools like apollo cli.
-<<<<<<< HEAD
-- The return type of `value::object::Object::iter/iter_mut` has changed to `impl Iter` [#312](https://github.com/graphql-rust/juniper/pull/312)
+- The return type of `value::object::Object::iter/iter_mut` has changed to `impl Iter`. [#312](https://github.com/graphql-rust/juniper/pull/312)
 - Add `GraphQLRequest::operation_name` [#353](https://github.com/graphql-rust/juniper/pull/353)
-=======
-- The return type of `value::object::Object::iter/iter_mut` has changed to `impl Iter`. [#312](https://github.com/graphql-rust/juniper/pull/312)
->>>>>>> 794568e4
 
 # [0.11.1] 2018-12-19
 
