--- conflicted
+++ resolved
@@ -78,11 +78,7 @@
 [dev-dependencies]
 bencher = "0.1.2"
 chrono = { version = "0.4.30", features = ["alloc"], default-features = false }
-<<<<<<< HEAD
-jiff = { version = "0.1", features = ["tzdb-bundle-always"], default-features = false }
-=======
 jiff = { version = "0.1.19", features = ["tzdb-bundle-always"], default-features = false }
->>>>>>> fb745764
 pretty_assertions = "1.0.0"
 serde_json = "1.0.18"
 serial_test = "3.0"
