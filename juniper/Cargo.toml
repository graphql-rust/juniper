[package]
name = "juniper"
<<<<<<< HEAD
version = "0.16.1"
edition = "2024"
rust-version = "1.85"
=======
version = "0.16.2"
edition = "2021"
rust-version = "1.73"
>>>>>>> 624c2d8e
description = "GraphQL server library."
license = "BSD-2-Clause"
authors = [
    "Magnus Hallin <mhallin@fastmail.com>",
    "Christoph Herzog <chris@theduke.at>",
    "Christian Legnitto <christian@legnitto.com>",
    "Ilya Solovyiov <ilya.solovyiov@gmail.com>",
    "Kai Ren <tyranron@gmail.com>",
]
documentation = "https://docs.rs/juniper"
homepage = "https://graphql-rust.github.io/juniper"
repository = "https://github.com/graphql-rust/juniper"
readme = "README.md"
categories = ["asynchronous", "web-programming", "web-programming::http-server"]
keywords = ["apollo", "graphql", "server", "web"]
include = ["/src/", "/CHANGELOG.md", "/LICENSE", "/README.md"]

[package.metadata.docs.rs]
all-features = true
rustdoc-args = ["--cfg", "docsrs"]

[features]
anyhow = ["dep:anyhow"]
backtrace = ["anyhow?/backtrace"]
bigdecimal = ["dep:bigdecimal", "dep:num-bigint", "dep:ryu"]
bson = ["dep:bson", "dep:tap"]
chrono = ["dep:chrono"]
chrono-clock = ["chrono", "chrono/clock"]
chrono-tz = ["dep:chrono-tz", "dep:regex"]
expose-test-schema = ["dep:anyhow", "dep:serde_json"]
jiff = ["dep:jiff"]
js = ["chrono?/wasmbind", "time?/wasm-bindgen", "uuid?/js"]
rust_decimal = ["dep:rust_decimal"]
schema-language = ["dep:graphql-parser", "dep:void"]
time = ["dep:time"]
url = ["dep:url"]
uuid = ["dep:uuid"]

[dependencies]
anyhow = { version = "1.0.47", optional = true }
arcstr = { version = "1.1", default-features = false }
async-trait = "0.1.39"
auto_enums = "0.8"
bigdecimal = { version = "0.4", optional = true }
bson = { version = "2.4", optional = true }
chrono = { version = "0.4.30", features = ["alloc"], default-features = false, optional = true }
chrono-tz = { version = "0.10", default-features = false, optional = true }
compact_str = "0.9"
derive_more = { version = "2.0", features = ["debug", "deref", "display", "error", "from", "into", "into_iterator", "try_into"] }
fnv = "1.0.5"
futures = { version = "0.3.22", features = ["alloc"], default-features = false }
graphql-parser = { version = "0.4", optional = true }
indexmap = { version = "2.0", features = ["serde"] }
itertools = "0.14"
jiff = { version = "0.2", features = ["std"], default-features = false, optional = true }
juniper_codegen = { version = "0.16.0", path = "../juniper_codegen" }
ref-cast = "1.0"
rust_decimal = { version = "1.20", default-features = false, optional = true }
ryu = { version = "1.0", optional = true }
serde = { version = "1.0.122", features = ["derive"] }
serde_json = { version = "1.0.18", features = ["std"], default-features = false, optional = true }
static_assertions = "1.1"
time = { version = "0.3.37", features = ["formatting", "macros", "parsing"], optional = true }
url = { version = "2.0", optional = true }
uuid = { version = "1.3", default-features = false, optional = true }

# Fixes for `minimal-versions` check.
# TODO: Try remove on upgrade of `bigdecimal` crate.
num-bigint = { version = "0.4.2", optional = true }
# TODO: Try remove on upgrade of `chrono-tz` crate.
regex = { version = "1.6", features = ["std"], default-features = false, optional = true }
# TODO: Try remove on upgrade of `bson` crate.
tap = { version = "1.0.1", optional = true }
# TODO: Remove on upgrade to 0.4.1 version of `graphql-parser`.
void = { version = "1.0.2", optional = true }

[dev-dependencies]
bencher = "0.1.2"
chrono = { version = "0.4.30", features = ["alloc"], default-features = false }
compact_str = { version = "0.9", features = ["serde"] }
jiff = { version = "0.2", features = ["tzdb-bundle-always"], default-features = false }
pretty_assertions = "1.0.0"
serde_json = "1.0.18"
serial_test = "3.0"
tokio = { version = "1.0", features = ["macros", "time", "rt-multi-thread"] }

[lints.clippy]
allow_attributes = "warn"
allow_attributes_without_reason = "warn"
[lints.rust]
closure_returning_async_block = "warn"
future_incompatible = { level = "warn", priority = -1 }
impl_trait_redundant_captures = "warn"
missing_docs = "warn"
non_ascii_idents = "forbid"
unexpected_cfgs = { level = "warn", check-cfg = ['cfg(nightly)'] }
unused_crate_dependencies = "warn"

[[bench]]
name = "bench"
harness = false
path = "benches/bench.rs"<|MERGE_RESOLUTION|>--- conflicted
+++ resolved
@@ -1,14 +1,8 @@
 [package]
 name = "juniper"
-<<<<<<< HEAD
-version = "0.16.1"
+version = "0.16.2"
 edition = "2024"
 rust-version = "1.85"
-=======
-version = "0.16.2"
-edition = "2021"
-rust-version = "1.73"
->>>>>>> 624c2d8e
 description = "GraphQL server library."
 license = "BSD-2-Clause"
 authors = [
