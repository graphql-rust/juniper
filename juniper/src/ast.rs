use std::{borrow::Cow, fmt, hash::Hash, slice, vec};

use arcstr::ArcStr;

use indexmap::IndexMap;

use crate::{
    executor::Variables,
    parser::Spanning,
    value::{DefaultScalarValue, ScalarValue},
};

/// Type literal in a syntax tree.
///
/// This enum carries no semantic information and might refer to types that do not exist.
#[derive(Clone, Debug, Eq, PartialEq)]
pub enum Type<N = ArcStr> {
    /// `null`able named type, e.g. `String`.
    Named(N),

    /// `null`able list type, e.g. `[String]`.
    ///
    /// The list itself is `null`able, the containing [`Type`] might be non-`null`.
    List(Box<Type<N>>, Option<usize>),

    /// Non-`null` named type, e.g. `String!`.
    NonNullNamed(N),

    /// Non-`null` list type, e.g. `[String]!`.
    ///
    /// The list itself is non-`null`, the containing [`Type`] might be `null`able.
    NonNullList(Box<Type<N>>, Option<usize>),
}

impl<N: fmt::Display> fmt::Display for Type<N> {
    fn fmt(&self, f: &mut fmt::Formatter<'_>) -> fmt::Result {
        match self {
            Self::Named(n) => write!(f, "{n}"),
            Self::NonNullNamed(n) => write!(f, "{n}!"),
            Self::List(t, _) => write!(f, "[{t}]"),
            Self::NonNullList(t, _) => write!(f, "[{t}]!"),
        }
    }
}

impl<N: AsRef<str>> Type<N> {
    /// Returns the name of this named [`Type`].
    ///
    /// Only applies to named [`Type`]s. Lists will return [`None`].
    #[must_use]
    pub fn name(&self) -> Option<&str> {
        match self {
            Self::Named(n) | Self::NonNullNamed(n) => Some(n.as_ref()),
            Self::List(..) | Self::NonNullList(..) => None,
        }
    }

    /// Returns the innermost name of this [`Type`] by unpacking lists.
    ///
    /// All [`Type`] literals contain exactly one named type.
    #[must_use]
    pub fn innermost_name(&self) -> &str {
        match self {
            Self::Named(n) | Self::NonNullNamed(n) => n.as_ref(),
            Self::List(l, ..) | Self::NonNullList(l, ..) => l.innermost_name(),
        }
    }

    /// Indicates whether this [`Type`] can only represent non-`null` values.
    #[must_use]
    pub fn is_non_null(&self) -> bool {
        match self {
            Self::NonNullList(..) | Self::NonNullNamed(..) => true,
            Self::List(..) | Self::Named(..) => false,
        }
    }
}

/// A JSON-like value that can be passed into the query execution, either
/// out-of-band, or in-band as default variable values. These are _not_ constant
/// and might contain variables.
///
/// Lists and objects variants are _spanned_, i.e. they contain a reference to
/// their position in the source file, if available.
<<<<<<< HEAD
#[allow(missing_docs)]
#[derive(Clone, Debug, PartialEq)]
=======
#[derive(Clone, Debug, PartialEq)]
#[expect(missing_docs, reason = "self-explanatory")]
>>>>>>> 8f699750
pub enum InputValue<S = DefaultScalarValue> {
    Null,
    Scalar(S),
    Enum(String),
    Variable(String),
    List(Vec<Spanning<InputValue<S>>>),
    Object(Vec<(Spanning<String>, Spanning<InputValue<S>>)>),
}

#[derive(Clone, Debug, PartialEq)]
pub struct VariableDefinition<'a, S> {
    pub var_type: Spanning<Type<&'a str>>,
    pub default_value: Option<Spanning<InputValue<S>>>,
    pub directives: Option<Vec<Spanning<Directive<'a, S>>>>,
}

#[derive(Clone, Debug, PartialEq)]
pub struct Arguments<'a, S> {
    pub items: Vec<(Spanning<&'a str>, Spanning<InputValue<S>>)>,
}

#[derive(Clone, Debug, PartialEq)]
pub struct VariableDefinitions<'a, S> {
    pub items: Vec<(Spanning<&'a str>, VariableDefinition<'a, S>)>,
}

#[derive(Clone, Debug, PartialEq)]
pub struct Field<'a, S> {
    pub alias: Option<Spanning<&'a str>>,
    pub name: Spanning<&'a str>,
    pub arguments: Option<Spanning<Arguments<'a, S>>>,
    pub directives: Option<Vec<Spanning<Directive<'a, S>>>>,
    pub selection_set: Option<Vec<Selection<'a, S>>>,
}

#[derive(Clone, Debug, PartialEq)]
pub struct FragmentSpread<'a, S> {
    pub name: Spanning<&'a str>,
    pub directives: Option<Vec<Spanning<Directive<'a, S>>>>,
}

#[derive(Clone, Debug, PartialEq)]
pub struct InlineFragment<'a, S> {
    pub type_condition: Option<Spanning<&'a str>>,
    pub directives: Option<Vec<Spanning<Directive<'a, S>>>>,
    pub selection_set: Vec<Selection<'a, S>>,
}

/// Entry in a GraphQL selection set
///
/// This enum represents one of the three variants of a selection that exists
/// in GraphQL: a field, a fragment spread, or an inline fragment. Each of the
/// variants references their location in the query source.
///
/// ```text
/// {
///   field(withArg: 123) { subField }
///   ...fragmentSpread
///   ...on User {
///     inlineFragmentField
///   }
/// }
/// ```
<<<<<<< HEAD
#[derive(Clone, Debug, PartialEq)]
#[allow(missing_docs)]
=======
#[derive(Clone, PartialEq, Debug)]
#[expect(missing_docs, reason = "self-explanatory")]
>>>>>>> 8f699750
pub enum Selection<'a, S = DefaultScalarValue> {
    Field(Spanning<Field<'a, S>>),
    FragmentSpread(Spanning<FragmentSpread<'a, S>>),
    InlineFragment(Spanning<InlineFragment<'a, S>>),
}

#[derive(Clone, Debug, PartialEq)]
pub struct Directive<'a, S> {
    pub name: Spanning<&'a str>,
    pub arguments: Option<Spanning<Arguments<'a, S>>>,
}

#[expect(missing_docs, reason = "self-explanatory")]
#[derive(Clone, Copy, Debug, Eq, PartialEq)]
pub enum OperationType {
    Query,
    Mutation,
    Subscription,
}

<<<<<<< HEAD
#[allow(missing_docs)]
#[derive(Clone, Debug, PartialEq)]
=======
#[expect(missing_docs, reason = "self-explanatory")]
#[derive(Clone, PartialEq, Debug)]
>>>>>>> 8f699750
pub struct Operation<'a, S> {
    pub operation_type: OperationType,
    pub name: Option<Spanning<&'a str>>,
    pub variable_definitions: Option<Spanning<VariableDefinitions<'a, S>>>,
    pub directives: Option<Vec<Spanning<Directive<'a, S>>>>,
    pub selection_set: Vec<Selection<'a, S>>,
}

#[derive(Clone, Debug, PartialEq)]
pub struct Fragment<'a, S> {
    pub name: Spanning<&'a str>,
    pub type_condition: Spanning<&'a str>,
    pub directives: Option<Vec<Spanning<Directive<'a, S>>>>,
    pub selection_set: Vec<Selection<'a, S>>,
}

#[doc(hidden)]
#[derive(Clone, Debug, PartialEq)]
pub enum Definition<'a, S> {
    Operation(Spanning<Operation<'a, S>>),
    Fragment(Spanning<Fragment<'a, S>>),
}

#[doc(hidden)]
pub type Document<'a, S> = [Definition<'a, S>];
#[doc(hidden)]
pub type OwnedDocument<'a, S> = Vec<Definition<'a, S>>;

/// Parsing of an unstructured input value into a Rust data type.
///
/// The conversion _can_ fail, and must in that case return [`Err`]. Thus not
/// restricted in the definition of this trait, the returned [`Err`] should be
/// convertible with [`IntoFieldError`] to fit well into the library machinery.
///
/// Implemented automatically by the convenience proc macro [`graphql_scalar!`]
/// or by deriving `GraphQLEnum`.
///
/// Must be implemented manually when manually exposing new enums or scalars.
///
/// [`graphql_scalar!`]: macro@crate::graphql_scalar
/// [`IntoFieldError`]: crate::IntoFieldError
pub trait FromInputValue<S = DefaultScalarValue>: Sized {
    /// Type of this conversion error.
    ///
    /// Thus not restricted, it should be convertible with [`IntoFieldError`] to
    /// fit well into the library machinery.
    ///
    /// [`IntoFieldError`]: crate::IntoFieldError
    type Error;

    /// Performs the conversion.
    fn from_input_value(v: &InputValue<S>) -> Result<Self, Self::Error>;

    /// Performs the conversion from an absent value (e.g. to distinguish
    /// between implicit and explicit `null`).
    ///
    /// The default implementation just calls [`from_input_value()`] as if an
    /// explicit `null` was provided.
    ///
    /// [`from_input_value()`]: FromInputValue::from_input_value
    fn from_implicit_null() -> Result<Self, Self::Error> {
        Self::from_input_value(&InputValue::<S>::Null)
    }
}

/// Losslessly clones a Rust data type into an InputValue.
pub trait ToInputValue<S = DefaultScalarValue>: Sized {
    /// Performs the conversion.
    fn to_input_value(&self) -> InputValue<S>;
}

<<<<<<< HEAD
=======
impl Type<'_> {
    /// Get the name of a named type.
    ///
    /// Only applies to named types; lists will return `None`.
    pub fn name(&self) -> Option<&str> {
        match *self {
            Type::Named(ref n) | Type::NonNullNamed(ref n) => Some(n),
            _ => None,
        }
    }

    /// Get the innermost name by unpacking lists
    ///
    /// All type literals contain exactly one named type.
    pub fn innermost_name(&self) -> &str {
        match *self {
            Type::Named(ref n) | Type::NonNullNamed(ref n) => n,
            Type::List(ref l, _) | Type::NonNullList(ref l, _) => l.innermost_name(),
        }
    }

    /// Determines if a type only can represent non-null values.
    pub fn is_non_null(&self) -> bool {
        matches!(*self, Type::NonNullNamed(_) | Type::NonNullList(..))
    }
}

impl fmt::Display for Type<'_> {
    fn fmt(&self, f: &mut fmt::Formatter<'_>) -> fmt::Result {
        match self {
            Self::Named(n) => write!(f, "{n}"),
            Self::NonNullNamed(n) => write!(f, "{n}!"),
            Self::List(t, _) => write!(f, "[{t}]"),
            Self::NonNullList(t, _) => write!(f, "[{t}]!"),
        }
    }
}

>>>>>>> 8f699750
impl<S> InputValue<S> {
    /// Construct a `null` value.
    pub fn null() -> Self {
        Self::Null
    }

    /// Construct a scalar value
    pub fn scalar<T>(v: T) -> Self
    where
        S: From<T>,
    {
        Self::Scalar(v.into())
    }

    /// Construct an enum value.
    pub fn enum_value<T: AsRef<str>>(s: T) -> Self {
        Self::Enum(s.as_ref().into())
    }

    /// Construct a variable value.
    pub fn variable<T: AsRef<str>>(v: T) -> Self {
        Self::Variable(v.as_ref().into())
    }

    /// Construct a [`Spanning::unlocated`] list.
    ///
    /// Convenience function to make each [`InputValue`] in the input vector
    /// not contain any location information. Can be used from [`ToInputValue`]
    /// implementations, where no source code position information is available.
    pub fn list(l: Vec<Self>) -> Self {
        Self::List(l.into_iter().map(Spanning::unlocated).collect())
    }

    /// Construct a located list.
    pub fn parsed_list(l: Vec<Spanning<Self>>) -> Self {
        Self::List(l)
    }

    /// Construct aa [`Spanning::unlocated`] object.
    ///
    /// Similarly to [`InputValue::list`] it makes each key and value in the
    /// given hash map not contain any location information.
    pub fn object<K>(o: IndexMap<K, Self>) -> Self
    where
        K: AsRef<str> + Eq + Hash,
    {
        Self::Object(
            o.into_iter()
                .map(|(k, v)| {
                    (
                        Spanning::unlocated(k.as_ref().into()),
                        Spanning::unlocated(v),
                    )
                })
                .collect(),
        )
    }

    /// Construct a located object.
    pub fn parsed_object(o: Vec<(Spanning<String>, Spanning<Self>)>) -> Self {
        Self::Object(o)
    }

    /// Resolves all variables of this [`InputValue`] to their actual `values`.
    ///
    /// If a variable is not present in the `values`:
    /// - Returns [`None`] in case this is an [`InputValue::Variable`].
    /// - Skips field in case of an [`InputValue::Object`] field.
    /// - Replaces with an [`InputValue::Null`] in case of an
    ///   [`InputValue::List`] element.
    ///
    /// This is done, because for an [`InputValue::Variable`] (or an
    /// [`InputValue::Object`] field) a default value can be used later, if it's
    /// provided. While on contrary, a single [`InputValue::List`] element
    /// cannot have a default value.
    #[must_use]
    pub fn into_const(self, values: &Variables<S>) -> Option<Self>
    where
        S: Clone,
    {
        match self {
            Self::Variable(v) => values.get(&v).cloned(),
            Self::List(l) => Some(Self::List(
                l.into_iter()
                    .map(|s| s.map(|v| v.into_const(values).unwrap_or_else(Self::null)))
                    .collect(),
            )),
            Self::Object(o) => Some(Self::Object(
                o.into_iter()
                    .filter_map(|(sk, sv)| sv.and_then(|v| v.into_const(values)).map(|sv| (sk, sv)))
                    .collect(),
            )),
            v => Some(v),
        }
    }

    /// Shorthand form of invoking [`FromInputValue::from_input_value()`].
    pub fn convert<T: FromInputValue<S>>(&self) -> Result<T, T::Error> {
        T::from_input_value(self)
    }

    /// Does the value represent a `null`?
    pub fn is_null(&self) -> bool {
        matches!(self, Self::Null)
    }

    /// Does the value represent a variable?
    pub fn is_variable(&self) -> bool {
        matches!(self, Self::Variable(_))
    }

    /// View the underlying enum value, if present.
    pub fn as_enum_value(&self) -> Option<&str> {
        match self {
            Self::Enum(e) => Some(e.as_str()),
            _ => None,
        }
    }

    /// View the underlying int value, if present.
    pub fn as_int_value(&self) -> Option<i32>
    where
        S: ScalarValue,
    {
        self.as_scalar_value().and_then(|s| s.as_int())
    }

    /// View the underlying float value, if present.
    pub fn as_float_value(&self) -> Option<f64>
    where
        S: ScalarValue,
    {
        self.as_scalar_value().and_then(|s| s.as_float())
    }

    /// View the underlying string value, if present.
    pub fn as_string_value(&self) -> Option<&str>
    where
        S: ScalarValue,
    {
        self.as_scalar_value().and_then(|s| s.as_str())
    }

    /// View the underlying scalar value, if present.
    pub fn as_scalar(&self) -> Option<&S> {
        match self {
            Self::Scalar(s) => Some(s),
            _ => None,
        }
    }

    /// View the underlying scalar value, if present.
    pub fn as_scalar_value<'a, T>(&'a self) -> Option<&'a T>
    where
        T: 'a,
        Option<&'a T>: From<&'a S>,
    {
        self.as_scalar().and_then(Into::into)
    }

    /// Converts this [`InputValue`] to a [`Spanning::unlocated`] object value.
    ///
    /// This constructs a new [`IndexMap`] containing references to the keys
    /// and values of `self`.
    pub fn to_object_value(&self) -> Option<IndexMap<&str, &Self>> {
        match self {
            Self::Object(o) => Some(
                o.iter()
                    .map(|(sk, sv)| (sk.item.as_str(), &sv.item))
                    .collect(),
            ),
            _ => None,
        }
    }

    /// Converts this [`InputValue`] to a [`Spanning::unlocated`] list value.
    ///
    /// This constructs a new [`Vec`] containing references to the values of
    /// `self`.
    pub fn to_list_value(&self) -> Option<Vec<&Self>> {
        match self {
            Self::List(l) => Some(l.iter().map(|s| &s.item).collect()),
            _ => None,
        }
    }

    /// Recursively finds all variables
    pub fn referenced_variables(&self) -> Vec<&str> {
        match self {
            Self::Variable(name) => vec![name.as_str()],
            Self::List(l) => l
                .iter()
                .flat_map(|v| v.item.referenced_variables())
                .collect(),
            Self::Object(o) => o
                .iter()
                .flat_map(|(_, v)| v.item.referenced_variables())
                .collect(),
            _ => vec![],
        }
    }

    /// Compares equality with another [`InputValue``] ignoring any source
    /// position information.
    pub fn unlocated_eq(&self, other: &Self) -> bool
    where
        S: PartialEq,
    {
        match (self, other) {
            (Self::Null, Self::Null) => true,
            (Self::Scalar(s1), Self::Scalar(s2)) => s1 == s2,
            (Self::Enum(s1), Self::Enum(s2)) | (Self::Variable(s1), Self::Variable(s2)) => s1 == s2,
            (Self::List(l1), Self::List(l2)) => l1
                .iter()
                .zip(l2.iter())
                .all(|(v1, v2)| v1.item.unlocated_eq(&v2.item)),
            (Self::Object(o1), Self::Object(o2)) => {
                o1.len() == o2.len()
                    && o1.iter().all(|(sk1, sv1)| {
                        o2.iter().any(|(sk2, sv2)| {
                            sk1.item == sk2.item && sv1.item.unlocated_eq(&sv2.item)
                        })
                    })
            }
            _ => false,
        }
    }
}

impl<S: ScalarValue> fmt::Display for InputValue<S> {
    fn fmt(&self, f: &mut fmt::Formatter<'_>) -> fmt::Result {
        match self {
            Self::Null => write!(f, "null"),
            Self::Scalar(s) => {
                if let Some(s) = s.as_str() {
                    write!(f, "\"{s}\"")
                } else {
                    write!(f, "{s}")
                }
            }
            Self::Enum(v) => write!(f, "{v}"),
            Self::Variable(v) => write!(f, "${v}"),
            Self::List(v) => {
                write!(f, "[")?;
                for (i, spanning) in v.iter().enumerate() {
                    spanning.item.fmt(f)?;
                    if i < v.len() - 1 {
                        write!(f, ", ")?;
                    }
                }
                write!(f, "]")
            }
            Self::Object(o) => {
                write!(f, "{{")?;
                for (i, (k, v)) in o.iter().enumerate() {
                    write!(f, "{}: ", k.item)?;
                    v.item.fmt(f)?;
                    if i < o.len() - 1 {
                        write!(f, ", ")?;
                    }
                }
                write!(f, "}}")
            }
        }
    }
}

impl<S, T> From<Option<T>> for InputValue<S>
where
    Self: From<T>,
{
    fn from(v: Option<T>) -> Self {
        match v {
            Some(v) => v.into(),
            None => Self::Null,
        }
    }
}

impl<'a, S: From<String>> From<&'a str> for InputValue<S> {
    fn from(s: &'a str) -> Self {
        Self::scalar(s.to_owned())
    }
}

impl<'a, S: From<String>> From<Cow<'a, str>> for InputValue<S> {
    fn from(s: Cow<'a, str>) -> Self {
        Self::scalar(s.into_owned())
    }
}

impl<S: From<String>> From<String> for InputValue<S> {
    fn from(s: String) -> Self {
        Self::scalar(s)
    }
}

impl<S: From<i32>> From<i32> for InputValue<S> {
    fn from(i: i32) -> Self {
        Self::scalar(i)
    }
}

impl<S: From<f64>> From<f64> for InputValue<S> {
    fn from(f: f64) -> Self {
        Self::scalar(f)
    }
}

impl<S: From<bool>> From<bool> for InputValue<S> {
    fn from(b: bool) -> Self {
        Self::scalar(b)
    }
}

impl<'a, S> Arguments<'a, S> {
    pub fn into_iter(self) -> vec::IntoIter<(Spanning<&'a str>, Spanning<InputValue<S>>)> {
        self.items.into_iter()
    }

    pub fn iter(&self) -> slice::Iter<(Spanning<&'a str>, Spanning<InputValue<S>>)> {
        self.items.iter()
    }

    pub fn iter_mut(&mut self) -> slice::IterMut<(Spanning<&'a str>, Spanning<InputValue<S>>)> {
        self.items.iter_mut()
    }

    pub fn len(&self) -> usize {
        self.items.len()
    }

    pub fn get(&self, key: &str) -> Option<&Spanning<InputValue<S>>> {
        self.items
            .iter()
            .filter(|&(k, _)| k.item == key)
            .map(|(_, v)| v)
            .next()
    }
}

impl<'a, S> VariableDefinitions<'a, S> {
    pub fn iter(&self) -> slice::Iter<(Spanning<&'a str>, VariableDefinition<'a, S>)> {
        self.items.iter()
    }
}

#[cfg(test)]
mod tests {
    use crate::graphql_input_value;

    use super::InputValue;

    #[test]
    fn test_input_value_fmt() {
        let value: InputValue = graphql_input_value!(null);
        assert_eq!(value.to_string(), "null");

        let value: InputValue = graphql_input_value!(123);
        assert_eq!(value.to_string(), "123");

        let value: InputValue = graphql_input_value!(12.3);
        assert_eq!(value.to_string(), "12.3");

        let value: InputValue = graphql_input_value!("FOO");
        assert_eq!(value.to_string(), "\"FOO\"");

        let value: InputValue = graphql_input_value!(true);
        assert_eq!(value.to_string(), "true");

        let value: InputValue = graphql_input_value!(BAR);
        assert_eq!(value.to_string(), "BAR");

        let value: InputValue = graphql_input_value!(@baz);
        assert_eq!(value.to_string(), "$baz");

        let value: InputValue = graphql_input_value!([1, 2]);
        assert_eq!(value.to_string(), "[1, 2]");

        let value: InputValue = graphql_input_value!({"foo": 1,"bar": 2});
        assert_eq!(value.to_string(), "{foo: 1, bar: 2}");
    }
}<|MERGE_RESOLUTION|>--- conflicted
+++ resolved
@@ -82,13 +82,8 @@
 ///
 /// Lists and objects variants are _spanned_, i.e. they contain a reference to
 /// their position in the source file, if available.
-<<<<<<< HEAD
-#[allow(missing_docs)]
-#[derive(Clone, Debug, PartialEq)]
-=======
-#[derive(Clone, Debug, PartialEq)]
 #[expect(missing_docs, reason = "self-explanatory")]
->>>>>>> 8f699750
+#[derive(Clone, Debug, PartialEq)]
 pub enum InputValue<S = DefaultScalarValue> {
     Null,
     Scalar(S),
@@ -152,13 +147,8 @@
 ///   }
 /// }
 /// ```
-<<<<<<< HEAD
-#[derive(Clone, Debug, PartialEq)]
-#[allow(missing_docs)]
-=======
-#[derive(Clone, PartialEq, Debug)]
 #[expect(missing_docs, reason = "self-explanatory")]
->>>>>>> 8f699750
+#[derive(Clone, Debug, PartialEq)]
 pub enum Selection<'a, S = DefaultScalarValue> {
     Field(Spanning<Field<'a, S>>),
     FragmentSpread(Spanning<FragmentSpread<'a, S>>),
@@ -179,13 +169,8 @@
     Subscription,
 }
 
-<<<<<<< HEAD
-#[allow(missing_docs)]
-#[derive(Clone, Debug, PartialEq)]
-=======
 #[expect(missing_docs, reason = "self-explanatory")]
-#[derive(Clone, PartialEq, Debug)]
->>>>>>> 8f699750
+#[derive(Clone, Debug, PartialEq)]
 pub struct Operation<'a, S> {
     pub operation_type: OperationType,
     pub name: Option<Spanning<&'a str>>,
@@ -257,47 +242,6 @@
     fn to_input_value(&self) -> InputValue<S>;
 }
 
-<<<<<<< HEAD
-=======
-impl Type<'_> {
-    /// Get the name of a named type.
-    ///
-    /// Only applies to named types; lists will return `None`.
-    pub fn name(&self) -> Option<&str> {
-        match *self {
-            Type::Named(ref n) | Type::NonNullNamed(ref n) => Some(n),
-            _ => None,
-        }
-    }
-
-    /// Get the innermost name by unpacking lists
-    ///
-    /// All type literals contain exactly one named type.
-    pub fn innermost_name(&self) -> &str {
-        match *self {
-            Type::Named(ref n) | Type::NonNullNamed(ref n) => n,
-            Type::List(ref l, _) | Type::NonNullList(ref l, _) => l.innermost_name(),
-        }
-    }
-
-    /// Determines if a type only can represent non-null values.
-    pub fn is_non_null(&self) -> bool {
-        matches!(*self, Type::NonNullNamed(_) | Type::NonNullList(..))
-    }
-}
-
-impl fmt::Display for Type<'_> {
-    fn fmt(&self, f: &mut fmt::Formatter<'_>) -> fmt::Result {
-        match self {
-            Self::Named(n) => write!(f, "{n}"),
-            Self::NonNullNamed(n) => write!(f, "{n}!"),
-            Self::List(t, _) => write!(f, "[{t}]"),
-            Self::NonNullList(t, _) => write!(f, "[{t}]!"),
-        }
-    }
-}
-
->>>>>>> 8f699750
 impl<S> InputValue<S> {
     /// Construct a `null` value.
     pub fn null() -> Self {
