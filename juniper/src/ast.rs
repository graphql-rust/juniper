use std::{borrow::Cow, fmt, hash::Hash, slice, vec};

use indexmap::IndexMap;

use crate::{
    executor::Variables,
    parser::Spanning,
    value::{DefaultScalarValue, ScalarValue},
};

/// A type literal in the syntax tree
///
/// This enum carries no semantic information and might refer to types that do
/// not exist.
#[derive(Clone, Eq, PartialEq, Debug)]
pub enum Type<'a> {
    /// A nullable named type, e.g. `String`
    Named(Cow<'a, str>),
    /// A nullable list type, e.g. `[String]`
    ///
    /// The list itself is what's nullable, the containing type might be non-null.
    List(Box<Type<'a>>, Option<usize>),
    /// A non-null named type, e.g. `String!`
    NonNullNamed(Cow<'a, str>),
    /// A non-null list type, e.g. `[String]!`.
    ///
    /// The list itself is what's non-null, the containing type might be null.
    NonNullList(Box<Type<'a>>, Option<usize>),
}

/// A JSON-like value that can be passed into the query execution, either
/// out-of-band, or in-band as default variable values. These are _not_ constant
/// and might contain variables.
///
/// Lists and objects variants are _spanned_, i.e. they contain a reference to
/// their position in the source file, if available.
#[derive(Clone, Debug, PartialEq)]
#[allow(missing_docs)]
pub enum InputValue<S = DefaultScalarValue> {
    Null,
    Scalar(S),
    Enum(String),
    Variable(String),
    List(Vec<Spanning<InputValue<S>>>),
    Object(Vec<(Spanning<String>, Spanning<InputValue<S>>)>),
}

#[derive(Clone, PartialEq, Debug)]
pub struct VariableDefinition<'a, S> {
    pub var_type: Spanning<Type<'a>>,
    pub default_value: Option<Spanning<InputValue<S>>>,
}

#[derive(Clone, PartialEq, Debug)]
pub struct Arguments<'a, S> {
    pub items: Vec<(Spanning<&'a str>, Spanning<InputValue<S>>)>,
}

#[derive(Clone, PartialEq, Debug)]
pub struct VariableDefinitions<'a, S> {
    pub items: Vec<(Spanning<&'a str>, VariableDefinition<'a, S>)>,
}

#[derive(Clone, PartialEq, Debug)]
pub struct Field<'a, S> {
    pub alias: Option<Spanning<&'a str>>,
    pub name: Spanning<&'a str>,
    pub arguments: Option<Spanning<Arguments<'a, S>>>,
    pub directives: Option<Vec<Spanning<Directive<'a, S>>>>,
    pub selection_set: Option<Vec<Selection<'a, S>>>,
}

#[derive(Clone, PartialEq, Debug)]
pub struct FragmentSpread<'a, S> {
    pub name: Spanning<&'a str>,
    pub directives: Option<Vec<Spanning<Directive<'a, S>>>>,
}

#[derive(Clone, PartialEq, Debug)]
pub struct InlineFragment<'a, S> {
    pub type_condition: Option<Spanning<&'a str>>,
    pub directives: Option<Vec<Spanning<Directive<'a, S>>>>,
    pub selection_set: Vec<Selection<'a, S>>,
}

/// Entry in a GraphQL selection set
///
/// This enum represents one of the three variants of a selection that exists
/// in GraphQL: a field, a fragment spread, or an inline fragment. Each of the
/// variants references their location in the query source.
///
/// ```text
/// {
///   field(withArg: 123) { subField }
///   ...fragmentSpread
///   ...on User {
///     inlineFragmentField
///   }
/// }
/// ```
#[derive(Clone, PartialEq, Debug)]
#[allow(missing_docs)]
pub enum Selection<'a, S = DefaultScalarValue> {
    Field(Spanning<Field<'a, S>>),
    FragmentSpread(Spanning<FragmentSpread<'a, S>>),
    InlineFragment(Spanning<InlineFragment<'a, S>>),
}

#[derive(Clone, PartialEq, Debug)]
pub struct Directive<'a, S> {
    pub name: Spanning<&'a str>,
    pub arguments: Option<Spanning<Arguments<'a, S>>>,
}

#[allow(missing_docs)]
#[derive(Clone, PartialEq, Debug)]
pub enum OperationType {
    Query,
    Mutation,
    Subscription,
}

#[allow(missing_docs)]
#[derive(Clone, PartialEq, Debug)]
pub struct Operation<'a, S> {
    pub operation_type: OperationType,
    pub name: Option<Spanning<&'a str>>,
    pub variable_definitions: Option<Spanning<VariableDefinitions<'a, S>>>,
    pub directives: Option<Vec<Spanning<Directive<'a, S>>>>,
    pub selection_set: Vec<Selection<'a, S>>,
}

#[derive(Clone, PartialEq, Debug)]
pub struct Fragment<'a, S> {
    pub name: Spanning<&'a str>,
    pub type_condition: Spanning<&'a str>,
    pub directives: Option<Vec<Spanning<Directive<'a, S>>>>,
    pub selection_set: Vec<Selection<'a, S>>,
}

#[doc(hidden)]
#[derive(Clone, PartialEq, Debug)]
pub enum Definition<'a, S> {
    Operation(Spanning<Operation<'a, S>>),
    Fragment(Spanning<Fragment<'a, S>>),
}

#[doc(hidden)]
pub type Document<'a, S> = [Definition<'a, S>];
#[doc(hidden)]
pub type OwnedDocument<'a, S> = Vec<Definition<'a, S>>;

/// Parse an unstructured input value into a Rust data type.
///
/// The conversion _can_ fail, and must in that case return [`Err`]. Thus not
/// restricted in the definition of this trait, the returned [`Err`] should be
/// convertible with [`IntoFieldError`] to fit well into the library machinery.
///
/// Implemented automatically by the convenience proc macro [`graphql_scalar!`]
/// or by deriving `GraphQLEnum`.
///
/// Must be implemented manually when manually exposing new enums or scalars.
///
/// [`graphql_scalar!`]: macro@crate::graphql_scalar
/// [`IntoFieldError`]: crate::IntoFieldError
pub trait FromInputValue<S = DefaultScalarValue>: Sized {
    /// Type of this conversion error.
    ///
    /// Thus not restricted, it should be convertible with [`IntoFieldError`] to
    /// fit well into the library machinery.
    type Error;

    /// Performs the conversion.
    fn from_input_value(v: &InputValue<S>) -> Result<Self, Self::Error>;

    /// Performs the conversion from an absent value (e.g. to distinguish
    /// between implicit and explicit `null`).
    ///
    /// The default implementation just calls
    /// [`FromInputValue::from_input_value()`] as if an explicit `null` was
    /// provided.
    fn from_implicit_null() -> Result<Self, Self::Error> {
        Self::from_input_value(&InputValue::<S>::Null)
    }
}

/// Losslessly clones a Rust data type into an InputValue.
pub trait ToInputValue<S = DefaultScalarValue>: Sized {
    /// Performs the conversion.
    fn to_input_value(&self) -> InputValue<S>;
}

impl<'a> Type<'a> {
    /// Get the name of a named type.
    ///
    /// Only applies to named types; lists will return `None`.
    pub fn name(&self) -> Option<&str> {
        match *self {
            Type::Named(ref n) | Type::NonNullNamed(ref n) => Some(n),
            _ => None,
        }
    }

    /// Get the innermost name by unpacking lists
    ///
    /// All type literals contain exactly one named type.
    pub fn innermost_name(&self) -> &str {
        match *self {
            Type::Named(ref n) | Type::NonNullNamed(ref n) => n,
            Type::List(ref l, _) | Type::NonNullList(ref l, _) => l.innermost_name(),
        }
    }

    /// Determines if a type only can represent non-null values.
    pub fn is_non_null(&self) -> bool {
        matches!(*self, Type::NonNullNamed(_) | Type::NonNullList(..))
    }
}

impl<'a> fmt::Display for Type<'a> {
    fn fmt(&self, f: &mut fmt::Formatter<'_>) -> fmt::Result {
        match self {
            Self::Named(n) => write!(f, "{}", n),
            Self::NonNullNamed(n) => write!(f, "{}!", n),
            Self::List(t, _) => write!(f, "[{}]", t),
            Self::NonNullList(t, _) => write!(f, "[{}]!", t),
        }
    }
}

impl<S> InputValue<S> {
    /// Construct a `null` value.
    pub fn null() -> Self {
        Self::Null
    }

    /// Construct a scalar value
    pub fn scalar<T>(v: T) -> Self
    where
        S: From<T>,
    {
        Self::Scalar(v.into())
    }

    /// Construct an enum value.
    pub fn enum_value<T: AsRef<str>>(s: T) -> Self {
        Self::Enum(s.as_ref().to_owned())
    }

    /// Construct a variable value.
    pub fn variable<T: AsRef<str>>(v: T) -> Self {
        Self::Variable(v.as_ref().to_owned())
    }

    /// Construct a [`Spanning::unlocated`] list.
    ///
    /// Convenience function to make each [`InputValue`] in the input vector
    /// not contain any location information. Can be used from [`ToInputValue`]
    /// implementations, where no source code position information is available.
    pub fn list(l: Vec<Self>) -> Self {
        Self::List(l.into_iter().map(Spanning::unlocated).collect())
    }

    /// Construct a located list.
    pub fn parsed_list(l: Vec<Spanning<Self>>) -> Self {
        Self::List(l)
    }

    /// Construct aa [`Spanning::unlocated`] object.
    ///
    /// Similarly to [`InputValue::list`] it makes each key and value in the
    /// given hash map not contain any location information.
    pub fn object<K>(o: IndexMap<K, Self>) -> Self
    where
        K: AsRef<str> + Eq + Hash,
    {
        Self::Object(
            o.into_iter()
                .map(|(k, v)| {
                    (
                        Spanning::unlocated(k.as_ref().to_owned()),
                        Spanning::unlocated(v),
                    )
                })
                .collect(),
        )
    }

    /// Construct a located object.
    pub fn parsed_object(o: Vec<(Spanning<String>, Spanning<Self>)>) -> Self {
        Self::Object(o)
    }

    /// Resolve all variables to their values.
    pub fn into_const(self, vars: &Variables<S>) -> Self
    where
        S: Clone,
    {
        match self {
            Self::Variable(v) => vars.get(&v).map_or_else(InputValue::null, Clone::clone),
            Self::List(l) => Self::List(
                l.into_iter()
                    .map(|s| s.map(|v| v.into_const(vars)))
                    .collect(),
            ),
            Self::Object(o) => Self::Object(
                o.into_iter()
                    .map(|(sk, sv)| (sk, sv.map(|v| v.into_const(vars))))
                    .collect(),
            ),
            v => v,
        }
    }

    /// Shorthand form of invoking [`FromInputValue::from_input_value()`].
<<<<<<< HEAD
    pub fn convert<T: FromInputValue<S>>(&self) -> Result<T, T::Error> {
        T::from_input_value(self)
=======
    pub fn convert<T>(&self) -> Option<T>
    where
        T: FromInputValue<S>,
    {
        <T as FromInputValue<S>>::from_input_value(self)
>>>>>>> acde85a8
    }

    /// Does the value represent a `null`?
    pub fn is_null(&self) -> bool {
        matches!(self, Self::Null)
    }

    /// Does the value represent a variable?
    pub fn is_variable(&self) -> bool {
        matches!(self, Self::Variable(_))
    }

    /// View the underlying enum value, if present.
    pub fn as_enum_value(&self) -> Option<&str> {
        match self {
            Self::Enum(e) => Some(e.as_str()),
            _ => None,
        }
    }

    /// View the underlying int value, if present.
    pub fn as_int_value(&self) -> Option<i32>
    where
        S: ScalarValue,
    {
        self.as_scalar_value().and_then(|s| s.as_int())
    }

    /// View the underlying float value, if present.
    pub fn as_float_value(&self) -> Option<f64>
    where
        S: ScalarValue,
    {
        self.as_scalar_value().and_then(|s| s.as_float())
    }

    /// View the underlying string value, if present.
    pub fn as_string_value(&self) -> Option<&str>
    where
        S: ScalarValue,
    {
        self.as_scalar_value().and_then(|s| s.as_str())
    }

    /// View the underlying scalar value, if present.
    pub fn as_scalar(&self) -> Option<&S> {
        match self {
            Self::Scalar(s) => Some(s),
            _ => None,
        }
    }

    /// View the underlying scalar value, if present.
    pub fn as_scalar_value<'a, T>(&'a self) -> Option<&'a T>
    where
        T: 'a,
        Option<&'a T>: From<&'a S>,
    {
        self.as_scalar().and_then(Into::into)
    }

    /// Converts this [`InputValue`] to a [`Spanning::unlocated`] object value.
    ///
    /// This constructs a new [`IndexMap`] containing references to the keys
    /// and values of `self`.
    pub fn to_object_value(&self) -> Option<IndexMap<&str, &Self>> {
        match self {
            Self::Object(o) => Some(
                o.iter()
                    .map(|(sk, sv)| (sk.item.as_str(), &sv.item))
                    .collect(),
            ),
            _ => None,
        }
    }

    /// Converts this [`InputValue`] to a [`Spanning::unlocated`] list value.
    ///
    /// This constructs a new [`Vec`] containing references to the values of
    /// `self`.
    pub fn to_list_value(&self) -> Option<Vec<&Self>> {
        match self {
            Self::List(l) => Some(l.iter().map(|s| &s.item).collect()),
            _ => None,
        }
    }

    /// Recursively finds all variables
    pub fn referenced_variables(&self) -> Vec<&str> {
        match self {
            Self::Variable(name) => vec![name.as_str()],
            Self::List(l) => l
                .iter()
                .flat_map(|v| v.item.referenced_variables())
                .collect(),
            Self::Object(o) => o
                .iter()
                .flat_map(|(_, v)| v.item.referenced_variables())
                .collect(),
            _ => vec![],
        }
    }

    /// Compares equality with another [`InputValue``] ignoring any source
    /// position information.
    pub fn unlocated_eq(&self, other: &Self) -> bool
    where
        S: PartialEq,
    {
        match (self, other) {
            (Self::Null, Self::Null) => true,
            (Self::Scalar(s1), Self::Scalar(s2)) => s1 == s2,
            (Self::Enum(s1), Self::Enum(s2)) | (Self::Variable(s1), Self::Variable(s2)) => s1 == s2,
            (Self::List(l1), Self::List(l2)) => l1
                .iter()
                .zip(l2.iter())
                .all(|(v1, v2)| v1.item.unlocated_eq(&v2.item)),
            (Self::Object(o1), Self::Object(o2)) => {
                o1.len() == o2.len()
                    && o1.iter().all(|(sk1, sv1)| {
                        o2.iter().any(|(sk2, sv2)| {
                            sk1.item == sk2.item && sv1.item.unlocated_eq(&sv2.item)
                        })
                    })
            }
            _ => false,
        }
    }
}

impl<S: ScalarValue> fmt::Display for InputValue<S> {
    fn fmt(&self, f: &mut fmt::Formatter<'_>) -> fmt::Result {
        match self {
            Self::Null => write!(f, "null"),
            Self::Scalar(s) => {
                if let Some(s) = s.as_str() {
                    write!(f, "\"{}\"", s)
                } else {
                    write!(f, "{}", s)
                }
            }
            Self::Enum(v) => write!(f, "{}", v),
            Self::Variable(v) => write!(f, "${}", v),
            Self::List(v) => {
                write!(f, "[")?;
                for (i, spanning) in v.iter().enumerate() {
                    spanning.item.fmt(f)?;
                    if i < v.len() - 1 {
                        write!(f, ", ")?;
                    }
                }
                write!(f, "]")
            }
            Self::Object(o) => {
                write!(f, "{{")?;
                for (i, (k, v)) in o.iter().enumerate() {
                    write!(f, "{}: ", k.item)?;
                    v.item.fmt(f)?;
                    if i < o.len() - 1 {
                        write!(f, ", ")?;
                    }
                }
                write!(f, "}}")
            }
        }
    }
}

impl<S, T> From<Option<T>> for InputValue<S>
where
    Self: From<T>,
{
    fn from(v: Option<T>) -> Self {
        match v {
            Some(v) => v.into(),
            None => Self::Null,
        }
    }
}

impl<'a, S: From<String>> From<&'a str> for InputValue<S> {
    fn from(s: &'a str) -> Self {
        Self::scalar(s.to_owned())
    }
}

impl<'a, S: From<String>> From<Cow<'a, str>> for InputValue<S> {
    fn from(s: Cow<'a, str>) -> Self {
        Self::scalar(s.into_owned())
    }
}

impl<S: From<String>> From<String> for InputValue<S> {
    fn from(s: String) -> Self {
        Self::scalar(s)
    }
}

impl<S: From<i32>> From<i32> for InputValue<S> {
    fn from(i: i32) -> Self {
        Self::scalar(i)
    }
}

impl<S: From<f64>> From<f64> for InputValue<S> {
    fn from(f: f64) -> Self {
        Self::scalar(f)
    }
}

impl<S: From<bool>> From<bool> for InputValue<S> {
    fn from(b: bool) -> Self {
        Self::scalar(b)
    }
}

impl<'a, S> Arguments<'a, S> {
    pub fn into_iter(self) -> vec::IntoIter<(Spanning<&'a str>, Spanning<InputValue<S>>)> {
        self.items.into_iter()
    }

    pub fn iter(&self) -> slice::Iter<(Spanning<&'a str>, Spanning<InputValue<S>>)> {
        self.items.iter()
    }

    pub fn iter_mut(&mut self) -> slice::IterMut<(Spanning<&'a str>, Spanning<InputValue<S>>)> {
        self.items.iter_mut()
    }

    pub fn len(&self) -> usize {
        self.items.len()
    }

    pub fn get(&self, key: &str) -> Option<&Spanning<InputValue<S>>> {
        self.items
            .iter()
            .filter(|&&(ref k, _)| k.item == key)
            .map(|&(_, ref v)| v)
            .next()
    }
}

impl<'a, S> VariableDefinitions<'a, S> {
    pub fn iter(&self) -> slice::Iter<(Spanning<&'a str>, VariableDefinition<S>)> {
        self.items.iter()
    }
}

#[cfg(test)]
mod tests {
    use crate::graphql_input_value;

    use super::InputValue;

    #[test]
    fn test_input_value_fmt() {
        let value: InputValue = graphql_input_value!(null);
        assert_eq!(format!("{}", value), "null");

        let value: InputValue = graphql_input_value!(123);
        assert_eq!(format!("{}", value), "123");

        let value: InputValue = graphql_input_value!(12.3);
        assert_eq!(format!("{}", value), "12.3");

        let value: InputValue = graphql_input_value!("FOO");
        assert_eq!(format!("{}", value), "\"FOO\"");

        let value: InputValue = graphql_input_value!(true);
        assert_eq!(format!("{}", value), "true");

        let value: InputValue = graphql_input_value!(BAR);
        assert_eq!(format!("{}", value), "BAR");

        let value: InputValue = graphql_input_value!(@baz);
        assert_eq!(format!("{}", value), "$baz");

        let value: InputValue = graphql_input_value!([1, 2]);
        assert_eq!(format!("{}", value), "[1, 2]");

        let value: InputValue = graphql_input_value!({"foo": 1,"bar": 2});
        assert_eq!(format!("{}", value), "{foo: 1, bar: 2}");
    }
}<|MERGE_RESOLUTION|>--- conflicted
+++ resolved
@@ -313,16 +313,8 @@
     }
 
     /// Shorthand form of invoking [`FromInputValue::from_input_value()`].
-<<<<<<< HEAD
     pub fn convert<T: FromInputValue<S>>(&self) -> Result<T, T::Error> {
         T::from_input_value(self)
-=======
-    pub fn convert<T>(&self) -> Option<T>
-    where
-        T: FromInputValue<S>,
-    {
-        <T as FromInputValue<S>>::from_input_value(self)
->>>>>>> acde85a8
     }
 
     /// Does the value represent a `null`?
