--- conflicted
+++ resolved
@@ -2,13 +2,9 @@
     borrow::Cow,
     cmp::Ordering,
     collections::HashMap,
-<<<<<<< HEAD
-    fmt::Display,
-    sync::{Arc, RwLock},
-=======
     fmt::{self, Debug, Display},
-    sync::RwLock,
->>>>>>> 48c924ea
+    sync::{Arc, RwLock,
+},
 };
 
 use fnv::FnvHashMap;
@@ -850,14 +846,10 @@
     Ok((value, errors))
 }
 
-<<<<<<< HEAD
 /// Create new `Executor` and start asynchronous query execution
 /// Returns `IsSubscription` error if subscription is passed
 #[cfg(feature = "async")]
 pub async fn execute_validated_query_async<'a, 'b, QueryT, MutationT, SubscriptionT, CtxT, S>(
-=======
-pub async fn execute_validated_query_async<'a, 'b, QueryT, MutationT, CtxT, S>(
->>>>>>> 48c924ea
     document: &'b Document<'a, S>,
     operation: &'b Spanning<Operation<'_, S>>,
     root_node: &RootNode<'a, QueryT, MutationT, SubscriptionT, S>,
