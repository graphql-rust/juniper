use std::{
    borrow::Cow,
    cmp::Ordering,
    collections::HashMap,
    fmt::{Debug, Display},
    sync::{Arc, RwLock},
};

use fnv::FnvHashMap;
use futures::Stream;

use crate::{
    ast::{
        Definition, Document, Fragment, FromInputValue, InputValue, Operation, OperationType,
        Selection, ToInputValue, Type,
    },
    parser::{SourcePosition, Spanning},
    schema::{
        meta::{
            Argument, DeprecationStatus, EnumMeta, EnumValue, Field, InputObjectMeta,
            InterfaceMeta, ListMeta, MetaType, NullableMeta, ObjectMeta, PlaceholderMeta,
            ScalarMeta, UnionMeta,
        },
        model::{RootNode, SchemaType, TypeType},
    },
    types::{
<<<<<<< HEAD
        async_await::GraphQLTypeAsync, base::GraphQLType, name::Name,
        subscriptions::GraphQLSubscriptionType,
=======
        async_await::{GraphQLTypeAsync, GraphQLValueAsync},
        base::{GraphQLType, GraphQLValue},
        name::Name,
        subscriptions::{GraphQLSubscriptionType, GraphQLSubscriptionValue},
>>>>>>> 7578175b
    },
    value::{DefaultScalarValue, ParseScalarValue, ScalarValue, Value},
    GraphQLError,
};

pub use self::{
    look_ahead::{
        Applies, ChildSelection, ConcreteLookAheadSelection, LookAheadArgument, LookAheadMethods,
        LookAheadSelection, LookAheadValue,
    },
    owned_executor::OwnedExecutor,
};

mod look_ahead;
mod owned_executor;

/// A type registry used to build schemas
///
/// The registry gathers metadata for all types in a schema. It provides
/// convenience methods to convert types implementing the `GraphQLType` trait
/// into `Type` instances and automatically registers them.
pub struct Registry<'r, S = DefaultScalarValue> {
    /// Currently registered types
    pub types: FnvHashMap<Name, MetaType<'r, S>>,
}

#[derive(Clone)]
pub enum FieldPath<'a> {
    Root(SourcePosition),
    Field(&'a str, SourcePosition, Arc<FieldPath<'a>>),
}

/// Query execution engine
///
/// The executor helps drive the query execution in a schema. It keeps track
/// of the current field stack, context, variables, and errors.
pub struct Executor<'r, 'a, CtxT, S = DefaultScalarValue>
where
    CtxT: 'a,
    S: 'a,
{
    fragments: &'r HashMap<&'a str, Fragment<'a, S>>,
    variables: &'r Variables<S>,
    current_selection_set: Option<&'r [Selection<'a, S>]>,
    parent_selection_set: Option<&'r [Selection<'a, S>]>,
    current_type: TypeType<'a, S>,
    schema: &'a SchemaType<'a, S>,
    context: &'a CtxT,
    errors: &'r RwLock<Vec<ExecutionError<S>>>,
    field_path: Arc<FieldPath<'a>>,
}

/// Error type for errors that occur during query execution
///
/// All execution errors contain the source position in the query of the field
/// that failed to resolve. It also contains the field stack.
#[derive(Debug, PartialEq)]
pub struct ExecutionError<S> {
    location: SourcePosition,
    path: Vec<String>,
    error: FieldError<S>,
}

impl<S> Eq for ExecutionError<S> where Self: PartialEq {}

impl<S> ExecutionError<S> {
    /// Construct a new execution error occuring at the beginning of the query
    pub fn at_origin(error: FieldError<S>) -> ExecutionError<S> {
        ExecutionError {
            location: SourcePosition::new_origin(),
            path: Vec::new(),
            error,
        }
    }
}

impl<S> PartialOrd for ExecutionError<S>
where
    Self: PartialEq,
{
    fn partial_cmp(&self, other: &ExecutionError<S>) -> Option<Ordering> {
        (&self.location, &self.path, &self.error.message).partial_cmp(&(
            &other.location,
            &other.path,
            &other.error.message,
        ))
    }
}

impl<S> Ord for ExecutionError<S>
where
    Self: Eq,
{
    fn cmp(&self, other: &ExecutionError<S>) -> Ordering {
        (&self.location, &self.path, &self.error.message).cmp(&(
            &other.location,
            &other.path,
            &other.error.message,
        ))
    }
}

/// Error type for errors that occur during field resolution
///
/// Field errors are represented by a human-readable error message and an
/// optional `Value` structure containing additional information.
///
/// They can be converted to from any type that implements `std::fmt::Display`,
/// which makes error chaining with the `?` operator a breeze:
///
/// ```rust
/// # use juniper::{FieldError, ScalarValue};
/// fn get_string(data: Vec<u8>) -> Result<String, FieldError>
/// {
///     let s = String::from_utf8(data)?;
///     Ok(s)
/// }
/// ```
#[derive(Debug, PartialEq)]
pub struct FieldError<S = DefaultScalarValue> {
    message: String,
    extensions: Value<S>,
}

impl<T: Display, S> From<T> for FieldError<S>
where
    S: crate::value::ScalarValue,
{
    fn from(e: T) -> FieldError<S> {
        FieldError {
            message: format!("{}", e),
            extensions: Value::null(),
        }
    }
}

impl<S> FieldError<S> {
    /// Construct a new error with additional data
    ///
    /// You can use the `graphql_value!` macro to construct an error:
    ///
    /// ```rust
    /// # extern crate juniper;
    /// use juniper::FieldError;
    /// # use juniper::DefaultScalarValue;
    /// use juniper::graphql_value;
    ///
    /// # fn sample() {
    /// # let _: FieldError<DefaultScalarValue> =
    /// FieldError::new(
    ///     "Could not open connection to the database",
    ///     graphql_value!({ "internal_error": "Connection refused" })
    /// );
    /// # }
    /// # fn main() { }
    /// ```
    ///
    /// The `extensions` parameter will be added to the `"extensions"` field of the error
    /// object in the JSON response:
    ///
    /// ```json
    /// {
    ///   "errors": [
    ///     "message": "Could not open connection to the database",
    ///     "locations": [{"line": 2, "column": 4}],
    ///     "extensions": {
    ///       "internal_error": "Connection refused"
    ///     }
    ///   ]
    /// }
    /// ```
    ///
    /// If the argument is `Value::null()`, no extra data will be included.
    pub fn new<T: Display>(e: T, extensions: Value<S>) -> FieldError<S> {
        FieldError {
            message: format!("{}", e),
            extensions,
        }
    }

    #[doc(hidden)]
    pub fn message(&self) -> &str {
        &self.message
    }

    #[doc(hidden)]
    pub fn extensions(&self) -> &Value<S> {
        &self.extensions
    }
}

/// The result of resolving the value of a field of type `T`
pub type FieldResult<T, S = DefaultScalarValue> = Result<T, FieldError<S>>;

/// The result of resolving an unspecified field
pub type ExecutionResult<S = DefaultScalarValue> = Result<Value<S>, FieldError<S>>;

/// Boxed `Stream` yielding `Result<Value<S>, ExecutionError<S>>`
pub type ValuesStream<'a, S = DefaultScalarValue> =
    std::pin::Pin<Box<dyn Stream<Item = Result<Value<S>, ExecutionError<S>>> + Send + 'a>>;

/// The map of variables used for substitution during query execution
pub type Variables<S = DefaultScalarValue> = HashMap<String, InputValue<S>>;

/// Custom error handling trait to enable Error types other than `FieldError` to be specified
/// as return value.
///
/// Any custom error type should implement this trait to convert it to `FieldError`.
pub trait IntoFieldError<S = DefaultScalarValue> {
    #[doc(hidden)]
    fn into_field_error(self) -> FieldError<S>;
}

impl<S> IntoFieldError<S> for FieldError<S> {
    fn into_field_error(self) -> FieldError<S> {
        self
    }
}

#[doc(hidden)]
pub trait IntoResolvable<'a, S, T, C>
where
    T: GraphQLValue<S>,
    S: ScalarValue,
{
    #[doc(hidden)]
    fn into(self, ctx: &'a C) -> FieldResult<Option<(&'a T::Context, T)>, S>;
}

impl<'a, S, T, C> IntoResolvable<'a, S, T, C> for T
where
    T: GraphQLValue<S>,
    S: ScalarValue,
    T::Context: FromContext<C>,
{
    fn into(self, ctx: &'a C) -> FieldResult<Option<(&'a T::Context, T)>, S> {
        Ok(Some((FromContext::from(ctx), self)))
    }
}

impl<'a, S, T, C, E: IntoFieldError<S>> IntoResolvable<'a, S, T, C> for Result<T, E>
where
    S: ScalarValue,
    T: GraphQLValue<S>,
    T::Context: FromContext<C>,
{
    fn into(self, ctx: &'a C) -> FieldResult<Option<(&'a T::Context, T)>, S> {
        self.map(|v: T| Some((<T::Context as FromContext<C>>::from(ctx), v)))
            .map_err(IntoFieldError::into_field_error)
    }
}

impl<'a, S, T, C> IntoResolvable<'a, S, T, C> for (&'a T::Context, T)
where
    S: ScalarValue,
    T: GraphQLValue<S>,
{
    fn into(self, _: &'a C) -> FieldResult<Option<(&'a T::Context, T)>, S> {
        Ok(Some(self))
    }
}

impl<'a, S, T, C> IntoResolvable<'a, S, Option<T>, C> for Option<(&'a T::Context, T)>
where
    S: ScalarValue,
    T: GraphQLValue<S>,
{
    fn into(self, _: &'a C) -> FieldResult<Option<(&'a T::Context, Option<T>)>, S> {
        Ok(self.map(|(ctx, v)| (ctx, Some(v))))
    }
}

impl<'a, S, T, C> IntoResolvable<'a, S, T, C> for FieldResult<(&'a T::Context, T), S>
where
    S: ScalarValue,
    T: GraphQLValue<S>,
{
    fn into(self, _: &'a C) -> FieldResult<Option<(&'a T::Context, T)>, S> {
        self.map(Some)
    }
}

impl<'a, S, T, C> IntoResolvable<'a, S, Option<T>, C>
    for FieldResult<Option<(&'a T::Context, T)>, S>
where
    S: ScalarValue,
    T: GraphQLValue<S>,
{
    fn into(self, _: &'a C) -> FieldResult<Option<(&'a T::Context, Option<T>)>, S> {
        self.map(|o| o.map(|(ctx, v)| (ctx, Some(v))))
    }
}

/// Conversion trait for context types
///
/// Used to support different context types for different parts of an
/// application. By making each `GraphQL` type only aware of as much
/// context as it needs to, isolation and robustness can be
/// improved. Implement this trait if you have contexts that can
/// generally be converted between each other.
///
/// The empty tuple `()` can be converted into from any context type,
/// making it suitable for `GraphQL` that don't need _any_ context to
/// work, e.g. scalars or enums.
pub trait FromContext<T> {
    /// Perform the conversion
    fn from(value: &T) -> &Self;
}

/// Marker trait for types that can act as context objects for `GraphQL` types.
pub trait Context {}

impl<'a, C: Context> Context for &'a C {}

static NULL_CONTEXT: () = ();

impl<T> FromContext<T> for () {
    fn from(_: &T) -> &Self {
        &NULL_CONTEXT
    }
}

impl<T> FromContext<T> for T
where
    T: Context,
{
    fn from(value: &T) -> &Self {
        value
    }
}

impl<'r, 'a, CtxT, S> Executor<'r, 'a, CtxT, S>
where
    S: ScalarValue,
{
    /// Resolve a single arbitrary value into a stream of [`Value`]s.
    /// If a field fails to resolve, pushes error to `Executor`
    /// and returns `Value::Null`.
    pub async fn resolve_into_stream<'i, 'v, 'res, T>(
        &'r self,
        info: &'i T::TypeInfo,
        value: &'v T,
    ) -> Value<ValuesStream<'res, S>>
    where
        'i: 'res,
        'v: 'res,
        'a: 'res,
<<<<<<< HEAD
        T: GraphQLSubscriptionType<S, Context = CtxT> + Sync,
        T::TypeInfo: Sync,
        CtxT: Sync,
=======
        T: GraphQLSubscriptionValue<S, Context = CtxT> + Send + Sync,
        T::TypeInfo: Send + Sync,
        CtxT: Send + Sync,
>>>>>>> 7578175b
        S: Send + Sync,
    {
        match self.subscribe(info, value).await {
            Ok(v) => v,
            Err(e) => {
                self.push_error(e);
                Value::Null
            }
        }
    }

    /// Resolve a single arbitrary value into a stream of [`Value`]s.
    /// Calls `resolve_into_stream` on `T`.
    pub async fn subscribe<'s, 't, 'res, T>(
        &'r self,
        info: &'t T::TypeInfo,
        value: &'t T,
    ) -> Result<Value<ValuesStream<'res, S>>, FieldError<S>>
    where
        't: 'res,
        'a: 'res,
<<<<<<< HEAD
        T: GraphQLSubscriptionType<S, Context = CtxT>,
        T::TypeInfo: Sync,
        CtxT: Sync,
=======
        T: GraphQLSubscriptionValue<S, Context = CtxT>,
        T::TypeInfo: Send + Sync,
        CtxT: Send + Sync,
>>>>>>> 7578175b
        S: Send + Sync,
    {
        value.resolve_into_stream(info, self).await
    }

    /// Resolve a single arbitrary value, mapping the context to a new type
    pub fn resolve_with_ctx<NewCtxT, T>(&self, info: &T::TypeInfo, value: &T) -> ExecutionResult<S>
    where
        NewCtxT: FromContext<CtxT>,
        T: GraphQLValue<S, Context = NewCtxT> + ?Sized,
    {
        self.replaced_context(<NewCtxT as FromContext<CtxT>>::from(self.context))
            .resolve(info, value)
    }

    /// Resolve a single arbitrary value into an `ExecutionResult`
    pub fn resolve<T>(&self, info: &T::TypeInfo, value: &T) -> ExecutionResult<S>
    where
        T: GraphQLValue<S, Context = CtxT> + ?Sized,
    {
        value.resolve(info, self.current_selection_set, self)
    }

    /// Resolve a single arbitrary value into an `ExecutionResult`
    pub async fn resolve_async<T>(&self, info: &T::TypeInfo, value: &T) -> ExecutionResult<S>
    where
<<<<<<< HEAD
        T: GraphQLTypeAsync<S, Context = CtxT> + ?Sized,
        T::TypeInfo: Sync,
        CtxT: Sync,
=======
        T: GraphQLValueAsync<S, Context = CtxT> + Send + Sync + ?Sized,
        T::TypeInfo: Send + Sync,
        CtxT: Send + Sync,
>>>>>>> 7578175b
        S: Send + Sync,
    {
        value
            .resolve_async(info, self.current_selection_set, self)
            .await
    }

    /// Resolve a single arbitrary value, mapping the context to a new type
    pub async fn resolve_with_ctx_async<NewCtxT, T>(
        &self,
        info: &T::TypeInfo,
        value: &T,
    ) -> ExecutionResult<S>
    where
<<<<<<< HEAD
        T: GraphQLTypeAsync<S, Context = NewCtxT>,
        T::TypeInfo: Sync,
        NewCtxT: FromContext<CtxT> + Sync,
=======
        T: GraphQLValueAsync<S, Context = NewCtxT> + Send + Sync,
        T::TypeInfo: Send + Sync,
>>>>>>> 7578175b
        S: Send + Sync,
    {
        let e = self.replaced_context(<NewCtxT as FromContext<CtxT>>::from(self.context));
        e.resolve_async(info, value).await
    }

    /// Resolve a single arbitrary value into a return value
    ///
    /// If the field fails to resolve, `null` will be returned.
    pub fn resolve_into_value<T>(&self, info: &T::TypeInfo, value: &T) -> Value<S>
    where
        T: GraphQLValue<S, Context = CtxT>,
    {
        self.resolve(info, value).unwrap_or_else(|e| {
            self.push_error(e);
            Value::null()
        })
    }

    /// Resolve a single arbitrary value into a return value
    ///
    /// If the field fails to resolve, `null` will be returned.
    pub async fn resolve_into_value_async<T>(&self, info: &T::TypeInfo, value: &T) -> Value<S>
    where
<<<<<<< HEAD
        T: GraphQLTypeAsync<S, Context = CtxT> + ?Sized,
        T::TypeInfo: Sync,
        CtxT: Sync,
=======
        T: GraphQLValueAsync<S, Context = CtxT> + Send + Sync + ?Sized,
        T::TypeInfo: Send + Sync,
        CtxT: Send + Sync,
>>>>>>> 7578175b
        S: Send + Sync,
    {
        self.resolve_async(info, value).await.unwrap_or_else(|e| {
            self.push_error(e);
            Value::null()
        })
    }

    /// Derive a new executor by replacing the context
    ///
    /// This can be used to connect different types, e.g. from different Rust
    /// libraries, that require different context types.
    pub fn replaced_context<'b, NewCtxT>(
        &'b self,
        ctx: &'b NewCtxT,
    ) -> Executor<'b, 'b, NewCtxT, S> {
        Executor {
            fragments: self.fragments,
            variables: self.variables,
            current_selection_set: self.current_selection_set,
            parent_selection_set: self.parent_selection_set,
            current_type: self.current_type.clone(),
            schema: self.schema,
            context: ctx,
            errors: self.errors,
            field_path: self.field_path.clone(),
        }
    }

    #[doc(hidden)]
    pub fn field_sub_executor<'s>(
        &'s self,
        field_alias: &'a str,
        field_name: &'s str,
        location: SourcePosition,
        selection_set: Option<&'s [Selection<'a, S>]>,
    ) -> Executor<'s, 'a, CtxT, S> {
        Executor {
            fragments: self.fragments,
            variables: self.variables,
            current_selection_set: selection_set,
            parent_selection_set: self.current_selection_set,
            current_type: self.schema.make_type(
                &self
                    .current_type
                    .innermost_concrete()
                    .field_by_name(field_name)
                    .expect("Field not found on inner type")
                    .field_type,
            ),
            schema: self.schema,
            context: self.context,
            errors: self.errors,
            field_path: Arc::new(FieldPath::Field(
                field_alias,
                location,
                Arc::clone(&self.field_path),
            )),
        }
    }

    #[doc(hidden)]
    pub fn type_sub_executor<'s>(
        &'s self,
        type_name: Option<&'s str>,
        selection_set: Option<&'s [Selection<'a, S>]>,
    ) -> Executor<'s, 'a, CtxT, S> {
        Executor {
            fragments: self.fragments,
            variables: self.variables,
            current_selection_set: selection_set,
            parent_selection_set: self.current_selection_set,
            current_type: match type_name {
                Some(type_name) => self.schema.type_by_name(type_name).expect("Type not found"),
                None => self.current_type.clone(),
            },
            schema: self.schema,
            context: self.context,
            errors: self.errors,
            field_path: self.field_path.clone(),
        }
    }

    /// `Executor`'s current selection set
    pub(crate) fn current_selection_set(&self) -> Option<&[Selection<'a, S>]> {
        self.current_selection_set
    }

    /// Access the current context
    ///
    /// You usually provide the context when calling the top-level `execute`
    /// function, or using the context factory in the Iron integration.
    pub fn context(&self) -> &'r CtxT {
        self.context
    }

    /// The currently executing schema
    pub fn schema(&self) -> &'a SchemaType<S> {
        self.schema
    }

    #[doc(hidden)]
    pub fn current_type(&self) -> &TypeType<'a, S> {
        &self.current_type
    }

    #[doc(hidden)]
    pub fn variables(&self) -> &'r Variables<S> {
        self.variables
    }

    #[doc(hidden)]
    pub fn fragment_by_name<'s>(&'s self, name: &str) -> Option<&'s Fragment<'a, S>> {
        self.fragments.get(name)
    }

    /// The current location of the executor
    pub fn location(&self) -> &SourcePosition {
        self.field_path.location()
    }

    /// Add an error to the execution engine at the current executor location
    pub fn push_error(&self, error: FieldError<S>) {
        self.push_error_at(error, self.location().clone());
    }

    /// Add an error to the execution engine at a specific location
    pub fn push_error_at(&self, error: FieldError<S>, location: SourcePosition) {
        let mut path = Vec::new();
        self.field_path.construct_path(&mut path);

        let mut errors = self.errors.write().unwrap();

        errors.push(ExecutionError {
            location,
            path,
            error,
        });
    }

    /// Returns new [`ExecutionError`] at current location
    pub fn new_error(&self, error: FieldError<S>) -> ExecutionError<S> {
        let mut path = Vec::new();
        self.field_path.construct_path(&mut path);

        ExecutionError {
            location: *self.location(),
            path,
            error,
        }
    }

    /// Construct a lookahead selection for the current selection.
    ///
    /// This allows seeing the whole selection and perform operations
    /// affecting the children.
    pub fn look_ahead(&'a self) -> LookAheadSelection<'a, S> {
        let field_name = match *self.field_path {
            FieldPath::Field(x, ..) => x,
            FieldPath::Root(_) => unreachable!(),
        };
        self.parent_selection_set
            .map(|p| {
                let found_field = p.iter().find(|&x| {
                    match *x {
                        Selection::Field(ref field) => {
                            let field = &field.item;
                            // TODO: support excludes.
                            let name = field.name.item;
                            let alias = field.alias.as_ref().map(|a| a.item);
                            alias.unwrap_or(name) == field_name
                        }
                        _ => false,
                    }
                });
                if let Some(p) = found_field {
                    LookAheadSelection::build_from_selection(&p, self.variables, self.fragments)
                } else {
                    None
                }
            })
            .filter(|s| s.is_some())
            .unwrap_or_else(|| {
                Some(LookAheadSelection {
                    name: self.current_type.innermost_concrete().name().unwrap_or(""),
                    alias: None,
                    arguments: Vec::new(),
                    children: self
                        .current_selection_set
                        .map(|s| {
                            s.iter()
                                .map(|s| ChildSelection {
                                    inner: LookAheadSelection::build_from_selection(
                                        &s,
                                        self.variables,
                                        self.fragments,
                                    )
                                    .expect("a child selection"),
                                    applies_for: Applies::All,
                                })
                                .collect()
                        })
                        .unwrap_or_else(Vec::new),
                })
            })
            .unwrap_or_default()
    }

    /// Create new `OwnedExecutor` and clone all current data
    /// (except for errors) there
    ///
    /// New empty vector is created for `errors` because
    /// existing errors won't be needed to be accessed by user
    /// in OwnedExecutor as existing errors will be returned in
    /// `execute_query`/`execute_mutation`/`resolve_into_stream`/etc.
    pub fn as_owned_executor(&self) -> OwnedExecutor<'a, CtxT, S> {
        OwnedExecutor {
            fragments: self.fragments.clone(),
            variables: self.variables.clone(),
            current_selection_set: self.current_selection_set.map(|x| x.to_vec()),
            parent_selection_set: self.parent_selection_set.map(|x| x.to_vec()),
            current_type: self.current_type.clone(),
            schema: self.schema,
            context: self.context,
            errors: RwLock::new(vec![]),
            field_path: Arc::clone(&self.field_path),
        }
    }
}

impl<'a> FieldPath<'a> {
    fn construct_path(&self, acc: &mut Vec<String>) {
        match self {
            FieldPath::Root(_) => (),
            FieldPath::Field(name, _, parent) => {
                parent.construct_path(acc);
                acc.push((*name).to_owned());
            }
        }
    }

    fn location(&self) -> &SourcePosition {
        match *self {
            FieldPath::Root(ref pos) | FieldPath::Field(_, ref pos, _) => pos,
        }
    }
}

impl<S> ExecutionError<S> {
    #[doc(hidden)]
    pub fn new(location: SourcePosition, path: &[&str], error: FieldError<S>) -> ExecutionError<S> {
        ExecutionError {
            location,
            path: path.iter().map(|s| (*s).to_owned()).collect(),
            error,
        }
    }

    /// The error message
    pub fn error(&self) -> &FieldError<S> {
        &self.error
    }

    /// The source location _in the query_ of the field that failed to resolve
    pub fn location(&self) -> &SourcePosition {
        &self.location
    }

    /// The path of fields leading to the field that generated this error
    pub fn path(&self) -> &[String] {
        &self.path
    }
}

/// Create new `Executor` and start query/mutation execution.
/// Returns `IsSubscription` error if subscription is passed.
pub fn execute_validated_query<'a, 'b, QueryT, MutationT, SubscriptionT, CtxT, S>(
    document: &'b Document<S>,
    operation: &'b Spanning<Operation<S>>,
    root_node: &RootNode<QueryT, MutationT, SubscriptionT, S>,
    variables: &Variables<S>,
    context: &CtxT,
) -> Result<(Value<S>, Vec<ExecutionError<S>>), GraphQLError<'a>>
where
    S: ScalarValue,
    QueryT: GraphQLType<S, Context = CtxT>,
    MutationT: GraphQLType<S, Context = CtxT>,
    SubscriptionT: GraphQLType<S, Context = CtxT>,
{
    if operation.item.operation_type == OperationType::Subscription {
        return Err(GraphQLError::IsSubscription);
    }

    let mut fragments = vec![];
    for def in document.iter() {
        if let Definition::Fragment(f) = def {
            fragments.push(f)
        };
    }

    let default_variable_values = operation.item.variable_definitions.as_ref().map(|defs| {
        defs.item
            .items
            .iter()
            .filter_map(|&(ref name, ref def)| {
                def.default_value
                    .as_ref()
                    .map(|i| (name.item.to_owned(), i.item.clone()))
            })
            .collect::<HashMap<String, InputValue<S>>>()
    });

    let errors = RwLock::new(Vec::new());
    let value;

    {
        let mut all_vars;
        let mut final_vars = variables;

        if let Some(defaults) = default_variable_values {
            all_vars = variables.clone();

            for (name, value) in defaults {
                all_vars.entry(name).or_insert(value);
            }

            final_vars = &all_vars;
        }

        let root_type = match operation.item.operation_type {
            OperationType::Query => root_node.schema.query_type(),
            OperationType::Mutation => root_node
                .schema
                .mutation_type()
                .expect("No mutation type found"),
            OperationType::Subscription => unreachable!(),
        };

        let executor = Executor {
            fragments: &fragments
                .iter()
                .map(|f| (f.item.name.item, f.item.clone()))
                .collect(),
            variables: final_vars,
            current_selection_set: Some(&operation.item.selection_set[..]),
            parent_selection_set: None,
            current_type: root_type,
            schema: &root_node.schema,
            context,
            errors: &errors,
            field_path: Arc::new(FieldPath::Root(operation.start)),
        };

        value = match operation.item.operation_type {
            OperationType::Query => executor.resolve_into_value(&root_node.query_info, &root_node),
            OperationType::Mutation => {
                executor.resolve_into_value(&root_node.mutation_info, &root_node.mutation_type)
            }
            OperationType::Subscription => unreachable!(),
        };
    }

    let mut errors = errors.into_inner().unwrap();
    errors.sort();

    Ok((value, errors))
}

/// Create new `Executor` and start asynchronous query execution.
/// Returns `IsSubscription` error if subscription is passed.
pub async fn execute_validated_query_async<'a, 'b, QueryT, MutationT, SubscriptionT, CtxT, S>(
    document: &'b Document<'a, S>,
    operation: &'b Spanning<Operation<'_, S>>,
    root_node: &RootNode<'a, QueryT, MutationT, SubscriptionT, S>,
    variables: &Variables<S>,
    context: &CtxT,
) -> Result<(Value<S>, Vec<ExecutionError<S>>), GraphQLError<'a>>
where
    QueryT: GraphQLTypeAsync<S, Context = CtxT>,
    QueryT::TypeInfo: Sync,
    MutationT: GraphQLTypeAsync<S, Context = CtxT>,
    MutationT::TypeInfo: Sync,
    SubscriptionT: GraphQLType<S, Context = CtxT> + Sync,
    SubscriptionT::TypeInfo: Sync,
    CtxT: Sync,
    S: ScalarValue + Send + Sync,
<<<<<<< HEAD
=======
    QueryT: GraphQLTypeAsync<S, Context = CtxT> + Send + Sync,
    QueryT::TypeInfo: Send + Sync,
    MutationT: GraphQLTypeAsync<S, Context = CtxT> + Send + Sync,
    MutationT::TypeInfo: Send + Sync,
    SubscriptionT: GraphQLType<S, Context = CtxT> + Send + Sync,
    SubscriptionT::TypeInfo: Send + Sync,
    CtxT: Send + Sync,
>>>>>>> 7578175b
{
    if operation.item.operation_type == OperationType::Subscription {
        return Err(GraphQLError::IsSubscription);
    }

    let mut fragments = vec![];
    for def in document.iter() {
        if let Definition::Fragment(f) = def {
            fragments.push(f)
        };
    }

    let default_variable_values = operation.item.variable_definitions.as_ref().map(|defs| {
        defs.item
            .items
            .iter()
            .filter_map(|&(ref name, ref def)| {
                def.default_value
                    .as_ref()
                    .map(|i| (name.item.to_owned(), i.item.clone()))
            })
            .collect::<HashMap<String, InputValue<S>>>()
    });

    let errors = RwLock::new(Vec::new());
    let value;

    {
        let mut all_vars;
        let mut final_vars = variables;

        if let Some(defaults) = default_variable_values {
            all_vars = variables.clone();

            for (name, value) in defaults {
                all_vars.entry(name).or_insert(value);
            }

            final_vars = &all_vars;
        }

        let root_type = match operation.item.operation_type {
            OperationType::Query => root_node.schema.query_type(),
            OperationType::Mutation => root_node
                .schema
                .mutation_type()
                .expect("No mutation type found"),
            OperationType::Subscription => unreachable!(),
        };

        let executor = Executor {
            fragments: &fragments
                .iter()
                .map(|f| (f.item.name.item, f.item.clone()))
                .collect(),
            variables: final_vars,
            current_selection_set: Some(&operation.item.selection_set[..]),
            parent_selection_set: None,
            current_type: root_type,
            schema: &root_node.schema,
            context,
            errors: &errors,
            field_path: Arc::new(FieldPath::Root(operation.start)),
        };

        value = match operation.item.operation_type {
            OperationType::Query => {
                executor
                    .resolve_into_value_async(&root_node.query_info, &root_node)
                    .await
            }
            OperationType::Mutation => {
                executor
                    .resolve_into_value_async(&root_node.mutation_info, &root_node.mutation_type)
                    .await
            }
            OperationType::Subscription => unreachable!(),
        };
    }

    let mut errors = errors.into_inner().unwrap();
    errors.sort();

    Ok((value, errors))
}

pub fn get_operation<'b, 'd, 'e, S>(
    document: &'b Document<'d, S>,
    operation_name: Option<&str>,
) -> Result<&'b Spanning<Operation<'d, S>>, GraphQLError<'e>>
where
    S: ScalarValue,
{
    let mut operation = None;
    for def in document {
        if let Definition::Operation(op) = def {
            if operation_name.is_none() && operation.is_some() {
                return Err(GraphQLError::MultipleOperationsProvided);
            }

            let move_op =
                operation_name.is_none() || op.item.name.as_ref().map(|s| s.item) == operation_name;

            if move_op {
                operation = Some(op);
            }
        };
    }
    let op = match operation {
        Some(op) => op,
        None => return Err(GraphQLError::UnknownOperationName),
    };
    Ok(op)
}

/// Initialize new `Executor` and start resolving subscription into stream
/// asynchronously.
/// Returns `NotSubscription` error if query or mutation is passed
pub async fn resolve_validated_subscription<
    'r,
    'exec_ref,
    'd,
    'op,
    QueryT,
    MutationT,
    SubscriptionT,
    CtxT,
    S,
>(
    document: &Document<'d, S>,
    operation: &Spanning<Operation<'op, S>>,
    root_node: &'r RootNode<'r, QueryT, MutationT, SubscriptionT, S>,
    variables: &Variables<S>,
    context: &'r CtxT,
) -> Result<(Value<ValuesStream<'r, S>>, Vec<ExecutionError<S>>), GraphQLError<'r>>
where
    'r: 'exec_ref,
    'd: 'r,
    'op: 'd,
    QueryT: GraphQLTypeAsync<S, Context = CtxT>,
    QueryT::TypeInfo: Sync,
    MutationT: GraphQLTypeAsync<S, Context = CtxT>,
    MutationT::TypeInfo: Sync,
    SubscriptionT: GraphQLSubscriptionType<S, Context = CtxT>,
    SubscriptionT::TypeInfo: Sync,
    CtxT: Sync + 'r,
    S: ScalarValue + Send + Sync,
<<<<<<< HEAD
=======
    QueryT: GraphQLTypeAsync<S, Context = CtxT> + Send + Sync,
    QueryT::TypeInfo: Send + Sync,
    MutationT: GraphQLTypeAsync<S, Context = CtxT> + Send + Sync,
    MutationT::TypeInfo: Send + Sync,
    SubscriptionT: GraphQLSubscriptionType<S, Context = CtxT> + Send + Sync,
    SubscriptionT::TypeInfo: Send + Sync,
    CtxT: Send + Sync + 'r,
>>>>>>> 7578175b
{
    if operation.item.operation_type != OperationType::Subscription {
        return Err(GraphQLError::NotSubscription);
    }

    let mut fragments = vec![];
    for def in document.iter() {
        match def {
            Definition::Fragment(f) => fragments.push(f),
            _ => (),
        };
    }

    let default_variable_values = operation.item.variable_definitions.as_ref().map(|defs| {
        defs.item
            .items
            .iter()
            .filter_map(|&(ref name, ref def)| {
                def.default_value
                    .as_ref()
                    .map(|i| (name.item.to_owned(), i.item.clone()))
            })
            .collect::<HashMap<String, InputValue<S>>>()
    });

    let errors = RwLock::new(Vec::new());
    let value;

    {
        let mut all_vars;
        let mut final_vars = variables;

        if let Some(defaults) = default_variable_values {
            all_vars = variables.clone();

            for (name, value) in defaults {
                all_vars.entry(name).or_insert(value);
            }

            final_vars = &all_vars;
        }

        let root_type = match operation.item.operation_type {
            OperationType::Subscription => root_node
                .schema
                .subscription_type()
                .expect("No subscription type found"),
            _ => unreachable!(),
        };

        let executor: Executor<'_, 'r, _, _> = Executor {
            fragments: &fragments
                .iter()
                .map(|f| (f.item.name.item, f.item.clone()))
                .collect(),
            variables: final_vars,
            current_selection_set: Some(&operation.item.selection_set[..]),
            parent_selection_set: None,
            current_type: root_type,
            schema: &root_node.schema,
            context,
            errors: &errors,
            field_path: Arc::new(FieldPath::Root(operation.start)),
        };

        value = match operation.item.operation_type {
            OperationType::Subscription => {
                executor
                    .resolve_into_stream(&root_node.subscription_info, &root_node.subscription_type)
                    .await
            }
            _ => unreachable!(),
        };
    }

    let mut errors = errors.into_inner().unwrap();
    errors.sort();

    Ok((value, errors))
}

impl<'r, S> Registry<'r, S>
where
    S: ScalarValue + 'r,
{
    /// Construct a new registry
    pub fn new(types: FnvHashMap<Name, MetaType<'r, S>>) -> Registry<'r, S> {
        Registry { types }
    }

    /// Get the `Type` instance for a given GraphQL type
    ///
    /// If the registry hasn't seen a type with this name before, it will
    /// construct its metadata and store it.
    pub fn get_type<T>(&mut self, info: &T::TypeInfo) -> Type<'r>
    where
        T: GraphQLType<S> + ?Sized,
    {
        if let Some(name) = T::name(info) {
            let validated_name = name.parse::<Name>().unwrap();
            if !self.types.contains_key(name) {
                self.insert_placeholder(
                    validated_name.clone(),
                    Type::NonNullNamed(Cow::Owned(name.to_string())),
                );
                let meta = T::meta(info, self);
                self.types.insert(validated_name, meta);
            }
            self.types[name].as_type()
        } else {
            T::meta(info, self).as_type()
        }
    }

    /// Create a field with the provided name
    pub fn field<T>(&mut self, name: &str, info: &T::TypeInfo) -> Field<'r, S>
    where
        T: GraphQLType<S> + ?Sized,
    {
        Field {
            name: name.to_owned(),
            description: None,
            arguments: None,
            field_type: self.get_type::<T>(info),
            deprecation_status: DeprecationStatus::Current,
        }
    }

    #[doc(hidden)]
    pub fn field_convert<'a, T: IntoResolvable<'a, S, I, C>, I, C>(
        &mut self,
        name: &str,
        info: &I::TypeInfo,
    ) -> Field<'r, S>
    where
        I: GraphQLType<S>,
    {
        Field {
            name: name.to_owned(),
            description: None,
            arguments: None,
            field_type: self.get_type::<I>(info),
            deprecation_status: DeprecationStatus::Current,
        }
    }

    /// Create an argument with the provided name
    pub fn arg<T>(&mut self, name: &str, info: &T::TypeInfo) -> Argument<'r, S>
    where
        T: GraphQLType<S> + FromInputValue<S> + ?Sized,
    {
        Argument::new(name, self.get_type::<T>(info))
    }

    /// Create an argument with a default value
    ///
    /// When called with type `T`, the actual argument will be given the type
    /// `Option<T>`.
    pub fn arg_with_default<T>(
        &mut self,
        name: &str,
        value: &T,
        info: &T::TypeInfo,
    ) -> Argument<'r, S>
    where
        T: GraphQLType<S> + ToInputValue<S> + FromInputValue<S> + ?Sized,
    {
        Argument::new(name, self.get_type::<Option<T>>(info)).default_value(value.to_input_value())
    }

    fn insert_placeholder(&mut self, name: Name, of_type: Type<'r>) {
        self.types
            .entry(name)
            .or_insert(MetaType::Placeholder(PlaceholderMeta { of_type }));
    }

    /// Create a scalar meta type
    ///
    /// This expects the type to implement `FromInputValue`.
    pub fn build_scalar_type<T>(&mut self, info: &T::TypeInfo) -> ScalarMeta<'r, S>
    where
        T: FromInputValue<S> + GraphQLType<S> + ParseScalarValue<S> + ?Sized + 'r,
    {
        let name = T::name(info).expect("Scalar types must be named. Implement name()");
        ScalarMeta::new::<T>(Cow::Owned(name.to_string()))
    }

    /// Create a list meta type
    pub fn build_list_type<T: GraphQLType<S> + ?Sized>(
        &mut self,
        info: &T::TypeInfo,
    ) -> ListMeta<'r> {
        let of_type = self.get_type::<T>(info);
        ListMeta::new(of_type)
    }

    /// Create a nullable meta type
    pub fn build_nullable_type<T: GraphQLType<S> + ?Sized>(
        &mut self,
        info: &T::TypeInfo,
    ) -> NullableMeta<'r> {
        let of_type = self.get_type::<T>(info);
        NullableMeta::new(of_type)
    }

    /// Create an object meta type
    ///
    /// To prevent infinite recursion by enforcing ordering, this returns a
    /// function that needs to be called with the list of fields on the object.
    pub fn build_object_type<T>(
        &mut self,
        info: &T::TypeInfo,
        fields: &[Field<'r, S>],
    ) -> ObjectMeta<'r, S>
    where
        T: GraphQLType<S> + ?Sized,
    {
        let name = T::name(info).expect("Object types must be named. Implement name()");

        let mut v = fields.to_vec();
        v.push(self.field::<String>("__typename", &()));
        ObjectMeta::new(Cow::Owned(name.to_string()), &v)
    }

    /// Create an enum meta type
    pub fn build_enum_type<T>(
        &mut self,
        info: &T::TypeInfo,
        values: &[EnumValue],
    ) -> EnumMeta<'r, S>
    where
        T: FromInputValue<S> + GraphQLType<S> + ?Sized,
    {
        let name = T::name(info).expect("Enum types must be named. Implement name()");

        EnumMeta::new::<T>(Cow::Owned(name.to_string()), values)
    }

    /// Create an interface meta type,
    /// by providing a type info object.
    pub fn build_interface_type<T>(
        &mut self,
        info: &T::TypeInfo,
        fields: &[Field<'r, S>],
    ) -> InterfaceMeta<'r, S>
    where
        T: GraphQLType<S> + ?Sized,
    {
        let name = T::name(info).expect("Interface types must be named. Implement name()");

        let mut v = fields.to_vec();
        v.push(self.field::<String>("__typename", &()));
        InterfaceMeta::new(Cow::Owned(name.to_string()), &v)
    }

    /// Create a union meta type
    pub fn build_union_type<T>(&mut self, info: &T::TypeInfo, types: &[Type<'r>]) -> UnionMeta<'r>
    where
        T: GraphQLType<S> + ?Sized,
    {
        let name = T::name(info).expect("Union types must be named. Implement name()");

        UnionMeta::new(Cow::Owned(name.to_string()), types)
    }

    /// Create an input object meta type
    pub fn build_input_object_type<T>(
        &mut self,
        info: &T::TypeInfo,
        args: &[Argument<'r, S>],
    ) -> InputObjectMeta<'r, S>
    where
        T: FromInputValue<S> + GraphQLType<S> + ?Sized,
    {
        let name = T::name(info).expect("Input object types must be named. Implement name()");

        InputObjectMeta::new::<T>(Cow::Owned(name.to_string()), args)
    }
}<|MERGE_RESOLUTION|>--- conflicted
+++ resolved
@@ -24,15 +24,10 @@
         model::{RootNode, SchemaType, TypeType},
     },
     types::{
-<<<<<<< HEAD
-        async_await::GraphQLTypeAsync, base::GraphQLType, name::Name,
-        subscriptions::GraphQLSubscriptionType,
-=======
         async_await::{GraphQLTypeAsync, GraphQLValueAsync},
         base::{GraphQLType, GraphQLValue},
         name::Name,
         subscriptions::{GraphQLSubscriptionType, GraphQLSubscriptionValue},
->>>>>>> 7578175b
     },
     value::{DefaultScalarValue, ParseScalarValue, ScalarValue, Value},
     GraphQLError,
@@ -380,15 +375,9 @@
         'i: 'res,
         'v: 'res,
         'a: 'res,
-<<<<<<< HEAD
-        T: GraphQLSubscriptionType<S, Context = CtxT> + Sync,
+        T: GraphQLSubscriptionValue<S, Context = CtxT>,
         T::TypeInfo: Sync,
         CtxT: Sync,
-=======
-        T: GraphQLSubscriptionValue<S, Context = CtxT> + Send + Sync,
-        T::TypeInfo: Send + Sync,
-        CtxT: Send + Sync,
->>>>>>> 7578175b
         S: Send + Sync,
     {
         match self.subscribe(info, value).await {
@@ -410,15 +399,9 @@
     where
         't: 'res,
         'a: 'res,
-<<<<<<< HEAD
-        T: GraphQLSubscriptionType<S, Context = CtxT>,
+        T: GraphQLSubscriptionValue<S, Context = CtxT> + ?Sized,
         T::TypeInfo: Sync,
         CtxT: Sync,
-=======
-        T: GraphQLSubscriptionValue<S, Context = CtxT>,
-        T::TypeInfo: Send + Sync,
-        CtxT: Send + Sync,
->>>>>>> 7578175b
         S: Send + Sync,
     {
         value.resolve_into_stream(info, self).await
@@ -445,15 +428,9 @@
     /// Resolve a single arbitrary value into an `ExecutionResult`
     pub async fn resolve_async<T>(&self, info: &T::TypeInfo, value: &T) -> ExecutionResult<S>
     where
-<<<<<<< HEAD
-        T: GraphQLTypeAsync<S, Context = CtxT> + ?Sized,
+        T: GraphQLValueAsync<S, Context = CtxT> + ?Sized,
         T::TypeInfo: Sync,
         CtxT: Sync,
-=======
-        T: GraphQLValueAsync<S, Context = CtxT> + Send + Sync + ?Sized,
-        T::TypeInfo: Send + Sync,
-        CtxT: Send + Sync,
->>>>>>> 7578175b
         S: Send + Sync,
     {
         value
@@ -468,14 +445,9 @@
         value: &T,
     ) -> ExecutionResult<S>
     where
-<<<<<<< HEAD
-        T: GraphQLTypeAsync<S, Context = NewCtxT>,
+        T: GraphQLValueAsync<S, Context = NewCtxT>,
         T::TypeInfo: Sync,
         NewCtxT: FromContext<CtxT> + Sync,
-=======
-        T: GraphQLValueAsync<S, Context = NewCtxT> + Send + Sync,
-        T::TypeInfo: Send + Sync,
->>>>>>> 7578175b
         S: Send + Sync,
     {
         let e = self.replaced_context(<NewCtxT as FromContext<CtxT>>::from(self.context));
@@ -500,15 +472,9 @@
     /// If the field fails to resolve, `null` will be returned.
     pub async fn resolve_into_value_async<T>(&self, info: &T::TypeInfo, value: &T) -> Value<S>
     where
-<<<<<<< HEAD
-        T: GraphQLTypeAsync<S, Context = CtxT> + ?Sized,
+        T: GraphQLValueAsync<S, Context = CtxT> + ?Sized,
         T::TypeInfo: Sync,
         CtxT: Sync,
-=======
-        T: GraphQLValueAsync<S, Context = CtxT> + Send + Sync + ?Sized,
-        T::TypeInfo: Send + Sync,
-        CtxT: Send + Sync,
->>>>>>> 7578175b
         S: Send + Sync,
     {
         self.resolve_async(info, value).await.unwrap_or_else(|e| {
@@ -895,16 +861,6 @@
     SubscriptionT::TypeInfo: Sync,
     CtxT: Sync,
     S: ScalarValue + Send + Sync,
-<<<<<<< HEAD
-=======
-    QueryT: GraphQLTypeAsync<S, Context = CtxT> + Send + Sync,
-    QueryT::TypeInfo: Send + Sync,
-    MutationT: GraphQLTypeAsync<S, Context = CtxT> + Send + Sync,
-    MutationT::TypeInfo: Send + Sync,
-    SubscriptionT: GraphQLType<S, Context = CtxT> + Send + Sync,
-    SubscriptionT::TypeInfo: Send + Sync,
-    CtxT: Send + Sync,
->>>>>>> 7578175b
 {
     if operation.item.operation_type == OperationType::Subscription {
         return Err(GraphQLError::IsSubscription);
@@ -1052,16 +1008,6 @@
     SubscriptionT::TypeInfo: Sync,
     CtxT: Sync + 'r,
     S: ScalarValue + Send + Sync,
-<<<<<<< HEAD
-=======
-    QueryT: GraphQLTypeAsync<S, Context = CtxT> + Send + Sync,
-    QueryT::TypeInfo: Send + Sync,
-    MutationT: GraphQLTypeAsync<S, Context = CtxT> + Send + Sync,
-    MutationT::TypeInfo: Send + Sync,
-    SubscriptionT: GraphQLSubscriptionType<S, Context = CtxT> + Send + Sync,
-    SubscriptionT::TypeInfo: Send + Sync,
-    CtxT: Send + Sync + 'r,
->>>>>>> 7578175b
 {
     if operation.item.operation_type != OperationType::Subscription {
         return Err(GraphQLError::NotSubscription);
