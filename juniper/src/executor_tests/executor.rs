--- conflicted
+++ resolved
@@ -56,20 +56,16 @@
         }
     }
 
-<<<<<<< HEAD
-    #[test]
-    fn test() {
-        let schema = RootNode::<_, _, _, crate::DefaultScalarValue>::new(
-            DataType,
-            EmptyMutation::<()>::new(),
-            EmptySubscription::<()>::new(),
-        );
-=======
     #[tokio::test]
     async fn test() {
         let schema =
-            RootNode::<_, _, crate::DefaultScalarValue>::new(DataType, EmptyMutation::<()>::new());
->>>>>>> 48c924ea
+            RootNode
+                ::<_, _, _, crate::DefaultScalarValue>
+                ::new(
+                    DataType,
+                    EmptyMutation::<()>::new(),
+                    EmptySubscription::<()>::new(),
+                );
         let doc = r"
           query Example($size: Int) {
             a,
@@ -193,19 +189,13 @@
         }
     }
 
-<<<<<<< HEAD
-    #[test]
-    fn test() {
+    #[tokio::test]
+    async fn test() {
         let schema = RootNode::new(
             Type,
             EmptyMutation::<()>::new(),
             EmptySubscription::<()>::new(),
         );
-=======
-    #[tokio::test]
-    async fn test() {
-        let schema = RootNode::new(Type, EmptyMutation::<()>::new());
->>>>>>> 48c924ea
         let doc = r"
           { a, ...FragOne, ...FragTwo }
           fragment FragOne on Type {
@@ -310,19 +300,13 @@
         }
     }
 
-<<<<<<< HEAD
-    #[test]
-    fn test() {
+    #[tokio::test]
+    async fn test() {
         let schema = RootNode::new(
             Type,
             EmptyMutation::<()>::new(),
             EmptySubscription::<()>::new(),
         );
-=======
-    #[tokio::test]
-    async fn test() {
-        let schema = RootNode::new(Type, EmptyMutation::<()>::new());
->>>>>>> 48c924ea
         let doc = r"
           { a, ...FragOne }
           fragment FragOne on Type {
@@ -444,19 +428,13 @@
         }
     }
 
-<<<<<<< HEAD
-    #[test]
-    fn test() {
+    #[tokio::test]
+    async fn test() {
         let schema = RootNode::new(
             Schema,
             EmptyMutation::<TestContext>::new(),
             EmptySubscription::<TestContext>::new(),
         );
-=======
-    #[tokio::test]
-    async fn test() {
-        let schema = RootNode::new(Schema, EmptyMutation::<TestContext>::new());
->>>>>>> 48c924ea
         let doc = r"{ a }";
 
         let vars = vec![].into_iter().collect();
@@ -552,19 +530,13 @@
         }
     }
 
-<<<<<<< HEAD
-    #[test]
-    fn test_opt() {
+    #[tokio::test]
+    async fn test_opt() {
         let schema = RootNode::new(
             Schema,
             EmptyMutation::<OuterContext>::new(),
             EmptySubscription::<OuterContext>::new(),
         );
-=======
-    #[tokio::test]
-    async fn test_opt() {
-        let schema = RootNode::new(Schema, EmptyMutation::<OuterContext>::new());
->>>>>>> 48c924ea
         let doc = r"{ first: itemOpt(key: 0) { value }, missing: itemOpt(key: 2) { value } }";
 
         let vars = vec![].into_iter().collect();
@@ -616,19 +588,13 @@
         );
     }
 
-<<<<<<< HEAD
-    #[test]
-    fn test_res_success() {
+    #[tokio::test]
+    async fn test_res_success() {
         let schema = RootNode::new(
             Schema,
             EmptyMutation::<OuterContext>::new(),
             EmptySubscription::<OuterContext>::new(),
         );
-=======
-    #[tokio::test]
-    async fn test_res_success() {
-        let schema = RootNode::new(Schema, EmptyMutation::<OuterContext>::new());
->>>>>>> 48c924ea
         let doc = r"
           {
             first: itemRes(key: 0) { value }
@@ -681,19 +647,13 @@
         );
     }
 
-<<<<<<< HEAD
-    #[test]
-    fn test_res_fail() {
+    #[tokio::test]
+    async fn test_res_fail() {
         let schema = RootNode::new(
             Schema,
             EmptyMutation::<OuterContext>::new(),
             EmptySubscription::<OuterContext>::new(),
         );
-=======
-    #[tokio::test]
-    async fn test_res_fail() {
-        let schema = RootNode::new(Schema, EmptyMutation::<OuterContext>::new());
->>>>>>> 48c924ea
         let doc = r"
           {
             missing: itemRes(key: 2) { value }
@@ -739,19 +699,13 @@
         assert_eq!(result, Value::null());
     }
 
-<<<<<<< HEAD
-    #[test]
-    fn test_res_opt() {
+    #[tokio::test]
+    async fn test_res_opt() {
         let schema = RootNode::new(
             Schema,
             EmptyMutation::<OuterContext>::new(),
             EmptySubscription::<OuterContext>::new(),
         );
-=======
-    #[tokio::test]
-    async fn test_res_opt() {
-        let schema = RootNode::new(Schema, EmptyMutation::<OuterContext>::new());
->>>>>>> 48c924ea
         let doc = r"
           {
             first: itemResOpt(key: 0) { value }
@@ -817,19 +771,13 @@
         );
     }
 
-<<<<<<< HEAD
-    #[test]
-    fn test_always() {
+    #[tokio::test]
+    async fn test_always() {
         let schema = RootNode::new(
             Schema,
             EmptyMutation::<OuterContext>::new(),
             EmptySubscription::<OuterContext>::new(),
         );
-=======
-    #[tokio::test]
-    async fn test_always() {
-        let schema = RootNode::new(Schema, EmptyMutation::<OuterContext>::new());
->>>>>>> 48c924ea
         let doc = r"{ first: itemAlways(key: 0) { value } }";
 
         let vars = vec![].into_iter().collect();
@@ -943,19 +891,13 @@
         }
     }
 
-<<<<<<< HEAD
-    #[test]
-    fn nullable_first_level() {
-        let schema = RootNode::new(
-            Schema,
-            EmptyMutation::<()>::new(),
-            EmptySubscription::<()>::new(),
-        );
-=======
     #[tokio::test]
     async fn nullable_first_level() {
-        let schema = RootNode::new(Schema, EmptyMutation::<()>::new());
->>>>>>> 48c924ea
+        let schema = RootNode::new(
+            Schema,
+            EmptyMutation::<()>::new(),
+            EmptySubscription::<()>::new(),
+        );
         let doc = r"{ inner { nullableErrorField } }";
 
         let vars = vec![].into_iter().collect();
@@ -981,19 +923,13 @@
         );
     }
 
-<<<<<<< HEAD
-    #[test]
-    fn non_nullable_first_level() {
-        let schema = RootNode::new(
-            Schema,
-            EmptyMutation::<()>::new(),
-            EmptySubscription::<()>::new(),
-        );
-=======
     #[tokio::test]
     async fn non_nullable_first_level() {
-        let schema = RootNode::new(Schema, EmptyMutation::<()>::new());
->>>>>>> 48c924ea
+        let schema = RootNode::new(
+            Schema,
+            EmptyMutation::<()>::new(),
+            EmptySubscription::<()>::new(),
+        );
         let doc = r"{ inner { nonNullableErrorField } }";
 
         let vars = vec![].into_iter().collect();
@@ -1016,19 +952,13 @@
         );
     }
 
-<<<<<<< HEAD
-    #[test]
-    fn custom_error_first_level() {
-        let schema = RootNode::new(
-            Schema,
-            EmptyMutation::<()>::new(),
-            EmptySubscription::<()>::new(),
-        );
-=======
     #[tokio::test]
     async fn custom_error_first_level() {
-        let schema = RootNode::new(Schema, EmptyMutation::<()>::new());
->>>>>>> 48c924ea
+        let schema = RootNode::new(
+            Schema,
+            EmptyMutation::<()>::new(),
+            EmptySubscription::<()>::new(),
+        );
         let doc = r"{ inner { customErrorField } }";
 
         let vars = vec![].into_iter().collect();
@@ -1051,19 +981,13 @@
         );
     }
 
-<<<<<<< HEAD
-    #[test]
-    fn nullable_nested_level() {
-        let schema = RootNode::new(
-            Schema,
-            EmptyMutation::<()>::new(),
-            EmptySubscription::<()>::new(),
-        );
-=======
     #[tokio::test]
     async fn nullable_nested_level() {
-        let schema = RootNode::new(Schema, EmptyMutation::<()>::new());
->>>>>>> 48c924ea
+        let schema = RootNode::new(
+            Schema,
+            EmptyMutation::<()>::new(),
+            EmptySubscription::<()>::new(),
+        );
         let doc = r"{ inner { nullableField { nonNullableErrorField } } }";
 
         let vars = vec![].into_iter().collect();
@@ -1089,19 +1013,13 @@
         );
     }
 
-<<<<<<< HEAD
-    #[test]
-    fn non_nullable_nested_level() {
-        let schema = RootNode::new(
-            Schema,
-            EmptyMutation::<()>::new(),
-            EmptySubscription::<()>::new(),
-        );
-=======
     #[tokio::test]
     async fn non_nullable_nested_level() {
-        let schema = RootNode::new(Schema, EmptyMutation::<()>::new());
->>>>>>> 48c924ea
+        let schema = RootNode::new(
+            Schema,
+            EmptyMutation::<()>::new(),
+            EmptySubscription::<()>::new(),
+        );
         let doc = r"{ inner { nonNullableField { nonNullableErrorField } } }";
 
         let vars = vec![].into_iter().collect();
@@ -1124,19 +1042,13 @@
         );
     }
 
-<<<<<<< HEAD
-    #[test]
-    fn nullable_innermost() {
-        let schema = RootNode::new(
-            Schema,
-            EmptyMutation::<()>::new(),
-            EmptySubscription::<()>::new(),
-        );
-=======
     #[tokio::test]
     async fn nullable_innermost() {
-        let schema = RootNode::new(Schema, EmptyMutation::<()>::new());
->>>>>>> 48c924ea
+        let schema = RootNode::new(
+            Schema,
+            EmptyMutation::<()>::new(),
+            EmptySubscription::<()>::new(),
+        );
         let doc = r"{ inner { nonNullableField { nullableErrorField } } }";
 
         let vars = vec![].into_iter().collect();
@@ -1162,19 +1074,13 @@
         );
     }
 
-<<<<<<< HEAD
-    #[test]
-    fn non_null_list() {
-        let schema = RootNode::new(
-            Schema,
-            EmptyMutation::<()>::new(),
-            EmptySubscription::<()>::new(),
-        );
-=======
     #[tokio::test]
     async fn non_null_list() {
-        let schema = RootNode::new(Schema, EmptyMutation::<()>::new());
->>>>>>> 48c924ea
+        let schema = RootNode::new(
+            Schema,
+            EmptyMutation::<()>::new(),
+            EmptySubscription::<()>::new(),
+        );
         let doc = r"{ inners { nonNullableErrorField } }";
 
         let vars = vec![].into_iter().collect();
@@ -1197,19 +1103,13 @@
         );
     }
 
-<<<<<<< HEAD
-    #[test]
-    fn non_null_list_of_nullable() {
-        let schema = RootNode::new(
-            Schema,
-            EmptyMutation::<()>::new(),
-            EmptySubscription::<()>::new(),
-        );
-=======
     #[tokio::test]
     async fn non_null_list_of_nullable() {
-        let schema = RootNode::new(Schema, EmptyMutation::<()>::new());
->>>>>>> 48c924ea
+        let schema = RootNode::new(
+            Schema,
+            EmptyMutation::<()>::new(),
+            EmptySubscription::<()>::new(),
+        );
         let doc = r"{ nullableInners { nonNullableErrorField } }";
 
         let vars = vec![].into_iter().collect();
@@ -1275,20 +1175,13 @@
         }
     }
 
-<<<<<<< HEAD
-    #[test]
-    fn uses_inline_operation_if_no_name_provided() {
+    #[tokio::test]
+    async fn uses_inline_operation_if_no_name_provided() {
         let schema = RootNode::<_, _, _, crate::DefaultScalarValue>::new(
             Schema,
             EmptyMutation::<()>::new(),
             EmptySubscription::<()>::new(),
         );
-=======
-    #[tokio::test]
-    async fn uses_inline_operation_if_no_name_provided() {
-        let schema =
-            RootNode::<_, _, crate::DefaultScalarValue>::new(Schema, EmptyMutation::<()>::new());
->>>>>>> 48c924ea
         let doc = r"{ a }";
 
         let vars = vec![].into_iter().collect();
@@ -1305,19 +1198,13 @@
         );
     }
 
-<<<<<<< HEAD
-    #[test]
-    fn uses_only_named_operation() {
-        let schema = RootNode::new(
-            Schema,
-            EmptyMutation::<()>::new(),
-            EmptySubscription::<()>::new(),
-        );
-=======
     #[tokio::test]
     async fn uses_only_named_operation() {
-        let schema = RootNode::new(Schema, EmptyMutation::<()>::new());
->>>>>>> 48c924ea
+        let schema = RootNode::new(
+            Schema,
+            EmptyMutation::<()>::new(),
+            EmptySubscription::<()>::new(),
+        );
         let doc = r"query Example { a }";
 
         let vars = vec![].into_iter().collect();
@@ -1334,19 +1221,13 @@
         );
     }
 
-<<<<<<< HEAD
-    #[test]
-    fn uses_named_operation_if_name_provided() {
-        let schema = RootNode::new(
-            Schema,
-            EmptyMutation::<()>::new(),
-            EmptySubscription::<()>::new(),
-        );
-=======
     #[tokio::test]
     async fn uses_named_operation_if_name_provided() {
-        let schema = RootNode::new(Schema, EmptyMutation::<()>::new());
->>>>>>> 48c924ea
+        let schema = RootNode::new(
+            Schema,
+            EmptyMutation::<()>::new(),
+            EmptySubscription::<()>::new(),
+        );
         let doc =
             r"query Example($p: String!) { first: a(p: $p) } query OtherExample { second: a }";
 
@@ -1364,19 +1245,13 @@
         );
     }
 
-<<<<<<< HEAD
-    #[test]
-    fn error_if_multiple_operations_provided_but_no_name() {
-        let schema = RootNode::new(
-            Schema,
-            EmptyMutation::<()>::new(),
-            EmptySubscription::<()>::new(),
-        );
-=======
     #[tokio::test]
     async fn error_if_multiple_operations_provided_but_no_name() {
-        let schema = RootNode::new(Schema, EmptyMutation::<()>::new());
->>>>>>> 48c924ea
+        let schema = RootNode::new(
+            Schema,
+            EmptyMutation::<()>::new(),
+            EmptySubscription::<()>::new(),
+        );
         let doc = r"query Example { first: a } query OtherExample { second: a }";
 
         let vars = vec![].into_iter().collect();
@@ -1388,19 +1263,13 @@
         assert_eq!(err, GraphQLError::MultipleOperationsProvided);
     }
 
-<<<<<<< HEAD
-    #[test]
-    fn error_if_unknown_operation_name_provided() {
-        let schema = RootNode::new(
-            Schema,
-            EmptyMutation::<()>::new(),
-            EmptySubscription::<()>::new(),
-        );
-=======
     #[tokio::test]
     async fn error_if_unknown_operation_name_provided() {
-        let schema = RootNode::new(Schema, EmptyMutation::<()>::new());
->>>>>>> 48c924ea
+        let schema = RootNode::new(
+            Schema,
+            EmptyMutation::<()>::new(),
+            EmptySubscription::<()>::new(),
+        );
         let doc = r"query Example { first: a } query OtherExample { second: a }";
 
         let vars = vec![].into_iter().collect();
