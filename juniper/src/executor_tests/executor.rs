mod field_execution {
    use crate::{
        ast::InputValue,
        schema::model::RootNode,
        types::scalars::{EmptyMutation, EmptySubscription},
        value::Value,
    };

    struct DataType;
    struct DeepDataType;

    #[crate::graphql_object_internal]
    impl DataType {
        fn a() -> &str {
            "Apple"
        }
        fn b() -> &str {
            "Banana"
        }
        fn c() -> &str {
            "Cookie"
        }
        fn d() -> &str {
            "Donut"
        }
        fn e() -> &str {
            "Egg"
        }
        fn f() -> &str {
            "Fish"
        }

        fn pic(size: Option<i32>) -> String {
            format!("Pic of size: {}", size.unwrap_or(50))
        }

        fn deep() -> DeepDataType {
            DeepDataType
        }
    }

    #[crate::graphql_object_internal]
    impl DeepDataType {
        fn a() -> &str {
            "Already Been Done"
        }
        fn b() -> &str {
            "Boring"
        }
        fn c() -> Vec<Option<&str>> {
            vec![Some("Contrived"), None, Some("Confusing")]
        }

        fn deeper() -> Vec<Option<DataType>> {
            vec![Some(DataType), None, Some(DataType)]
        }
    }

    #[test]
    fn test() {
        let schema = RootNode::<_, _, _, crate::DefaultScalarValue>::new(
            DataType,
            EmptyMutation::<()>::new(),
            EmptySubscription::<()>::new(),
        );
        let doc = r"
          query Example($size: Int) {
            a,
            b,
            x: c
            ...c
            f
            ...on DataType {
              pic(size: $size)
            }
            deep {
              a
              b
              c
              deeper {
                a
                b
              }
            }
          }

          fragment c on DataType {
            d
            e
          }";

        let vars = vec![("size".to_owned(), InputValue::scalar(100))]
            .into_iter()
            .collect();

        let (result, errs) =
            crate::execute(doc, None, &schema, &vars, &()).expect("Execution failed");

        assert_eq!(errs, []);

        println!("Result: {:#?}", result);

        assert_eq!(
            result,
            Value::object(
                vec![
                    ("a", Value::scalar("Apple")),
                    ("b", Value::scalar("Banana")),
                    ("x", Value::scalar("Cookie")),
                    ("d", Value::scalar("Donut")),
                    ("e", Value::scalar("Egg")),
                    ("f", Value::scalar("Fish")),
                    ("pic", Value::scalar("Pic of size: 100")),
                    (
                        "deep",
                        Value::object(
                            vec![
                                ("a", Value::scalar("Already Been Done")),
                                ("b", Value::scalar("Boring")),
                                (
                                    "c",
                                    Value::list(vec![
                                        Value::scalar("Contrived"),
                                        Value::null(),
                                        Value::scalar("Confusing"),
                                    ]),
                                ),
                                (
                                    "deeper",
                                    Value::list(vec![
                                        Value::object(
                                            vec![
                                                ("a", Value::scalar("Apple")),
                                                ("b", Value::scalar("Banana")),
                                            ]
                                            .into_iter()
                                            .collect(),
                                        ),
                                        Value::null(),
                                        Value::object(
                                            vec![
                                                ("a", Value::scalar("Apple")),
                                                ("b", Value::scalar("Banana")),
                                            ]
                                            .into_iter()
                                            .collect(),
                                        ),
                                    ]),
                                ),
                            ]
                            .into_iter()
                            .collect(),
                        ),
                    ),
                ]
                .into_iter()
                .collect()
            )
        );
    }
}

mod merge_parallel_fragments {
    use crate::{
        schema::model::RootNode, types::scalars::EmptyMutation, value::Value, EmptySubscription,
    };

    struct Type;

    #[crate::graphql_object_internal]
    impl Type {
        fn a() -> &str {
            "Apple"
        }
        fn b() -> &str {
            "Banana"
        }
        fn c() -> &str {
            "Cherry"
        }
        fn deep() -> Type {
            Type
        }
    }

    #[test]
    fn test() {
        let schema = RootNode::new(
            Type,
            EmptyMutation::<()>::new(),
            EmptySubscription::<()>::new(),
        );
        let doc = r"
          { a, ...FragOne, ...FragTwo }
          fragment FragOne on Type {
            b
            deep { b, deeper: deep { b } }
          }
          fragment FragTwo on Type {
            c
            deep { c, deeper: deep { c } }
          }";

        let vars = vec![].into_iter().collect();

        let (result, errs) =
            crate::execute(doc, None, &schema, &vars, &()).expect("Execution failed");

        assert_eq!(errs, []);

        println!("Result: {:#?}", result);

        assert_eq!(
            result,
            Value::object(
                vec![
                    ("a", Value::scalar("Apple")),
                    ("b", Value::scalar("Banana")),
                    (
                        "deep",
                        Value::object(
                            vec![
                                ("b", Value::scalar("Banana")),
                                (
                                    "deeper",
                                    Value::object(
                                        vec![
                                            ("b", Value::scalar("Banana")),
                                            ("c", Value::scalar("Cherry")),
                                        ]
                                        .into_iter()
                                        .collect(),
                                    ),
                                ),
                                ("c", Value::scalar("Cherry")),
                            ]
                            .into_iter()
                            .collect(),
                        ),
                    ),
                    ("c", Value::scalar("Cherry")),
                ]
                .into_iter()
                .collect()
            )
        );
    }
}

mod merge_parallel_inline_fragments {
    use crate::{
        schema::model::RootNode, types::scalars::EmptyMutation, value::Value, EmptySubscription,
    };

    struct Type;
    struct Other;

    #[crate::graphql_object_internal]
    impl Type {
        fn a() -> &str {
            "Apple"
        }
        fn b() -> &str {
            "Banana"
        }
        fn c() -> &str {
            "Cherry"
        }
        fn deep() -> Type {
            Type
        }
        fn other() -> Vec<Other> {
            vec![Other, Other]
        }
    }

    #[crate::graphql_object_internal]
    impl Other {
        fn a() -> &str {
            "Apple"
        }
        fn b() -> &str {
            "Banana"
        }
        fn c() -> &str {
            "Cherry"
        }
        fn deep() -> Type {
            Type
        }
        fn other() -> Vec<Other> {
            vec![Other, Other]
        }
    }

    #[test]
    fn test() {
        let schema = RootNode::new(
            Type,
            EmptyMutation::<()>::new(),
            EmptySubscription::<()>::new(),
        );
        let doc = r"
          { a, ...FragOne }
          fragment FragOne on Type {
            b
            deep: deep {
                b
                deeper: other {
                    deepest: deep {
                        b
                    }
                }

                ... on Type {
                    c
                    deeper: other {
                        deepest: deep {
                            c
                        }
                    }
                }
            }

            c
          }";

        let vars = vec![].into_iter().collect();

        let (result, errs) =
            crate::execute(doc, None, &schema, &vars, &()).expect("Execution failed");

        assert_eq!(errs, []);

        println!("Result: {:#?}", result);

        assert_eq!(
            result,
            Value::object(
                vec![
                    ("a", Value::scalar("Apple")),
                    ("b", Value::scalar("Banana")),
                    (
                        "deep",
                        Value::object(
                            vec![
                                ("b", Value::scalar("Banana")),
                                (
                                    "deeper",
                                    Value::list(vec![
                                        Value::object(
                                            vec![(
                                                "deepest",
                                                Value::object(
                                                    vec![
                                                        ("b", Value::scalar("Banana")),
                                                        ("c", Value::scalar("Cherry")),
                                                    ]
                                                    .into_iter()
                                                    .collect(),
                                                ),
                                            )]
                                            .into_iter()
                                            .collect(),
                                        ),
                                        Value::object(
                                            vec![(
                                                "deepest",
                                                Value::object(
                                                    vec![
                                                        ("b", Value::scalar("Banana")),
                                                        ("c", Value::scalar("Cherry")),
                                                    ]
                                                    .into_iter()
                                                    .collect(),
                                                ),
                                            )]
                                            .into_iter()
                                            .collect(),
                                        ),
                                    ]),
                                ),
                                ("c", Value::scalar("Cherry")),
                            ]
                            .into_iter()
                            .collect(),
                        ),
                    ),
                    ("c", Value::scalar("Cherry")),
                ]
                .into_iter()
                .collect()
            )
        );
    }
}

mod threads_context_correctly {
    use crate::{
        executor::Context,
        schema::model::RootNode,
        types::scalars::{EmptyMutation, EmptySubscription},
        value::Value,
    };

    struct Schema;

    struct TestContext {
        value: String,
    }

    impl Context for TestContext {}

    #[crate::graphql_object_internal(
        Context = TestContext,
    )]
    impl Schema {
        fn a(context: &TestContext) -> String {
            context.value.clone()
        }
    }

    #[test]
    fn test() {
        let schema = RootNode::new(
            Schema,
            EmptyMutation::<TestContext>::new(),
            EmptySubscription::<TestContext>::new(),
        );
        let doc = r"{ a }";

        let vars = vec![].into_iter().collect();

        let (result, errs) = crate::execute(
            doc,
            None,
            &schema,
            &vars,
            &TestContext {
                value: "Context value".to_owned(),
            },
        )
        .expect("Execution failed");

        assert_eq!(errs, []);

        println!("Result: {:#?}", result);

        assert_eq!(
            result,
            Value::object(
                vec![("a", Value::scalar("Context value"))]
                    .into_iter()
                    .collect()
            )
        );
    }
}

mod dynamic_context_switching {
    use indexmap::IndexMap;

    use crate::{
        executor::{Context, ExecutionError, FieldError, FieldResult},
        parser::SourcePosition,
        schema::model::RootNode,
        types::scalars::EmptyMutation,
        value::Value,
        EmptySubscription,
    };

    struct Schema;

    struct InnerContext {
        value: String,
    }

    struct OuterContext {
        items: IndexMap<i32, InnerContext>,
    }

    impl Context for OuterContext {}
    impl Context for InnerContext {}

    struct ItemRef;

    #[crate::graphql_object_internal(Context = OuterContext)]
    impl Schema {
        fn item_opt(context: &OuterContext, key: i32) -> Option<(&InnerContext, ItemRef)> {
            executor.context().items.get(&key).map(|c| (c, ItemRef))
        }

        fn item_res(context: &OuterContext, key: i32) -> FieldResult<(&InnerContext, ItemRef)> {
            let res = context
                .items
                .get(&key)
                .ok_or(format!("Could not find key {}", key))
                .map(|c| (c, ItemRef))?;
            Ok(res)
        }

        fn item_res_opt(
            context: &OuterContext,
            key: i32,
        ) -> FieldResult<Option<(&InnerContext, ItemRef)>> {
            if key > 100 {
                Err(format!("Key too large: {}", key))?;
            }
            Ok(context.items.get(&key).map(|c| (c, ItemRef)))
        }

        fn item_always(context: &OuterContext, key: i32) -> (&InnerContext, ItemRef) {
            context.items.get(&key).map(|c| (c, ItemRef)).unwrap()
        }
    }

    #[crate::graphql_object_internal(Context = InnerContext)]
    impl ItemRef {
        fn value(context: &InnerContext) -> String {
            context.value.clone()
        }
    }

    #[test]
    fn test_opt() {
        let schema = RootNode::new(
            Schema,
            EmptyMutation::<OuterContext>::new(),
            EmptySubscription::<OuterContext>::new(),
        );
        let doc = r"{ first: itemOpt(key: 0) { value }, missing: itemOpt(key: 2) { value } }";

        let vars = vec![].into_iter().collect();

        let ctx = OuterContext {
            items: vec![
                (
                    0,
                    InnerContext {
                        value: "First value".to_owned(),
                    },
                ),
                (
                    1,
                    InnerContext {
                        value: "Second value".to_owned(),
                    },
                ),
            ]
            .into_iter()
            .collect(),
        };

        let (result, errs) =
            crate::execute(doc, None, &schema, &vars, &ctx).expect("Execution failed");

        assert_eq!(errs, []);

        println!("Result: {:#?}", result);

        assert_eq!(
            result,
            Value::object(
                vec![
                    (
                        "first",
                        Value::object(
                            vec![("value", Value::scalar("First value"))]
                                .into_iter()
                                .collect(),
                        ),
                    ),
                    ("missing", Value::null()),
                ]
                .into_iter()
                .collect()
            )
        );
    }

    #[test]
    fn test_res_success() {
        let schema = RootNode::new(
            Schema,
            EmptyMutation::<OuterContext>::new(),
            EmptySubscription::<OuterContext>::new(),
        );
        let doc = r"
          {
            first: itemRes(key: 0) { value }
          }
          ";

        let vars = vec![].into_iter().collect();

        let ctx = OuterContext {
            items: vec![
                (
                    0,
                    InnerContext {
                        value: "First value".to_owned(),
                    },
                ),
                (
                    1,
                    InnerContext {
                        value: "Second value".to_owned(),
                    },
                ),
            ]
            .into_iter()
            .collect(),
        };

        let (result, errs) =
            crate::execute(doc, None, &schema, &vars, &ctx).expect("Execution failed");

        assert_eq!(errs, vec![]);

        println!("Result: {:#?}", result);

        assert_eq!(
            result,
            Value::object(
                vec![(
                    "first",
                    Value::object(
                        vec![("value", Value::scalar("First value"))]
                            .into_iter()
                            .collect(),
                    ),
                )]
                .into_iter()
                .collect()
            )
        );
    }

    #[test]
    fn test_res_fail() {
        let schema = RootNode::new(
            Schema,
            EmptyMutation::<OuterContext>::new(),
            EmptySubscription::<OuterContext>::new(),
        );
        let doc = r"
          {
            missing: itemRes(key: 2) { value }
          }
          ";

        let vars = vec![].into_iter().collect();

        let ctx = OuterContext {
            items: vec![
                (
                    0,
                    InnerContext {
                        value: "First value".to_owned(),
                    },
                ),
                (
                    1,
                    InnerContext {
                        value: "Second value".to_owned(),
                    },
                ),
            ]
            .into_iter()
            .collect(),
        };

        let (result, errs) =
            crate::execute(doc, None, &schema, &vars, &ctx).expect("Execution failed");

        assert_eq!(
            errs,
            vec![ExecutionError::new(
                SourcePosition::new(25, 2, 12),
                &["missing"],
                FieldError::new("Could not find key 2", Value::null()),
            )]
        );

        println!("Result: {:#?}", result);

        assert_eq!(result, Value::null());
    }

    #[test]
    fn test_res_opt() {
        let schema = RootNode::new(
            Schema,
            EmptyMutation::<OuterContext>::new(),
            EmptySubscription::<OuterContext>::new(),
        );
        let doc = r"
          {
            first: itemResOpt(key: 0) { value }
            missing: itemResOpt(key: 2) { value }
            tooLarge: itemResOpt(key: 200) { value }
          }
          ";

        let vars = vec![].into_iter().collect();

        let ctx = OuterContext {
            items: vec![
                (
                    0,
                    InnerContext {
                        value: "First value".to_owned(),
                    },
                ),
                (
                    1,
                    InnerContext {
                        value: "Second value".to_owned(),
                    },
                ),
            ]
            .into_iter()
            .collect(),
        };

        let (result, errs) =
            crate::execute(doc, None, &schema, &vars, &ctx).expect("Execution failed");

        assert_eq!(
            errs,
            [ExecutionError::new(
                SourcePosition::new(123, 4, 12),
                &["tooLarge"],
                FieldError::new("Key too large: 200", Value::null()),
            )]
        );

        println!("Result: {:#?}", result);

        assert_eq!(
            result,
            Value::object(
                vec![
                    (
                        "first",
                        Value::object(
                            vec![("value", Value::scalar("First value"))]
                                .into_iter()
                                .collect(),
                        ),
                    ),
                    ("missing", Value::null()),
                    ("tooLarge", Value::null()),
                ]
                .into_iter()
                .collect()
            )
        );
    }

    #[test]
    fn test_always() {
        let schema = RootNode::new(
            Schema,
            EmptyMutation::<OuterContext>::new(),
            EmptySubscription::<OuterContext>::new(),
        );
        let doc = r"{ first: itemAlways(key: 0) { value } }";

        let vars = vec![].into_iter().collect();

        let ctx = OuterContext {
            items: vec![
                (
                    0,
                    InnerContext {
                        value: "First value".to_owned(),
                    },
                ),
                (
                    1,
                    InnerContext {
                        value: "Second value".to_owned(),
                    },
                ),
            ]
            .into_iter()
            .collect(),
        };

        let (result, errs) =
            crate::execute(doc, None, &schema, &vars, &ctx).expect("Execution failed");

        assert_eq!(errs, []);

        println!("Result: {:#?}", result);

        assert_eq!(
            result,
            Value::object(
                vec![(
                    "first",
                    Value::object(
                        vec![("value", Value::scalar("First value"))]
                            .into_iter()
                            .collect(),
                    ),
                )]
                .into_iter()
                .collect()
            )
        );
    }
}

mod propagates_errors_to_nullable_fields {
    use crate::{
        executor::{ExecutionError, FieldError, FieldResult, IntoFieldError},
        parser::SourcePosition,
        schema::model::RootNode,
        types::scalars::{EmptyMutation, EmptySubscription},
        value::{ScalarValue, Value},
    };

    struct Schema;
    struct Inner;

    enum CustomError {
        NotFound,
    }

    impl<S> IntoFieldError<S> for CustomError
    where
        S: ScalarValue,
    {
        fn into_field_error(self) -> FieldError<S> {
            match self {
                CustomError::NotFound => {
                    let v: Value<S> = graphql_value!({
                        "type": "NOT_FOUND"
                    });
                    FieldError::new("Not Found", v)
                }
            }
        }
    }

    #[crate::graphql_object_internal]
    impl Schema {
        fn inner() -> Inner {
            Inner
        }
        fn inners() -> Vec<Inner> {
            (0..5).map(|_| Inner).collect()
        }
        fn nullable_inners() -> Vec<Option<Inner>> {
            (0..5).map(|_| Some(Inner)).collect()
        }
    }

    #[crate::graphql_object_internal]
    impl Inner {
        fn nullable_field() -> Option<Inner> {
            Some(Inner)
        }
        fn non_nullable_field() -> Inner {
            Inner
        }
        fn nullable_error_field() -> FieldResult<Option<&str>> {
            Err("Error for nullableErrorField")?
        }
        fn non_nullable_error_field() -> FieldResult<&str> {
            Err("Error for nonNullableErrorField")?
        }
        fn custom_error_field() -> Result<&str, CustomError> {
            Err(CustomError::NotFound)
        }
    }

    #[test]
    fn nullable_first_level() {
        let schema = RootNode::new(
            Schema,
            EmptyMutation::<()>::new(),
            EmptySubscription::<()>::new(),
        );
        let doc = r"{ inner { nullableErrorField } }";

        let vars = vec![].into_iter().collect();

        let (result, errs) =
            crate::execute(doc, None, &schema, &vars, &()).expect("Execution failed");

        println!("Result: {:#?}", result);

        assert_eq!(
            result,
            graphql_value!({ "inner": { "nullableErrorField": None } })
        );

        assert_eq!(
            errs,
            vec![ExecutionError::new(
                SourcePosition::new(10, 0, 10),
                &["inner", "nullableErrorField"],
                FieldError::new("Error for nullableErrorField", Value::null()),
            )]
        );
    }

    #[test]
    fn non_nullable_first_level() {
        let schema = RootNode::new(
            Schema,
            EmptyMutation::<()>::new(),
            EmptySubscription::<()>::new(),
        );
        let doc = r"{ inner { nonNullableErrorField } }";

        let vars = vec![].into_iter().collect();

        let (result, errs) =
            crate::execute(doc, None, &schema, &vars, &()).expect("Execution failed");

        println!("Result: {:#?}", result);

        assert_eq!(result, graphql_value!(None));

        assert_eq!(
            errs,
            vec![ExecutionError::new(
                SourcePosition::new(10, 0, 10),
                &["inner", "nonNullableErrorField"],
                FieldError::new("Error for nonNullableErrorField", Value::null()),
            )]
        );
    }

    #[test]
    fn custom_error_first_level() {
        let schema = RootNode::new(
            Schema,
            EmptyMutation::<()>::new(),
            EmptySubscription::<()>::new(),
        );
        let doc = r"{ inner { customErrorField } }";

        let vars = vec![].into_iter().collect();

        let (result, errs) =
            crate::execute(doc, None, &schema, &vars, &()).expect("Execution failed");

        println!("Result: {:#?}", result);

        assert_eq!(result, graphql_value!(None));

        assert_eq!(
            errs,
            vec![ExecutionError::new(
                SourcePosition::new(10, 0, 10),
                &["inner", "customErrorField"],
                FieldError::new("Not Found", graphql_value!({ "type": "NOT_FOUND" })),
            )]
        );
    }

    #[test]
    fn nullable_nested_level() {
        let schema = RootNode::new(
            Schema,
            EmptyMutation::<()>::new(),
            EmptySubscription::<()>::new(),
        );
        let doc = r"{ inner { nullableField { nonNullableErrorField } } }";

        let vars = vec![].into_iter().collect();

        let (result, errs) =
            crate::execute(doc, None, &schema, &vars, &()).expect("Execution failed");

        println!("Result: {:#?}", result);

        assert_eq!(
            result,
            graphql_value!({ "inner": { "nullableField": None } })
        );

        assert_eq!(
            errs,
            vec![ExecutionError::new(
                SourcePosition::new(26, 0, 26),
                &["inner", "nullableField", "nonNullableErrorField"],
                FieldError::new("Error for nonNullableErrorField", Value::null()),
            )]
        );
    }

    #[test]
    fn non_nullable_nested_level() {
        let schema = RootNode::new(
            Schema,
            EmptyMutation::<()>::new(),
            EmptySubscription::<()>::new(),
        );
        let doc = r"{ inner { nonNullableField { nonNullableErrorField } } }";

        let vars = vec![].into_iter().collect();

        let (result, errs) =
            crate::execute(doc, None, &schema, &vars, &()).expect("Execution failed");

        println!("Result: {:#?}", result);

        assert_eq!(result, graphql_value!(None));

        assert_eq!(
            errs,
            vec![ExecutionError::new(
                SourcePosition::new(29, 0, 29),
                &["inner", "nonNullableField", "nonNullableErrorField"],
                FieldError::new("Error for nonNullableErrorField", Value::null()),
            )]
        );
    }

    #[test]
    fn nullable_innermost() {
        let schema = RootNode::new(
            Schema,
            EmptyMutation::<()>::new(),
            EmptySubscription::<()>::new(),
        );
        let doc = r"{ inner { nonNullableField { nullableErrorField } } }";

        let vars = vec![].into_iter().collect();

        let (result, errs) =
            crate::execute(doc, None, &schema, &vars, &()).expect("Execution failed");

        println!("Result: {:#?}", result);

        assert_eq!(
            result,
            graphql_value!({ "inner": { "nonNullableField": { "nullableErrorField": None } } })
        );

        assert_eq!(
            errs,
            vec![ExecutionError::new(
                SourcePosition::new(29, 0, 29),
                &["inner", "nonNullableField", "nullableErrorField"],
                FieldError::new("Error for nullableErrorField", Value::null()),
            )]
        );
    }

    #[test]
    fn non_null_list() {
        let schema = RootNode::new(
            Schema,
            EmptyMutation::<()>::new(),
            EmptySubscription::<()>::new(),
        );
        let doc = r"{ inners { nonNullableErrorField } }";

        let vars = vec![].into_iter().collect();

        let (result, errs) =
            crate::execute(doc, None, &schema, &vars, &()).expect("Execution failed");

        println!("Result: {:#?}", result);

        assert_eq!(result, graphql_value!(None));

        assert_eq!(
            errs,
            vec![ExecutionError::new(
                SourcePosition::new(11, 0, 11),
                &["inners", "nonNullableErrorField"],
                FieldError::new("Error for nonNullableErrorField", Value::null()),
            )]
        );
    }

    #[test]
    fn non_null_list_of_nullable() {
        let schema = RootNode::new(
            Schema,
            EmptyMutation::<()>::new(),
            EmptySubscription::<()>::new(),
        );
        let doc = r"{ nullableInners { nonNullableErrorField } }";

        let vars = vec![].into_iter().collect();

        let (result, errs) =
            crate::execute(doc, None, &schema, &vars, &()).expect("Execution failed");

        println!("Result: {:#?}", result);

        assert_eq!(
            result,
            graphql_value!({ "nullableInners": [None, None, None, None, None] })
        );

        assert_eq!(
            errs,
            vec![
                ExecutionError::new(
                    SourcePosition::new(19, 0, 19),
                    &["nullableInners", "nonNullableErrorField"],
                    FieldError::new("Error for nonNullableErrorField", Value::null()),
                ),
                ExecutionError::new(
                    SourcePosition::new(19, 0, 19),
                    &["nullableInners", "nonNullableErrorField"],
                    FieldError::new("Error for nonNullableErrorField", Value::null()),
                ),
                ExecutionError::new(
                    SourcePosition::new(19, 0, 19),
                    &["nullableInners", "nonNullableErrorField"],
                    FieldError::new("Error for nonNullableErrorField", Value::null()),
                ),
                ExecutionError::new(
                    SourcePosition::new(19, 0, 19),
                    &["nullableInners", "nonNullableErrorField"],
                    FieldError::new("Error for nonNullableErrorField", Value::null()),
                ),
                ExecutionError::new(
                    SourcePosition::new(19, 0, 19),
                    &["nullableInners", "nonNullableErrorField"],
                    FieldError::new("Error for nonNullableErrorField", Value::null()),
                ),
            ]
        );
    }
}

mod named_operations {
    use crate::{
        schema::model::RootNode,
        types::scalars::{EmptyMutation, EmptySubscription},
        value::Value,
        GraphQLError,
    };

    struct Schema;

    #[crate::graphql_object_internal]
    impl Schema {
        fn a(p: Option<String>) -> &str {
            "b"
        }
    }

    #[test]
    fn uses_inline_operation_if_no_name_provided() {
        let schema = RootNode::<_, _, _, crate::DefaultScalarValue>::new(
            Schema,
            EmptyMutation::<()>::new(),
            EmptySubscription::<()>::new(),
        );
        let doc = r"{ a }";

        let vars = vec![].into_iter().collect();

        let (result, errs) =
            crate::execute(doc, None, &schema, &vars, &()).expect("Execution failed");

        assert_eq!(errs, []);

        assert_eq!(
            result,
            Value::object(vec![("a", Value::scalar("b"))].into_iter().collect())
        );
    }

    #[test]
    fn uses_only_named_operation() {
        let schema = RootNode::new(
            Schema,
            EmptyMutation::<()>::new(),
            EmptySubscription::<()>::new(),
        );
        let doc = r"query Example { a }";

        let vars = vec![].into_iter().collect();

        let (result, errs) =
            crate::execute(doc, None, &schema, &vars, &()).expect("Execution failed");

        assert_eq!(errs, []);

        assert_eq!(
            result,
            Value::object(vec![("a", Value::scalar("b"))].into_iter().collect())
        );
    }

    #[test]
    fn uses_named_operation_if_name_provided() {
<<<<<<< HEAD
        let schema = RootNode::new(
            Schema,
            EmptyMutation::<()>::new(),
            EmptySubscription::<()>::new(),
        );
        let doc = r"query Example { first: a } query OtherExample { second: a }";
=======
        let schema = RootNode::new(Schema, EmptyMutation::<()>::new());
        let doc =
            r"query Example($p: String!) { first: a(p: $p) } query OtherExample { second: a }";
>>>>>>> c42c71b0

        let vars = vec![].into_iter().collect();

        let (result, errs) = crate::execute(doc, Some("OtherExample"), &schema, &vars, &())
            .expect("Execution failed");

        assert_eq!(errs, []);

        assert_eq!(
            result,
            Value::object(vec![("second", Value::scalar("b"))].into_iter().collect())
        );
    }

    #[test]
    fn error_if_multiple_operations_provided_but_no_name() {
        let schema = RootNode::new(
            Schema,
            EmptyMutation::<()>::new(),
            EmptySubscription::<()>::new(),
        );
        let doc = r"query Example { first: a } query OtherExample { second: a }";

        let vars = vec![].into_iter().collect();

        let err = crate::execute(doc, None, &schema, &vars, &()).unwrap_err();

        assert_eq!(err, GraphQLError::MultipleOperationsProvided);
    }

    #[test]
    fn error_if_unknown_operation_name_provided() {
        let schema = RootNode::new(
            Schema,
            EmptyMutation::<()>::new(),
            EmptySubscription::<()>::new(),
        );
        let doc = r"query Example { first: a } query OtherExample { second: a }";

        let vars = vec![].into_iter().collect();

        let err = crate::execute(doc, Some("UnknownExample"), &schema, &vars, &()).unwrap_err();

        assert_eq!(err, GraphQLError::UnknownOperationName);
    }
}<|MERGE_RESOLUTION|>--- conflicted
+++ resolved
@@ -1199,18 +1199,13 @@
 
     #[test]
     fn uses_named_operation_if_name_provided() {
-<<<<<<< HEAD
-        let schema = RootNode::new(
-            Schema,
-            EmptyMutation::<()>::new(),
-            EmptySubscription::<()>::new(),
-        );
-        let doc = r"query Example { first: a } query OtherExample { second: a }";
-=======
-        let schema = RootNode::new(Schema, EmptyMutation::<()>::new());
+        let schema = RootNode::new(
+            Schema,
+            EmptyMutation::<()>::new(),
+            EmptySubscription::<()>::new(),
+        );
         let doc =
             r"query Example($p: String!) { first: a(p: $p) } query OtherExample { second: a }";
->>>>>>> c42c71b0
 
         let vars = vec![].into_iter().collect();
 
