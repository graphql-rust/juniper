use juniper_codegen::GraphQLInputObjectInternal as GraphQLInputObject;

use crate::{
    ast::InputValue,
    executor::Variables,
    parser::SourcePosition,
    schema::model::RootNode,
    types::scalars::EmptyMutation,
    validation::RuleError,
    value::{DefaultScalarValue, Object, ParseScalarResult, ParseScalarValue, Value},
    EmptySubscription,
    GraphQLError::ValidationError,
};

#[derive(Debug)]
struct TestComplexScalar;

struct TestType;

graphql_scalar!(TestComplexScalar {
    resolve(&self) -> Value {
        Value::scalar(String::from("SerializedValue"))
    }

    from_input_value(v: &InputValue) -> Option<TestComplexScalar> {
        if let Some(s) = v.as_scalar_value::<String>() {
            if *s == "SerializedValue" {
                return Some(TestComplexScalar);
            }
        }

        None
    }

    from_str<'a>(value: ScalarToken<'a>) -> ParseScalarResult<'a> {
        <String as ParseScalarValue<_>>::from_str(value)
    }
});

#[derive(GraphQLInputObject, Debug)]
#[graphql(scalar = "DefaultScalarValue")]
struct TestInputObject {
    a: Option<String>,
    b: Option<Vec<Option<String>>>,
    c: String,
    d: Option<TestComplexScalar>,
}

#[derive(GraphQLInputObject, Debug)]
#[graphql(scalar = "DefaultScalarValue")]
struct TestNestedInputObject {
    na: TestInputObject,
    nb: String,
}

#[derive(GraphQLInputObject, Debug)]
struct ExampleInputObject {
    a: Option<String>,
    b: i32,
}

#[derive(GraphQLInputObject, Debug)]
struct InputWithDefaults {
    #[graphql(default = "123")]
    a: i32,
}

#[crate::graphql_object_internal]
impl TestType {
    fn field_with_object_input(input: Option<TestInputObject>) -> String {
        format!("{:?}", input)
    }

    fn field_with_nullable_string_input(input: Option<String>) -> String {
        format!("{:?}", input)
    }

    fn field_with_non_nullable_string_input(input: String) -> String {
        format!("{:?}", input)
    }

    #[graphql(
        arguments(
            input(
                default = "Hello World".to_string(),
            )
        )
    )]
    fn field_with_default_argument_value(input: String) -> String {
        format!("{:?}", input)
    }

    fn field_with_nested_object_input(input: Option<TestNestedInputObject>) -> String {
        format!("{:?}", input)
    }

    fn list(input: Option<Vec<Option<String>>>) -> String {
        format!("{:?}", input)
    }

    fn nn_list(input: Vec<Option<String>>) -> String {
        format!("{:?}", input)
    }

    fn list_nn(input: Option<Vec<String>>) -> String {
        format!("{:?}", input)
    }

    fn nn_list_nn(input: Vec<String>) -> String {
        format!("{:?}", input)
    }

    fn example_input(arg: ExampleInputObject) -> String {
        format!("a: {:?}, b: {:?}", arg.a, arg.b)
    }

    fn input_with_defaults(arg: InputWithDefaults) -> String {
        format!("a: {:?}", arg.a)
    }

    fn integer_input(value: i32) -> String {
        format!("value: {}", value)
    }

    fn float_input(value: f64) -> String {
        format!("value: {}", value)
    }
}

fn run_variable_query<F>(query: &str, vars: Variables<DefaultScalarValue>, f: F)
where
    F: Fn(&Object<DefaultScalarValue>) -> (),
{
    let schema = RootNode::new(
        TestType,
        EmptyMutation::<()>::new(),
        EmptySubscription::<()>::new(),
    );

    let (result, errs) =
        crate::execute(query, None, &schema, &vars, &()).expect("Execution failed");

    assert_eq!(errs, []);

    println!("Result: {:?}", result);

    let obj = result.as_object_value().expect("Result is not an object");

    f(obj);
}

fn run_query<F>(query: &str, f: F)
where
    F: Fn(&Object<DefaultScalarValue>) -> (),
{
    run_variable_query(query, Variables::new(), f);
}

#[test]
fn inline_complex_input() {
    run_query(
        r#"{ fieldWithObjectInput(input: {a: "foo", b: ["bar"], c: "baz"}) }"#,
        |result: &Object<DefaultScalarValue>| {
            assert_eq!(
                result.get_field_value("fieldWithObjectInput"),
                Some(&Value::scalar(
                    r#"Some(TestInputObject { a: Some("foo"), b: Some([Some("bar")]), c: "baz", d: None })"#
                ))
            );
        },
    );
}

#[test]
fn inline_parse_single_value_to_list() {
    run_query(
        r#"{ fieldWithObjectInput(input: {a: "foo", b: "bar", c: "baz"}) }"#,
        |result: &Object<DefaultScalarValue>| {
            assert_eq!(
                result.get_field_value("fieldWithObjectInput"),
                Some(&Value::scalar(
                    r#"Some(TestInputObject { a: Some("foo"), b: Some([Some("bar")]), c: "baz", d: None })"#
                ))
            );
        },
    );
}

#[test]
fn inline_runs_from_input_value_on_scalar() {
    run_query(
        r#"{ fieldWithObjectInput(input: {c: "baz", d: "SerializedValue"}) }"#,
        |result: &Object<DefaultScalarValue>| {
            assert_eq!(
                result.get_field_value("fieldWithObjectInput"),
                Some(&Value::scalar(
                    r#"Some(TestInputObject { a: None, b: None, c: "baz", d: Some(TestComplexScalar) })"#
                ))
            );
        },
    );
}

#[test]
fn variable_complex_input() {
    run_variable_query(
        r#"query q($input: TestInputObject) { fieldWithObjectInput(input: $input) }"#,
        vec![(
            "input".to_owned(),
            InputValue::object(
                vec![
                    ("a", InputValue::scalar("foo")),
                    ("b", InputValue::list(vec![InputValue::scalar("bar")])),
                    ("c", InputValue::scalar("baz")),
                ]
                .into_iter()
                .collect(),
            ),
        )]
        .into_iter()
        .collect(),
        |result: &Object<DefaultScalarValue>| {
            assert_eq!(
                result.get_field_value("fieldWithObjectInput"),
                Some(&Value::scalar(
                    r#"Some(TestInputObject { a: Some("foo"), b: Some([Some("bar")]), c: "baz", d: None })"#
                ))
            );
        },
    );
}

#[test]
fn variable_parse_single_value_to_list() {
    run_variable_query(
        r#"query q($input: TestInputObject) { fieldWithObjectInput(input: $input) }"#,
        vec![(
            "input".to_owned(),
            InputValue::object(
                vec![
                    ("a", InputValue::scalar("foo")),
                    ("b", InputValue::scalar("bar")),
                    ("c", InputValue::scalar("baz")),
                ]
                .into_iter()
                .collect(),
            ),
        )]
        .into_iter()
        .collect(),
        |result: &Object<DefaultScalarValue>| {
            assert_eq!(
                result.get_field_value("fieldWithObjectInput"),
                Some(&Value::scalar(
                    r#"Some(TestInputObject { a: Some("foo"), b: Some([Some("bar")]), c: "baz", d: None })"#
                ))
            );
        },
    );
}

#[test]
fn variable_runs_from_input_value_on_scalar() {
    run_variable_query(
        r#"query q($input: TestInputObject) { fieldWithObjectInput(input: $input) }"#,
        vec![(
            "input".to_owned(),
            InputValue::object(
                vec![
                    ("c", InputValue::scalar("baz")),
                    ("d", InputValue::scalar("SerializedValue")),
                ]
                .into_iter()
                .collect(),
            ),
        )]
        .into_iter()
        .collect(),
        |result: &Object<DefaultScalarValue>| {
            assert_eq!(
                result.get_field_value("fieldWithObjectInput"),
                Some(&Value::scalar(
                    r#"Some(TestInputObject { a: None, b: None, c: "baz", d: Some(TestComplexScalar) })"#
                ))
            );
        },
    );
}

#[test]
fn variable_error_on_nested_non_null() {
    let schema = RootNode::new(
        TestType,
        EmptyMutation::<()>::new(),
        EmptySubscription::<()>::new(),
    );

    let query = r#"query q($input: TestInputObject) { fieldWithObjectInput(input: $input) }"#;
    let vars = vec![(
        "input".to_owned(),
        InputValue::object(
            vec![
                ("a", InputValue::scalar("foo")),
                ("b", InputValue::scalar("bar")),
                ("c", InputValue::null()),
            ]
            .into_iter()
            .collect(),
        ),
    )]
    .into_iter()
    .collect();

    let error = crate::execute(query, None, &schema, &vars, &()).unwrap_err();

    assert_eq!(
        error,
        ValidationError(vec![RuleError::new(
            r#"Variable "$input" got invalid value. In field "c": Expected "String!", found null."#,
            &[SourcePosition::new(8, 0, 8)],
        )])
    );
}

#[test]
fn variable_error_on_incorrect_type() {
    let schema = RootNode::new(
        TestType,
        EmptyMutation::<()>::new(),
        EmptySubscription::<()>::new(),
    );

    let query = r#"query q($input: TestInputObject) { fieldWithObjectInput(input: $input) }"#;
    let vars = vec![("input".to_owned(), InputValue::scalar("foo bar"))]
        .into_iter()
        .collect();

    let error = crate::execute(query, None, &schema, &vars, &()).unwrap_err();

    assert_eq!(
        error,
        ValidationError(vec![RuleError::new(
            r#"Variable "$input" got invalid value. Expected "TestInputObject", found not an object."#,
            &[SourcePosition::new(8, 0, 8)],
        ),])
    );
}

#[test]
fn variable_error_on_omit_non_null() {
    let schema = RootNode::new(
        TestType,
        EmptyMutation::<()>::new(),
        EmptySubscription::<()>::new(),
    );

    let query = r#"query q($input: TestInputObject) { fieldWithObjectInput(input: $input) }"#;
    let vars = vec![(
        "input".to_owned(),
        InputValue::object(
            vec![
                ("a", InputValue::scalar("foo")),
                ("b", InputValue::scalar("bar")),
            ]
            .into_iter()
            .collect(),
        ),
    )]
    .into_iter()
    .collect();

    let error = crate::execute(query, None, &schema, &vars, &()).unwrap_err();

    assert_eq!(
        error,
        ValidationError(vec![RuleError::new(
            r#"Variable "$input" got invalid value. In field "c": Expected "String!", found null."#,
            &[SourcePosition::new(8, 0, 8)],
        )])
    );
}

#[test]
fn variable_multiple_errors_with_nesting() {
    let schema = RootNode::new(
        TestType,
        EmptyMutation::<()>::new(),
        EmptySubscription::<()>::new(),
    );

    let query =
        r#"query q($input: TestNestedInputObject) { fieldWithNestedObjectInput(input: $input) }"#;
    let vars = vec![(
        "input".to_owned(),
        InputValue::object(
            vec![(
                "na",
                InputValue::object(vec![("a", InputValue::scalar("foo"))].into_iter().collect()),
            )]
            .into_iter()
            .collect(),
        ),
    )]
    .into_iter()
    .collect();

    let error = crate::execute(query, None, &schema, &vars, &()).unwrap_err();

    assert_eq!(
        error,
        ValidationError(vec![
            RuleError::new(
                r#"Variable "$input" got invalid value. In field "na": In field "c": Expected "String!", found null."#,
                &[SourcePosition::new(8, 0, 8)],
            ),
            RuleError::new(
                r#"Variable "$input" got invalid value. In field "nb": Expected "String!", found null."#,
                &[SourcePosition::new(8, 0, 8)],
            ),
        ])
    );
}

#[test]
fn variable_error_on_additional_field() {
    let schema = RootNode::new(
        TestType,
        EmptyMutation::<()>::new(),
        EmptySubscription::<()>::new(),
    );

    let query = r#"query q($input: TestInputObject) { fieldWithObjectInput(input: $input) }"#;
    let vars = vec![(
        "input".to_owned(),
        InputValue::object(
            vec![
                ("a", InputValue::scalar("foo")),
                ("b", InputValue::scalar("bar")),
                ("c", InputValue::scalar("baz")),
                ("extra", InputValue::scalar("dog")),
            ]
            .into_iter()
            .collect(),
        ),
    )]
    .into_iter()
    .collect();

    let error = crate::execute(query, None, &schema, &vars, &()).unwrap_err();

    assert_eq!(
        error,
        ValidationError(vec![RuleError::new(
            r#"Variable "$input" got invalid value. In field "extra": Unknown field."#,
            &[SourcePosition::new(8, 0, 8)],
        )])
    );
}

#[test]
fn allow_nullable_inputs_to_be_omitted() {
    run_query(
        r#"{ fieldWithNullableStringInput }"#,
        |result: &Object<DefaultScalarValue>| {
            assert_eq!(
                result.get_field_value("fieldWithNullableStringInput"),
                Some(&Value::scalar(r#"None"#))
            );
        },
    );
}

#[test]
fn allow_nullable_inputs_to_be_omitted_in_variable() {
    run_query(
        r#"query q($value: String) { fieldWithNullableStringInput(input: $value) }"#,
        |result: &Object<DefaultScalarValue>| {
            assert_eq!(
                result.get_field_value("fieldWithNullableStringInput"),
                Some(&Value::scalar(r#"None"#))
            );
        },
    );
}

#[test]
fn allow_nullable_inputs_to_be_explicitly_null() {
    run_query(
        r#"{ fieldWithNullableStringInput(input: null) }"#,
        |result: &Object<DefaultScalarValue>| {
            assert_eq!(
                result.get_field_value("fieldWithNullableStringInput"),
                Some(&Value::scalar(r#"None"#))
            );
        },
    );
}

#[test]
fn allow_nullable_inputs_to_be_set_to_null_in_variable() {
    run_variable_query(
        r#"query q($value: String) { fieldWithNullableStringInput(input: $value) }"#,
        vec![("value".to_owned(), InputValue::null())]
            .into_iter()
            .collect(),
        |result: &Object<DefaultScalarValue>| {
            assert_eq!(
                result.get_field_value("fieldWithNullableStringInput"),
                Some(&Value::scalar(r#"None"#))
            );
        },
    );
}

#[test]
fn allow_nullable_inputs_to_be_set_to_value_in_variable() {
    run_variable_query(
        r#"query q($value: String) { fieldWithNullableStringInput(input: $value) }"#,
        vec![("value".to_owned(), InputValue::scalar("a"))]
            .into_iter()
            .collect(),
        |result: &Object<DefaultScalarValue>| {
            assert_eq!(
                result.get_field_value("fieldWithNullableStringInput"),
                Some(&Value::scalar(r#"Some("a")"#))
            );
        },
    );
}

#[test]
fn allow_nullable_inputs_to_be_set_to_value_directly() {
    run_query(
        r#"{ fieldWithNullableStringInput(input: "a") }"#,
        |result: &Object<DefaultScalarValue>| {
            assert_eq!(
                result.get_field_value("fieldWithNullableStringInput"),
                Some(&Value::scalar(r#"Some("a")"#))
            );
        },
    );
}

#[test]
fn does_not_allow_non_nullable_input_to_be_omitted_in_variable() {
    let schema = RootNode::new(
        TestType,
        EmptyMutation::<()>::new(),
        EmptySubscription::<()>::new(),
    );

    let query = r#"query q($value: String!) { fieldWithNonNullableStringInput(input: $value) }"#;
    let vars = vec![].into_iter().collect();

    let error = crate::execute(query, None, &schema, &vars, &()).unwrap_err();

    assert_eq!(
        error,
        ValidationError(vec![RuleError::new(
            r#"Variable "$value" of required type "String!" was not provided."#,
            &[SourcePosition::new(8, 0, 8)],
        )])
    );
}

#[test]
fn does_not_allow_non_nullable_input_to_be_set_to_null_in_variable() {
    let schema = RootNode::new(
        TestType,
        EmptyMutation::<()>::new(),
        EmptySubscription::<()>::new(),
    );

    let query = r#"query q($value: String!) { fieldWithNonNullableStringInput(input: $value) }"#;
    let vars = vec![("value".to_owned(), InputValue::null())]
        .into_iter()
        .collect();

    let error = crate::execute(query, None, &schema, &vars, &()).unwrap_err();

    assert_eq!(
        error,
        ValidationError(vec![RuleError::new(
            r#"Variable "$value" of required type "String!" was not provided."#,
            &[SourcePosition::new(8, 0, 8)],
        )])
    );
}

#[test]
fn allow_non_nullable_inputs_to_be_set_to_value_in_variable() {
    run_variable_query(
        r#"query q($value: String!) { fieldWithNonNullableStringInput(input: $value) }"#,
        vec![("value".to_owned(), InputValue::scalar("a"))]
            .into_iter()
            .collect(),
        |result| {
            assert_eq!(
                result.get_field_value("fieldWithNonNullableStringInput"),
                Some(&Value::scalar(r#""a""#))
            );
        },
    );
}

#[test]
fn allow_non_nullable_inputs_to_be_set_to_value_directly() {
    run_query(
        r#"{ fieldWithNonNullableStringInput(input: "a") }"#,
        |result: &Object<DefaultScalarValue>| {
            assert_eq!(
                result.get_field_value("fieldWithNonNullableStringInput"),
                Some(&Value::scalar(r#""a""#))
            );
        },
    );
}

#[test]
fn allow_lists_to_be_null() {
    run_variable_query(
        r#"query q($input: [String]) { list(input: $input) }"#,
        vec![("input".to_owned(), InputValue::null())]
            .into_iter()
            .collect(),
        |result: &Object<DefaultScalarValue>| {
            assert_eq!(
                result.get_field_value("list"),
                Some(&Value::scalar(r#"None"#))
            );
        },
    );
}

#[test]
fn allow_lists_to_contain_values() {
    run_variable_query(
        r#"query q($input: [String]) { list(input: $input) }"#,
        vec![(
            "input".to_owned(),
            InputValue::list(vec![InputValue::scalar("A")]),
        )]
        .into_iter()
        .collect(),
        |result| {
            assert_eq!(
                result.get_field_value("list"),
                Some(&Value::scalar(r#"Some([Some("A")])"#))
            );
        },
    );
}

#[test]
fn allow_lists_to_contain_null() {
    run_variable_query(
        r#"query q($input: [String]) { list(input: $input) }"#,
        vec![(
            "input".to_owned(),
            InputValue::list(vec![
                InputValue::scalar("A"),
                InputValue::null(),
                InputValue::scalar("B"),
            ]),
        )]
        .into_iter()
        .collect(),
        |result| {
            assert_eq!(
                result.get_field_value("list"),
                Some(&Value::scalar(r#"Some([Some("A"), None, Some("B")])"#))
            );
        },
    );
}

#[test]
fn does_not_allow_non_null_lists_to_be_null() {
    let schema = RootNode::new(
        TestType,
        EmptyMutation::<()>::new(),
        EmptySubscription::<()>::new(),
    );

    let query = r#"query q($input: [String]!) { nnList(input: $input) }"#;
    let vars = vec![("input".to_owned(), InputValue::null())]
        .into_iter()
        .collect();

    let error = crate::execute(query, None, &schema, &vars, &()).unwrap_err();

    assert_eq!(
        error,
        ValidationError(vec![RuleError::new(
            r#"Variable "$input" of required type "[String]!" was not provided."#,
            &[SourcePosition::new(8, 0, 8)],
        )])
    );
}

#[test]
fn allow_non_null_lists_to_contain_values() {
    run_variable_query(
        r#"query q($input: [String]!) { nnList(input: $input) }"#,
        vec![(
            "input".to_owned(),
            InputValue::list(vec![InputValue::scalar("A")]),
        )]
        .into_iter()
        .collect(),
        |result| {
            assert_eq!(
                result.get_field_value("nnList"),
                Some(&Value::scalar(r#"[Some("A")]"#))
            );
        },
    );
}
#[test]
fn allow_non_null_lists_to_contain_null() {
    run_variable_query(
        r#"query q($input: [String]!) { nnList(input: $input) }"#,
        vec![(
            "input".to_owned(),
            InputValue::list(vec![
                InputValue::scalar("A"),
                InputValue::null(),
                InputValue::scalar("B"),
            ]),
        )]
        .into_iter()
        .collect(),
        |result| {
            assert_eq!(
                result.get_field_value("nnList"),
                Some(&Value::scalar(r#"[Some("A"), None, Some("B")]"#))
            );
        },
    );
}

#[test]
fn allow_lists_of_non_null_to_be_null() {
    run_variable_query(
        r#"query q($input: [String!]) { listNn(input: $input) }"#,
        vec![("input".to_owned(), InputValue::null())]
            .into_iter()
            .collect(),
        |result| {
            assert_eq!(
                result.get_field_value("listNn"),
                Some(&Value::scalar(r#"None"#))
            );
        },
    );
}

#[test]
fn allow_lists_of_non_null_to_contain_values() {
    run_variable_query(
        r#"query q($input: [String!]) { listNn(input: $input) }"#,
        vec![(
            "input".to_owned(),
            InputValue::list(vec![InputValue::scalar("A")]),
        )]
        .into_iter()
        .collect(),
        |result| {
            assert_eq!(
                result.get_field_value("listNn"),
                Some(&Value::scalar(r#"Some(["A"])"#))
            );
        },
    );
}

#[test]
fn does_not_allow_lists_of_non_null_to_contain_null() {
    let schema = RootNode::new(
        TestType,
        EmptyMutation::<()>::new(),
        EmptySubscription::<()>::new(),
    );

    let query = r#"query q($input: [String!]) { listNn(input: $input) }"#;
    let vars = vec![(
        "input".to_owned(),
        InputValue::list(vec![
            InputValue::scalar("A"),
            InputValue::null(),
            InputValue::scalar("B"),
        ]),
    )]
    .into_iter()
    .collect();

    let error = crate::execute(query, None, &schema, &vars, &()).unwrap_err();

    assert_eq!(
        error,
        ValidationError(vec![RuleError::new(
            r#"Variable "$input" got invalid value. In element #1: Expected "String!", found null."#,
            &[SourcePosition::new(8, 0, 8)],
        ),])
    );
}

#[test]
fn does_not_allow_non_null_lists_of_non_null_to_contain_null() {
    let schema = RootNode::new(
        TestType,
        EmptyMutation::<()>::new(),
        EmptySubscription::<()>::new(),
    );

    let query = r#"query q($input: [String!]!) { nnListNn(input: $input) }"#;
    let vars = vec![(
        "input".to_owned(),
        InputValue::list(vec![
            InputValue::scalar("A"),
            InputValue::null(),
            InputValue::scalar("B"),
        ]),
    )]
    .into_iter()
    .collect();

    let error = crate::execute(query, None, &schema, &vars, &()).unwrap_err();

    assert_eq!(
        error,
        ValidationError(vec![RuleError::new(
            r#"Variable "$input" got invalid value. In element #1: Expected "String!", found null."#,
            &[SourcePosition::new(8, 0, 8)],
        ),])
    );
}

#[test]
fn does_not_allow_non_null_lists_of_non_null_to_be_null() {
    let schema = RootNode::new(
        TestType,
        EmptyMutation::<()>::new(),
        EmptySubscription::<()>::new(),
    );

    let query = r#"query q($input: [String!]!) { nnListNn(input: $input) }"#;
    let vars = vec![("value".to_owned(), InputValue::null())]
        .into_iter()
        .collect();

    let error = crate::execute(query, None, &schema, &vars, &()).unwrap_err();

    assert_eq!(
        error,
        ValidationError(vec![RuleError::new(
            r#"Variable "$input" of required type "[String!]!" was not provided."#,
            &[SourcePosition::new(8, 0, 8)],
        )])
    );
}

#[test]
fn allow_non_null_lists_of_non_null_to_contain_values() {
    run_variable_query(
        r#"query q($input: [String!]!) { nnListNn(input: $input) }"#,
        vec![(
            "input".to_owned(),
            InputValue::list(vec![InputValue::scalar("A")]),
        )]
        .into_iter()
        .collect(),
        |result| {
            assert_eq!(
                result.get_field_value("nnListNn"),
                Some(&Value::scalar(r#"["A"]"#))
            );
        },
    );
}

#[test]
<<<<<<< HEAD
fn does_not_allow_invalid_types_to_be_used_as_values() {
    let schema = RootNode::new(
        TestType,
        EmptyMutation::<()>::new(),
        EmptySubscription::<()>::new(),
    );

    let query = r#"query q($input: TestType!) { fieldWithObjectInput(input: $input) }"#;
    let vars = vec![(
        "value".to_owned(),
        InputValue::list(vec![InputValue::scalar("A"), InputValue::scalar("B")]),
    )]
    .into_iter()
    .collect();

    let error = crate::execute(query, None, &schema, &vars, &()).unwrap_err();

    assert_eq!(
        error,
        ValidationError(vec![RuleError::new(
            r#"Variable "$input" expected value of type "TestType!" which cannot be used as an input type."#,
            &[SourcePosition::new(8, 0, 8)],
        ),])
    );
}

#[test]
fn does_not_allow_unknown_types_to_be_used_as_values() {
    let schema = RootNode::new(
        TestType,
        EmptyMutation::<()>::new(),
        EmptySubscription::<()>::new(),
    );

    let query = r#"query q($input: UnknownType!) { fieldWithObjectInput(input: $input) }"#;
    let vars = vec![(
        "value".to_owned(),
        InputValue::list(vec![InputValue::scalar("A"), InputValue::scalar("B")]),
    )]
    .into_iter()
    .collect();

    let error = crate::execute(query, None, &schema, &vars, &()).unwrap_err();

    assert_eq!(
        error,
        ValidationError(vec![RuleError::new(
            r#"Variable "$input" expected value of type "UnknownType!" which cannot be used as an input type."#,
            &[SourcePosition::new(8, 0, 8)],
        ),])
    );
}

#[test]
=======
>>>>>>> c42c71b0
fn default_argument_when_not_provided() {
    run_query(r#"{ fieldWithDefaultArgumentValue }"#, |result| {
        assert_eq!(
            result.get_field_value("fieldWithDefaultArgumentValue"),
            Some(&Value::scalar(r#""Hello World""#))
        );
    });
}

#[test]
fn default_argument_when_nullable_variable_not_provided() {
    run_query(
        r#"query q($input: String) { fieldWithDefaultArgumentValue(input: $input) }"#,
        |result| {
            assert_eq!(
                result.get_field_value("fieldWithDefaultArgumentValue"),
                Some(&Value::scalar(r#""Hello World""#))
            );
        },
    );
}

#[test]
fn default_argument_when_nullable_variable_set_to_null() {
    run_variable_query(
        r#"query q($input: String) { fieldWithDefaultArgumentValue(input: $input) }"#,
        vec![("input".to_owned(), InputValue::null())]
            .into_iter()
            .collect(),
        |result| {
            assert_eq!(
                result.get_field_value("fieldWithDefaultArgumentValue"),
                Some(&Value::scalar(r#""Hello World""#))
            );
        },
    );
}

#[test]
fn nullable_input_object_arguments_successful_without_variables() {
    run_query(r#"{ exampleInput(arg: {a: "abc", b: 123}) }"#, |result| {
        assert_eq!(
            result.get_field_value("exampleInput"),
            Some(&Value::scalar(r#"a: Some("abc"), b: 123"#))
        );
    });

    run_query(r#"{ exampleInput(arg: {a: null, b: 1}) }"#, |result| {
        assert_eq!(
            result.get_field_value("exampleInput"),
            Some(&Value::scalar(r#"a: None, b: 1"#))
        );
    });
}

#[test]
fn nullable_input_object_arguments_successful_with_variables() {
    run_variable_query(
        r#"query q($var: Int!) { exampleInput(arg: {b: $var}) }"#,
        vec![("var".to_owned(), InputValue::scalar(123))]
            .into_iter()
            .collect(),
        |result| {
            assert_eq!(
                result.get_field_value("exampleInput"),
                Some(&Value::scalar(r#"a: None, b: 123"#))
            );
        },
    );

    run_variable_query(
        r#"query q($var: String) { exampleInput(arg: {a: $var, b: 1}) }"#,
        vec![("var".to_owned(), InputValue::null())]
            .into_iter()
            .collect(),
        |result| {
            assert_eq!(
                result.get_field_value("exampleInput"),
                Some(&Value::scalar(r#"a: None, b: 1"#))
            );
        },
    );

    run_variable_query(
        r#"query q($var: String) { exampleInput(arg: {a: $var, b: 1}) }"#,
        vec![].into_iter().collect(),
        |result| {
            assert_eq!(
                result.get_field_value("exampleInput"),
                Some(&Value::scalar(r#"a: None, b: 1"#))
            );
        },
    );
}

#[test]
fn does_not_allow_missing_required_field() {
    let schema = RootNode::new(
        TestType,
        EmptyMutation::<()>::new(),
        EmptySubscription::<()>::new(),
    );

    let query = r#"{ exampleInput(arg: {a: "abc"}) }"#;
    let vars = vec![].into_iter().collect();

    let error = crate::execute(query, None, &schema, &vars, &()).unwrap_err();

    assert_eq!(
        error,
        ValidationError(vec![RuleError::new(
            r#"Invalid value for argument "arg", expected type "ExampleInputObject!""#,
            &[SourcePosition::new(20, 0, 20)],
        )])
    );
}

#[test]
fn does_not_allow_null_in_required_field() {
    let schema = RootNode::new(
        TestType,
        EmptyMutation::<()>::new(),
        EmptySubscription::<()>::new(),
    );

    let query = r#"{ exampleInput(arg: {a: "abc", b: null}) }"#;
    let vars = vec![].into_iter().collect();

    let error = crate::execute(query, None, &schema, &vars, &()).unwrap_err();

    assert_eq!(
        error,
        ValidationError(vec![RuleError::new(
            r#"Invalid value for argument "arg", expected type "ExampleInputObject!""#,
            &[SourcePosition::new(20, 0, 20)],
        )])
    );
}

#[test]
fn does_not_allow_missing_variable_for_required_field() {
    let schema = RootNode::new(
        TestType,
        EmptyMutation::<()>::new(),
        EmptySubscription::<()>::new(),
    );

    let query = r#"query q($var: Int!) { exampleInput(arg: {b: $var}) }"#;
    let vars = vec![].into_iter().collect();

    let error = crate::execute(query, None, &schema, &vars, &()).unwrap_err();

    assert_eq!(
        error,
        ValidationError(vec![RuleError::new(
            r#"Variable "$var" of required type "Int!" was not provided."#,
            &[SourcePosition::new(8, 0, 8)],
        )])
    );
}

#[test]
fn does_not_allow_null_variable_for_required_field() {
    let schema = RootNode::new(
        TestType,
        EmptyMutation::<()>::new(),
        EmptySubscription::<()>::new(),
    );

    let query = r#"query q($var: Int!) { exampleInput(arg: {b: $var}) }"#;
    let vars = vec![("var".to_owned(), InputValue::null())]
        .into_iter()
        .collect();

    let error = crate::execute(query, None, &schema, &vars, &()).unwrap_err();

    assert_eq!(
        error,
        ValidationError(vec![RuleError::new(
            r#"Variable "$var" of required type "Int!" was not provided."#,
            &[SourcePosition::new(8, 0, 8)],
        )])
    );
}

#[test]
fn input_object_with_default_values() {
    run_query(r#"{ inputWithDefaults(arg: {a: 1}) }"#, |result| {
        assert_eq!(
            result.get_field_value("inputWithDefaults"),
            Some(&Value::scalar(r#"a: 1"#))
        );
    });

    run_variable_query(
        r#"query q($var: Int!) { inputWithDefaults(arg: {a: $var}) }"#,
        vec![("var".to_owned(), InputValue::scalar(1))]
            .into_iter()
            .collect(),
        |result| {
            assert_eq!(
                result.get_field_value("inputWithDefaults"),
                Some(&Value::scalar(r#"a: 1"#))
            );
        },
    );

    run_variable_query(
        r#"query q($var: Int = 1) { inputWithDefaults(arg: {a: $var}) }"#,
        vec![].into_iter().collect(),
        |result| {
            assert_eq!(
                result.get_field_value("inputWithDefaults"),
                Some(&Value::scalar(r#"a: 1"#))
            );
        },
    );

    run_variable_query(
        r#"query q($var: Int = 1) { inputWithDefaults(arg: {a: $var}) }"#,
        vec![("var".to_owned(), InputValue::scalar(2))]
            .into_iter()
            .collect(),
        |result| {
            assert_eq!(
                result.get_field_value("inputWithDefaults"),
                Some(&Value::scalar(r#"a: 2"#))
            );
        },
    );
}

mod integers {
    use super::*;
    use crate::EmptySubscription;

    #[test]
    fn positive_and_negative_should_work() {
        run_variable_query(
            r#"query q($var: Int!) { integerInput(value: $var) }"#,
            vec![("var".to_owned(), InputValue::scalar(1))]
                .into_iter()
                .collect(),
            |result| {
                assert_eq!(
                    result.get_field_value("integerInput"),
                    Some(&Value::scalar(r#"value: 1"#))
                );
            },
        );

        run_variable_query(
            r#"query q($var: Int!) { integerInput(value: $var) }"#,
            vec![("var".to_owned(), InputValue::scalar(-1))]
                .into_iter()
                .collect(),
            |result| {
                assert_eq!(
                    result.get_field_value("integerInput"),
                    Some(&Value::scalar(r#"value: -1"#))
                );
            },
        );
    }

    #[test]
    fn does_not_coerce_from_float() {
        let schema = RootNode::new(
            TestType,
            EmptyMutation::<()>::new(),
            EmptySubscription::<()>::new(),
        );

        let query = r#"query q($var: Int!) { integerInput(value: $var) }"#;
        let vars = vec![("var".to_owned(), InputValue::scalar(10.0))]
            .into_iter()
            .collect();

        let error = crate::execute(query, None, &schema, &vars, &()).unwrap_err();

        assert_eq!(
            error,
            ValidationError(vec![RuleError::new(
                r#"Variable "$var" got invalid value. Expected "Int"."#,
                &[SourcePosition::new(8, 0, 8)],
            )])
        );
    }

    #[test]
    fn does_not_coerce_from_string() {
        let schema = RootNode::new(
            TestType,
            EmptyMutation::<()>::new(),
            EmptySubscription::<()>::new(),
        );

        let query = r#"query q($var: Int!) { integerInput(value: $var) }"#;
        let vars = vec![("var".to_owned(), InputValue::scalar("10"))]
            .into_iter()
            .collect();

        let error = crate::execute(query, None, &schema, &vars, &()).unwrap_err();

        assert_eq!(
            error,
            ValidationError(vec![RuleError::new(
                r#"Variable "$var" got invalid value. Expected "Int"."#,
                &[SourcePosition::new(8, 0, 8)],
            )])
        );
    }
}

mod floats {
    use super::*;
    use crate::EmptySubscription;

    #[test]
    fn float_values_should_work() {
        run_variable_query(
            r#"query q($var: Float!) { floatInput(value: $var) }"#,
            vec![("var".to_owned(), InputValue::scalar(10.0))]
                .into_iter()
                .collect(),
            |result| {
                assert_eq!(
                    result.get_field_value("floatInput"),
                    Some(&Value::scalar(r#"value: 10"#))
                );
            },
        );
    }

    #[test]
    fn coercion_from_integers_should_work() {
        run_variable_query(
            r#"query q($var: Float!) { floatInput(value: $var) }"#,
            vec![("var".to_owned(), InputValue::scalar(-1))]
                .into_iter()
                .collect(),
            |result| {
                assert_eq!(
                    result.get_field_value("floatInput"),
                    Some(&Value::scalar(r#"value: -1"#))
                );
            },
        );
    }

    #[test]
    fn does_not_coerce_from_string() {
        let schema = RootNode::new(
            TestType,
            EmptyMutation::<()>::new(),
            EmptySubscription::<()>::new(),
        );

        let query = r#"query q($var: Float!) { floatInput(value: $var) }"#;
        let vars = vec![("var".to_owned(), InputValue::scalar("10"))]
            .into_iter()
            .collect();

        let error = crate::execute(query, None, &schema, &vars, &()).unwrap_err();

        assert_eq!(
            error,
            ValidationError(vec![RuleError::new(
                r#"Variable "$var" got invalid value. Expected "Float"."#,
                &[SourcePosition::new(8, 0, 8)],
            )])
        );
    }
}<|MERGE_RESOLUTION|>--- conflicted
+++ resolved
@@ -880,7 +880,6 @@
 }
 
 #[test]
-<<<<<<< HEAD
 fn does_not_allow_invalid_types_to_be_used_as_values() {
     let schema = RootNode::new(
         TestType,
@@ -935,8 +934,6 @@
 }
 
 #[test]
-=======
->>>>>>> c42c71b0
 fn default_argument_when_not_provided() {
     run_query(r#"{ fieldWithDefaultArgumentValue }"#, |result| {
         assert_eq!(
