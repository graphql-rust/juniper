--- conflicted
+++ resolved
@@ -287,19 +287,13 @@
     ).await;
 }
 
-<<<<<<< HEAD
-#[test]
-fn variable_error_on_nested_non_null() {
-    let schema = RootNode::new(
-        TestType,
-        EmptyMutation::<()>::new(),
-        EmptySubscription::<()>::new(),
-    );
-=======
 #[tokio::test]
 async fn variable_error_on_nested_non_null() {
-    let schema = RootNode::new(TestType, EmptyMutation::<()>::new());
->>>>>>> 48c924ea
+    let schema = RootNode::new(
+        TestType,
+        EmptyMutation::<()>::new(),
+        EmptySubscription::<()>::new(),
+    );
 
     let query = r#"query q($input: TestInputObject) { fieldWithObjectInput(input: $input) }"#;
     let vars = vec![(
@@ -330,19 +324,13 @@
     );
 }
 
-<<<<<<< HEAD
-#[test]
-fn variable_error_on_incorrect_type() {
-    let schema = RootNode::new(
-        TestType,
-        EmptyMutation::<()>::new(),
-        EmptySubscription::<()>::new(),
-    );
-=======
 #[tokio::test]
 async fn variable_error_on_incorrect_type() {
-    let schema = RootNode::new(TestType, EmptyMutation::<()>::new());
->>>>>>> 48c924ea
+    let schema = RootNode::new(
+        TestType,
+        EmptyMutation::<()>::new(),
+        EmptySubscription::<()>::new(),
+    );
 
     let query = r#"query q($input: TestInputObject) { fieldWithObjectInput(input: $input) }"#;
     let vars = vec![("input".to_owned(), InputValue::scalar("foo bar"))]
@@ -362,19 +350,13 @@
     );
 }
 
-<<<<<<< HEAD
-#[test]
-fn variable_error_on_omit_non_null() {
-    let schema = RootNode::new(
-        TestType,
-        EmptyMutation::<()>::new(),
-        EmptySubscription::<()>::new(),
-    );
-=======
 #[tokio::test]
 async fn variable_error_on_omit_non_null() {
-    let schema = RootNode::new(TestType, EmptyMutation::<()>::new());
->>>>>>> 48c924ea
+    let schema = RootNode::new(
+        TestType,
+        EmptyMutation::<()>::new(),
+        EmptySubscription::<()>::new(),
+    );
 
     let query = r#"query q($input: TestInputObject) { fieldWithObjectInput(input: $input) }"#;
     let vars = vec![(
@@ -404,19 +386,13 @@
     );
 }
 
-<<<<<<< HEAD
-#[test]
-fn variable_multiple_errors_with_nesting() {
-    let schema = RootNode::new(
-        TestType,
-        EmptyMutation::<()>::new(),
-        EmptySubscription::<()>::new(),
-    );
-=======
 #[tokio::test]
 async fn variable_multiple_errors_with_nesting() {
-    let schema = RootNode::new(TestType, EmptyMutation::<()>::new());
->>>>>>> 48c924ea
+    let schema = RootNode::new(
+        TestType,
+        EmptyMutation::<()>::new(),
+        EmptySubscription::<()>::new(),
+    );
 
     let query =
         r#"query q($input: TestNestedInputObject) { fieldWithNestedObjectInput(input: $input) }"#;
@@ -453,19 +429,13 @@
     );
 }
 
-<<<<<<< HEAD
-#[test]
-fn variable_error_on_additional_field() {
-    let schema = RootNode::new(
-        TestType,
-        EmptyMutation::<()>::new(),
-        EmptySubscription::<()>::new(),
-    );
-=======
 #[tokio::test]
 async fn variable_error_on_additional_field() {
-    let schema = RootNode::new(TestType, EmptyMutation::<()>::new());
->>>>>>> 48c924ea
+    let schema = RootNode::new(
+        TestType,
+        EmptyMutation::<()>::new(),
+        EmptySubscription::<()>::new(),
+    );
 
     let query = r#"query q($input: TestInputObject) { fieldWithObjectInput(input: $input) }"#;
     let vars = vec![(
@@ -587,19 +557,13 @@
     .await;
 }
 
-<<<<<<< HEAD
-#[test]
-fn does_not_allow_non_nullable_input_to_be_omitted_in_variable() {
-    let schema = RootNode::new(
-        TestType,
-        EmptyMutation::<()>::new(),
-        EmptySubscription::<()>::new(),
-    );
-=======
 #[tokio::test]
 async fn does_not_allow_non_nullable_input_to_be_omitted_in_variable() {
-    let schema = RootNode::new(TestType, EmptyMutation::<()>::new());
->>>>>>> 48c924ea
+    let schema = RootNode::new(
+        TestType,
+        EmptyMutation::<()>::new(),
+        EmptySubscription::<()>::new(),
+    );
 
     let query = r#"query q($value: String!) { fieldWithNonNullableStringInput(input: $value) }"#;
     let vars = vec![].into_iter().collect();
@@ -617,19 +581,13 @@
     );
 }
 
-<<<<<<< HEAD
-#[test]
-fn does_not_allow_non_nullable_input_to_be_set_to_null_in_variable() {
-    let schema = RootNode::new(
-        TestType,
-        EmptyMutation::<()>::new(),
-        EmptySubscription::<()>::new(),
-    );
-=======
 #[tokio::test]
 async fn does_not_allow_non_nullable_input_to_be_set_to_null_in_variable() {
-    let schema = RootNode::new(TestType, EmptyMutation::<()>::new());
->>>>>>> 48c924ea
+    let schema = RootNode::new(
+        TestType,
+        EmptyMutation::<()>::new(),
+        EmptySubscription::<()>::new(),
+    );
 
     let query = r#"query q($value: String!) { fieldWithNonNullableStringInput(input: $value) }"#;
     let vars = vec![("value".to_owned(), InputValue::null())]
@@ -741,19 +699,13 @@
     .await;
 }
 
-<<<<<<< HEAD
-#[test]
-fn does_not_allow_non_null_lists_to_be_null() {
-    let schema = RootNode::new(
-        TestType,
-        EmptyMutation::<()>::new(),
-        EmptySubscription::<()>::new(),
-    );
-=======
 #[tokio::test]
 async fn does_not_allow_non_null_lists_to_be_null() {
-    let schema = RootNode::new(TestType, EmptyMutation::<()>::new());
->>>>>>> 48c924ea
+    let schema = RootNode::new(
+        TestType,
+        EmptyMutation::<()>::new(),
+        EmptySubscription::<()>::new(),
+    );
 
     let query = r#"query q($input: [String]!) { nnList(input: $input) }"#;
     let vars = vec![("input".to_owned(), InputValue::null())]
@@ -853,19 +805,13 @@
     .await;
 }
 
-<<<<<<< HEAD
-#[test]
-fn does_not_allow_lists_of_non_null_to_contain_null() {
-    let schema = RootNode::new(
-        TestType,
-        EmptyMutation::<()>::new(),
-        EmptySubscription::<()>::new(),
-    );
-=======
 #[tokio::test]
 async fn does_not_allow_lists_of_non_null_to_contain_null() {
-    let schema = RootNode::new(TestType, EmptyMutation::<()>::new());
->>>>>>> 48c924ea
+    let schema = RootNode::new(
+        TestType,
+        EmptyMutation::<()>::new(),
+        EmptySubscription::<()>::new(),
+    );
 
     let query = r#"query q($input: [String!]) { listNn(input: $input) }"#;
     let vars = vec![(
@@ -892,19 +838,13 @@
     );
 }
 
-<<<<<<< HEAD
-#[test]
-fn does_not_allow_non_null_lists_of_non_null_to_contain_null() {
-    let schema = RootNode::new(
-        TestType,
-        EmptyMutation::<()>::new(),
-        EmptySubscription::<()>::new(),
-    );
-=======
 #[tokio::test]
 async fn does_not_allow_non_null_lists_of_non_null_to_contain_null() {
-    let schema = RootNode::new(TestType, EmptyMutation::<()>::new());
->>>>>>> 48c924ea
+    let schema = RootNode::new(
+        TestType,
+        EmptyMutation::<()>::new(),
+        EmptySubscription::<()>::new(),
+    );
 
     let query = r#"query q($input: [String!]!) { nnListNn(input: $input) }"#;
     let vars = vec![(
@@ -931,19 +871,13 @@
     );
 }
 
-<<<<<<< HEAD
-#[test]
-fn does_not_allow_non_null_lists_of_non_null_to_be_null() {
-    let schema = RootNode::new(
-        TestType,
-        EmptyMutation::<()>::new(),
-        EmptySubscription::<()>::new(),
-    );
-=======
 #[tokio::test]
 async fn does_not_allow_non_null_lists_of_non_null_to_be_null() {
-    let schema = RootNode::new(TestType, EmptyMutation::<()>::new());
->>>>>>> 48c924ea
+    let schema = RootNode::new(
+        TestType,
+        EmptyMutation::<()>::new(),
+        EmptySubscription::<()>::new(),
+    );
 
     let query = r#"query q($input: [String!]!) { nnListNn(input: $input) }"#;
     let vars = vec![("value".to_owned(), InputValue::null())]
@@ -1087,19 +1021,13 @@
     .await;
 }
 
-<<<<<<< HEAD
-#[test]
-fn does_not_allow_missing_required_field() {
-    let schema = RootNode::new(
-        TestType,
-        EmptyMutation::<()>::new(),
-        EmptySubscription::<()>::new(),
-    );
-=======
 #[tokio::test]
 async fn does_not_allow_missing_required_field() {
-    let schema = RootNode::new(TestType, EmptyMutation::<()>::new());
->>>>>>> 48c924ea
+    let schema = RootNode::new(
+        TestType,
+        EmptyMutation::<()>::new(),
+        EmptySubscription::<()>::new(),
+    );
 
     let query = r#"{ exampleInput(arg: {a: "abc"}) }"#;
     let vars = vec![].into_iter().collect();
@@ -1117,19 +1045,13 @@
     );
 }
 
-<<<<<<< HEAD
-#[test]
-fn does_not_allow_null_in_required_field() {
-    let schema = RootNode::new(
-        TestType,
-        EmptyMutation::<()>::new(),
-        EmptySubscription::<()>::new(),
-    );
-=======
 #[tokio::test]
 async fn does_not_allow_null_in_required_field() {
-    let schema = RootNode::new(TestType, EmptyMutation::<()>::new());
->>>>>>> 48c924ea
+    let schema = RootNode::new(
+        TestType,
+        EmptyMutation::<()>::new(),
+        EmptySubscription::<()>::new(),
+    );
 
     let query = r#"{ exampleInput(arg: {a: "abc", b: null}) }"#;
     let vars = vec![].into_iter().collect();
@@ -1147,19 +1069,13 @@
     );
 }
 
-<<<<<<< HEAD
-#[test]
-fn does_not_allow_missing_variable_for_required_field() {
-    let schema = RootNode::new(
-        TestType,
-        EmptyMutation::<()>::new(),
-        EmptySubscription::<()>::new(),
-    );
-=======
 #[tokio::test]
 async fn does_not_allow_missing_variable_for_required_field() {
-    let schema = RootNode::new(TestType, EmptyMutation::<()>::new());
->>>>>>> 48c924ea
+    let schema = RootNode::new(
+        TestType,
+        EmptyMutation::<()>::new(),
+        EmptySubscription::<()>::new(),
+    );
 
     let query = r#"query q($var: Int!) { exampleInput(arg: {b: $var}) }"#;
     let vars = vec![].into_iter().collect();
@@ -1177,19 +1093,13 @@
     );
 }
 
-<<<<<<< HEAD
-#[test]
-fn does_not_allow_null_variable_for_required_field() {
-    let schema = RootNode::new(
-        TestType,
-        EmptyMutation::<()>::new(),
-        EmptySubscription::<()>::new(),
-    );
-=======
 #[tokio::test]
 async fn does_not_allow_null_variable_for_required_field() {
-    let schema = RootNode::new(TestType, EmptyMutation::<()>::new());
->>>>>>> 48c924ea
+    let schema = RootNode::new(
+        TestType,
+        EmptyMutation::<()>::new(),
+        EmptySubscription::<()>::new(),
+    );
 
     let query = r#"query q($var: Int!) { exampleInput(arg: {b: $var}) }"#;
     let vars = vec![("var".to_owned(), InputValue::null())]
@@ -1294,19 +1204,13 @@
         .await;
     }
 
-<<<<<<< HEAD
-    #[test]
-    fn does_not_coerce_from_float() {
+    #[tokio::test]
+    async fn does_not_coerce_from_float() {
         let schema = RootNode::new(
             TestType,
             EmptyMutation::<()>::new(),
             EmptySubscription::<()>::new(),
         );
-=======
-    #[tokio::test]
-    async fn does_not_coerce_from_float() {
-        let schema = RootNode::new(TestType, EmptyMutation::<()>::new());
->>>>>>> 48c924ea
 
         let query = r#"query q($var: Int!) { integerInput(value: $var) }"#;
         let vars = vec![("var".to_owned(), InputValue::scalar(10.0))]
@@ -1326,19 +1230,13 @@
         );
     }
 
-<<<<<<< HEAD
-    #[test]
-    fn does_not_coerce_from_string() {
+    #[tokio::test]
+    async fn does_not_coerce_from_string() {
         let schema = RootNode::new(
             TestType,
             EmptyMutation::<()>::new(),
             EmptySubscription::<()>::new(),
         );
-=======
-    #[tokio::test]
-    async fn does_not_coerce_from_string() {
-        let schema = RootNode::new(TestType, EmptyMutation::<()>::new());
->>>>>>> 48c924ea
 
         let query = r#"query q($var: Int!) { integerInput(value: $var) }"#;
         let vars = vec![("var".to_owned(), InputValue::scalar("10"))]
@@ -1396,19 +1294,13 @@
         .await;
     }
 
-<<<<<<< HEAD
-    #[test]
-    fn does_not_coerce_from_string() {
+    #[tokio::test]
+    async fn does_not_coerce_from_string() {
         let schema = RootNode::new(
             TestType,
             EmptyMutation::<()>::new(),
             EmptySubscription::<()>::new(),
         );
-=======
-    #[tokio::test]
-    async fn does_not_coerce_from_string() {
-        let schema = RootNode::new(TestType, EmptyMutation::<()>::new());
->>>>>>> 48c924ea
 
         let query = r#"query q($var: Float!) { floatInput(value: $var) }"#;
         let vars = vec![("var".to_owned(), InputValue::scalar("10"))]
