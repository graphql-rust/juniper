--- conflicted
+++ resolved
@@ -113,16 +113,6 @@
         SubscriptionT::TypeInfo: Sync,
         CtxT: Sync,
         S: ScalarValue + Send + Sync,
-<<<<<<< HEAD
-=======
-        QueryT: GraphQLTypeAsync<S, Context = CtxT> + Send + Sync,
-        QueryT::TypeInfo: Send + Sync,
-        MutationT: GraphQLTypeAsync<S, Context = CtxT> + Send + Sync,
-        MutationT::TypeInfo: Send + Sync,
-        SubscriptionT: GraphQLType<S, Context = CtxT> + Send + Sync,
-        SubscriptionT::TypeInfo: Send + Sync,
-        CtxT: Send + Sync,
->>>>>>> 7578175b
     {
         let op = self.operation_name();
         let vars = &self.variables();
@@ -299,7 +289,6 @@
         context: &'a CtxT,
     ) -> GraphQLBatchResponse<'a, S>
     where
-<<<<<<< HEAD
         QueryT: GraphQLTypeAsync<S, Context = CtxT>,
         QueryT::TypeInfo: Sync,
         MutationT: GraphQLTypeAsync<S, Context = CtxT>,
@@ -307,15 +296,6 @@
         SubscriptionT: GraphQLSubscriptionType<S, Context = CtxT>,
         SubscriptionT::TypeInfo: Sync,
         CtxT: Sync,
-=======
-        QueryT: GraphQLTypeAsync<S, Context = CtxT> + Send + Sync,
-        QueryT::TypeInfo: Send + Sync,
-        MutationT: GraphQLTypeAsync<S, Context = CtxT> + Send + Sync,
-        MutationT::TypeInfo: Send + Sync,
-        SubscriptionT: GraphQLSubscriptionType<S, Context = CtxT> + Send + Sync,
-        SubscriptionT::TypeInfo: Send + Sync,
-        CtxT: Send + Sync,
->>>>>>> 7578175b
         S: Send + Sync,
     {
         match self {
