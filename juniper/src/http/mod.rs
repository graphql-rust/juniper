--- conflicted
+++ resolved
@@ -29,17 +29,12 @@
     variables: Option<InputValue<S>>,
 }
 
-<<<<<<< HEAD
-impl GraphQLRequest {
-    /// Returns the `operation_name` associated with this request.
-    pub fn operation_name(&self) -> Option<&str> {
-=======
 impl<S> GraphQLRequest<S>
 where
     S: ScalarValue,
 {
+     /// Returns the `operation_name` associated with this request.
     fn operation_name(&self) -> Option<&str> {
->>>>>>> 2e5df9f8
         self.operation_name.as_ref().map(|oper_name| &**oper_name)
     }
 
