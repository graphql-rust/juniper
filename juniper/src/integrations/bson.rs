//! GraphQL support for [bson](https://github.com/mongodb/bson-rust) types.

use crate::{graphql_scalar, InputValue, ScalarValue, Value};

#[graphql_scalar(with = object_id, parse_token(String))]
type ObjectId = bson::oid::ObjectId;

mod object_id {
    use super::*;

    pub(super) fn to_output<S: ScalarValue>(v: &ObjectId) -> Value<S> {
        Value::scalar(v.to_hex())
    }

    pub(super) fn from_input<S: ScalarValue>(v: &InputValue<S>) -> Result<ObjectId, String> {
        v.as_string_value()
            .ok_or_else(|| format!("Expected `String`, found: {}", v))
            .and_then(|s| {
                ObjectId::parse_str(s).map_err(|e| format!("Failed to parse `ObjectId`: {}", e))
            })
    }
}

#[graphql_scalar(with = utc_date_time, parse_token(String))]
type UtcDateTime = bson::DateTime;

mod utc_date_time {
    use super::*;

    pub(super) fn to_output<S: ScalarValue>(v: &UtcDateTime) -> Value<S> {
        Value::scalar(
            (*v).try_to_rfc3339_string()
<<<<<<< HEAD
                .expect("failed to format DateTime as RFC3339"),
=======
                .unwrap_or_else(|e| panic!("failed to format `UtcDateTime` as RFC3339: {}", e)),
>>>>>>> 26d9daaa
        )
    }

    pub(super) fn from_input<S: ScalarValue>(v: &InputValue<S>) -> Result<UtcDateTime, String> {
        v.as_string_value()
            .ok_or_else(|| format!("Expected `String`, found: {}", v))
            .and_then(|s| {
                UtcDateTime::parse_rfc3339_str(s)
                    .map_err(|e| format!("Failed to parse `UtcDateTime`: {}", e))
            })
    }
}

#[cfg(test)]
mod test {
    use bson::{oid::ObjectId, DateTime as UtcDateTime};

    use crate::{graphql_input_value, FromInputValue, InputValue};

    #[test]
    fn objectid_from_input() {
        let raw = "53e37d08776f724e42000000";
        let input: InputValue = graphql_input_value!((raw));

        let parsed: ObjectId = FromInputValue::from_input_value(&input).unwrap();
        let id = ObjectId::parse_str(raw).unwrap();

        assert_eq!(parsed, id);
    }

    #[test]
    fn utcdatetime_from_input() {
        use chrono::{DateTime, Utc};

        let raw = "2020-03-23T17:38:32.446+00:00";
        let input: InputValue = graphql_input_value!((raw));

        let parsed: UtcDateTime = FromInputValue::from_input_value(&input).unwrap();
        let date_time = UtcDateTime::from_chrono(
            DateTime::parse_from_rfc3339(raw)
                .unwrap()
                .with_timezone(&Utc),
        );

        assert_eq!(parsed, date_time);
    }
}<|MERGE_RESOLUTION|>--- conflicted
+++ resolved
@@ -30,11 +30,7 @@
     pub(super) fn to_output<S: ScalarValue>(v: &UtcDateTime) -> Value<S> {
         Value::scalar(
             (*v).try_to_rfc3339_string()
-<<<<<<< HEAD
-                .expect("failed to format DateTime as RFC3339"),
-=======
                 .unwrap_or_else(|e| panic!("failed to format `UtcDateTime` as RFC3339: {}", e)),
->>>>>>> 26d9daaa
         )
     }
 
