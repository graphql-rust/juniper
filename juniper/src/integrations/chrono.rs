//! GraphQL support for [`chrono`] crate types.
//!
//! # Supported types
//!
//! | Rust type         | Format                | GraphQL scalar        |
//! |-------------------|-----------------------|-----------------------|
<<<<<<< HEAD
//! | [`NaiveDate`]     | `yyyy-MM-dd`          | [`Date`][s1]          |
//! | [`NaiveTime`]     | `HH:mm[:ss[.SSS]]`    | [`LocalTime`][s2]     |
//! | [`NaiveDateTime`] | `yyyy-MM-dd HH:mm:ss` | [`LocalDateTime`][s3] |
=======
//! | [`NaiveDate`]     | `yyyy-MM-dd`          | [`LocalDate`][s1]     |
//! | [`NaiveTime`]     | `HH:mm[:ss[.SSS]]`    | [`LocalTime`][s2]     |
//! | [`NaiveDateTime`] | `yyyy-MM-ddTHH:mm:ss` | [`LocalDateTime`][s3] |
>>>>>>> b3a7ffc6
//! | [`DateTime`]      | [RFC 3339] string     | [`DateTime`][s4]      |
//!
//! [`DateTime`]: chrono::DateTime
//! [`NaiveDate`]: chrono::naive::NaiveDate
//! [`NaiveDateTime`]: chrono::naive::NaiveDateTime
//! [`NaiveTime`]: chrono::naive::NaiveTime
//! [RFC 3339]: https://datatracker.ietf.org/doc/html/rfc3339#section-5.6
//! [s1]: https://graphql-scalars.dev/docs/scalars/local-date
//! [s2]: https://graphql-scalars.dev/docs/scalars/local-time
//! [s3]: https://graphql-scalars.dev/docs/scalars/local-date-time
//! [s4]: https://graphql-scalars.dev/docs/scalars/date-time

use std::fmt;

use chrono::{FixedOffset, TimeZone};

use crate::{graphql_scalar, InputValue, ScalarValue, Value};

/// Date in the proleptic Gregorian calendar (without time zone).
///
/// Represents a description of the date (as used for birthdays, for example).
/// It cannot represent an instant on the time-line.
///
/// [`LocalDate` scalar][1] compliant.
///
/// See also [`chrono::NaiveDate`][2] for details.
///
/// [1]: https://graphql-scalars.dev/docs/scalars/local-date
/// [2]: https://docs.rs/chrono/latest/chrono/naive/struct.NaiveDate.html
#[graphql_scalar(
    with = local_date,
    parse_token(String),
    specified_by_url = "https://graphql-scalars.dev/docs/scalars/local-date",
)]
pub type LocalDate = chrono::NaiveDate;

mod local_date {
    use super::*;

    /// Format of a [`LocalDate` scalar][1].
    ///
    /// [1]: https://graphql-scalars.dev/docs/scalars/local-date
    const FORMAT: &str = "%Y-%m-%d";

    pub(super) fn to_output<S>(v: &LocalDate) -> Value<S>
    where
        S: ScalarValue,
    {
        Value::scalar(v.format(FORMAT).to_string())
    }

    pub(super) fn from_input<S>(v: &InputValue<S>) -> Result<LocalDate, String>
    where
        S: ScalarValue,
    {
        v.as_string_value()
            .ok_or_else(|| format!("Expected `String`, found: {v}"))
            .and_then(|s| {
                LocalDate::parse_from_str(s, FORMAT)
                    .map_err(|e| format!("Invalid `LocalDate`: {e}"))
            })
    }
}

/// Clock time within a given date (without time zone) in `HH:mm[:ss[.SSS]]`
/// format.
///
/// All minutes are assumed to have exactly 60 seconds; no attempt is made to
/// handle leap seconds (either positive or negative).
///
/// [`LocalTime` scalar][1] compliant.
///
/// See also [`chrono::NaiveTime`][2] for details.
///
/// [1]: https://graphql-scalars.dev/docs/scalars/local-time
/// [2]: https://docs.rs/chrono/latest/chrono/naive/struct.NaiveTime.html
#[graphql_scalar(
    with = local_time,
    parse_token(String),
    specified_by_url = "https://graphql-scalars.dev/docs/scalars/local-time",
)]
pub type LocalTime = chrono::NaiveTime;

mod local_time {
    use chrono::Timelike as _;

    use super::*;

    /// Full format of a [`LocalTime` scalar][1].
    ///
    /// [1]: https://graphql-scalars.dev/docs/scalars/local-time
    const FORMAT: &str = "%H:%M:%S%.3f";

    /// Format of a [`LocalTime` scalar][1] without milliseconds.
    ///
    /// [1]: https://graphql-scalars.dev/docs/scalars/local-time
    const FORMAT_NO_MILLIS: &str = "%H:%M:%S";

    /// Format of a [`LocalTime` scalar][1] without seconds.
    ///
    /// [1]: https://graphql-scalars.dev/docs/scalars/local-time
    const FORMAT_NO_SECS: &str = "%H:%M";

    pub(super) fn to_output<S>(v: &LocalTime) -> Value<S>
    where
        S: ScalarValue,
    {
        Value::scalar(
            if v.nanosecond() == 0 {
                v.format(FORMAT_NO_MILLIS)
            } else {
                v.format(FORMAT)
            }
            .to_string(),
        )
    }

    pub(super) fn from_input<S>(v: &InputValue<S>) -> Result<LocalTime, String>
    where
        S: ScalarValue,
    {
        v.as_string_value()
            .ok_or_else(|| format!("Expected `String`, found: {v}"))
            .and_then(|s| {
                // First, try to parse the most used format.
                // At the end, try to parse the full format for the parsing
                // error to be most informative.
                LocalTime::parse_from_str(s, FORMAT_NO_MILLIS)
                    .or_else(|_| LocalTime::parse_from_str(s, FORMAT_NO_SECS))
                    .or_else(|_| LocalTime::parse_from_str(s, FORMAT))
                    .map_err(|e| format!("Invalid `LocalTime`: {e}"))
            })
    }
}

/// Combined date and time (without time zone) in `yyyy-MM-ddTHH:mm:ss` format.
///
/// [`LocalDateTime` scalar][1] compliant.
///
<<<<<<< HEAD
/// [1]: https://docs.rs/chrono/latest/chrono/naive/struct.NaiveDateTime.html
=======
/// See also [`chrono::NaiveDateTime`][2] for details.
///
/// [1]: https://graphql-scalars.dev/docs/scalars/local-date-time
/// [2]: https://docs.rs/chrono/latest/chrono/naive/struct.NaiveDateTime.html
>>>>>>> b3a7ffc6
#[graphql_scalar(
    with = local_date_time,
    parse_token(String),
    specified_by_url = "https://graphql-scalars.dev/docs/scalars/local-date-time",
)]
pub type LocalDateTime = chrono::NaiveDateTime;

mod local_date_time {
    use super::*;

    /// Format of a [`LocalDateTime` scalar][1].
    ///
    /// [1]: https://graphql-scalars.dev/docs/scalars/local-date-time
    const FORMAT: &str = "%Y-%m-%dT%H:%M:%S";

    pub(super) fn to_output<S>(v: &LocalDateTime) -> Value<S>
    where
        S: ScalarValue,
    {
        Value::scalar(v.format(FORMAT).to_string())
    }

    pub(super) fn from_input<S>(v: &InputValue<S>) -> Result<LocalDateTime, String>
    where
        S: ScalarValue,
    {
        v.as_string_value()
            .ok_or_else(|| format!("Expected `String`, found: {v}"))
            .and_then(|s| {
                LocalDateTime::parse_from_str(s, FORMAT)
                    .map_err(|e| format!("Invalid `LocalDateTime`: {e}"))
            })
    }
}

/// Combined date and time (with time zone) in [RFC 3339][0] format.
///
/// Represents a description of an exact instant on the time-line (such as the
/// instant that a user account was created).
///
/// [`DateTime` scalar][1] compliant.
///
/// See also [`chrono::DateTime`][2] for details.
///
/// [0]: https://datatracker.ietf.org/doc/html/rfc3339#section-5
/// [1]: https://graphql-scalars.dev/docs/scalars/date-time
/// [2]: https://docs.rs/chrono/latest/chrono/struct.DateTime.html
#[graphql_scalar(
    with = date_time,
    parse_token(String),
    specified_by_url = "https://graphql-scalars.dev/docs/scalars/date-time",
    where(
        Tz: TimeZone + FromFixedOffset,
        Tz::Offset: fmt::Display,
    )
)]
pub type DateTime<Tz> = chrono::DateTime<Tz>;

mod date_time {
    use chrono::{SecondsFormat, Utc};

    use super::*;

    pub(super) fn to_output<S, Tz>(v: &DateTime<Tz>) -> Value<S>
    where
        S: ScalarValue,
        Tz: chrono::TimeZone,
        Tz::Offset: fmt::Display,
    {
        Value::scalar(
            v.with_timezone(&Utc)
                .to_rfc3339_opts(SecondsFormat::AutoSi, true),
        )
    }

    pub(super) fn from_input<S, Tz>(v: &InputValue<S>) -> Result<DateTime<Tz>, String>
    where
        S: ScalarValue,
        Tz: TimeZone + FromFixedOffset,
    {
        v.as_string_value()
            .ok_or_else(|| format!("Expected `String`, found: {v}"))
            .and_then(|s| {
                DateTime::<FixedOffset>::parse_from_rfc3339(s)
                    .map_err(|e| format!("Invalid `DateTime`: {e}"))
                    .map(FromFixedOffset::from_fixed_offset)
            })
    }
}

/// Trait allowing to implement a custom [`TimeZone`], which preserves its
/// [`TimeZone`] information when parsed in a [`DateTime`] GraphQL scalar.
///
/// # Example
///
/// Creating a custom [CET] [`TimeZone`] using [`chrono-tz`] crate. This is
/// required because [`chrono-tz`] uses enum to represent all [`TimeZone`]s, so
/// we have no knowledge of the concrete underlying [`TimeZone`] on the type
/// level.
///
/// ```rust
/// # use chrono::{FixedOffset, TimeZone};
/// # use juniper::{
/// #     integrations::chrono::{FromFixedOffset, DateTime},
/// #     graphql_object,
/// # };
/// #
/// #[derive(Clone, Copy)]
/// struct CET;
///
/// impl TimeZone for CET {
///     type Offset = <chrono_tz::Tz as TimeZone>::Offset;
///
///     fn from_offset(_: &Self::Offset) -> Self {
///         CET
///     }
///
///     fn offset_from_local_date(
///         &self,
///         local: &chrono::NaiveDate,
///     ) -> chrono::LocalResult<Self::Offset> {
///         chrono_tz::CET.offset_from_local_date(local)
///     }
///
///     fn offset_from_local_datetime(
///         &self,
///         local: &chrono::NaiveDateTime,
///     ) -> chrono::LocalResult<Self::Offset> {
///         chrono_tz::CET.offset_from_local_datetime(local)
///     }
///
///     fn offset_from_utc_date(&self, utc: &chrono::NaiveDate) -> Self::Offset {
///         chrono_tz::CET.offset_from_utc_date(utc)
///     }
///
///     fn offset_from_utc_datetime(&self, utc: &chrono::NaiveDateTime) -> Self::Offset {
///         chrono_tz::CET.offset_from_utc_datetime(utc)
///     }
/// }
///
/// impl FromFixedOffset for CET {
///     fn from_fixed_offset(dt: DateTime<FixedOffset>) -> DateTime<Self> {
///         dt.with_timezone(&CET)
///     }
/// }
///
/// struct Root;
///
/// #[graphql_object]
/// impl Root {
///     fn pass_date_time(dt: DateTime<CET>) -> DateTime<CET> {
///         dt
///     }
/// }
/// ```
///
/// [`chrono-tz`]: chrono_tz
/// [CET]: https://en.wikipedia.org/wiki/Central_European_Time
pub trait FromFixedOffset: TimeZone {
    /// Converts the given [`DateTime`]`<`[`FixedOffset`]`>` into a
    /// [`DateTime`]`<Self>`.
    fn from_fixed_offset(dt: DateTime<FixedOffset>) -> DateTime<Self>;
}

impl FromFixedOffset for FixedOffset {
    fn from_fixed_offset(dt: DateTime<Self>) -> DateTime<Self> {
        dt
    }
}

impl FromFixedOffset for chrono::Utc {
    fn from_fixed_offset(dt: DateTime<FixedOffset>) -> DateTime<Self> {
        dt.into()
    }
}

#[cfg(feature = "chrono-clock")]
impl FromFixedOffset for chrono::Local {
    fn from_fixed_offset(dt: DateTime<FixedOffset>) -> DateTime<Self> {
        dt.into()
    }
}

#[cfg(feature = "chrono-tz")]
impl FromFixedOffset for chrono_tz::Tz {
    fn from_fixed_offset(dt: DateTime<FixedOffset>) -> DateTime<Self> {
        dt.with_timezone(&chrono_tz::UTC)
    }
}

#[cfg(test)]
mod local_date_test {
    use crate::{graphql_input_value, FromInputValue as _, InputValue, ToInputValue as _};

    use super::LocalDate;

    #[test]
    fn parses_correct_input() {
        for (raw, expected) in [
            ("1996-12-19", LocalDate::from_ymd_opt(1996, 12, 19)),
            ("1564-01-30", LocalDate::from_ymd_opt(1564, 01, 30)),
        ] {
            let input: InputValue = graphql_input_value!((raw));
            let parsed = LocalDate::from_input_value(&input);

            assert!(
                parsed.is_ok(),
                "failed to parse `{raw}`: {:?}",
                parsed.unwrap_err(),
            );
            assert_eq!(parsed.unwrap(), expected.unwrap(), "input: {raw}");
        }
    }

    #[test]
    fn fails_on_invalid_input() {
        for input in [
            graphql_input_value!("1996-13-19"),
            graphql_input_value!("1564-01-61"),
            graphql_input_value!("2021-11-31"),
            graphql_input_value!("11-31"),
            graphql_input_value!("2021-11"),
            graphql_input_value!("2021"),
            graphql_input_value!("31"),
            graphql_input_value!("i'm not even a date"),
            graphql_input_value!(2.32),
            graphql_input_value!(1),
            graphql_input_value!(null),
            graphql_input_value!(false),
        ] {
            let input: InputValue = input;
            let parsed = LocalDate::from_input_value(&input);

            assert!(parsed.is_err(), "allows input: {input:?}");
        }
    }

    #[test]
    fn formats_correctly() {
        for (val, expected) in [
            (
                LocalDate::from_ymd_opt(1996, 12, 19),
                graphql_input_value!("1996-12-19"),
            ),
            (
                LocalDate::from_ymd_opt(1564, 01, 30),
                graphql_input_value!("1564-01-30"),
            ),
            (
                LocalDate::from_ymd_opt(2020, 01, 01),
                graphql_input_value!("2020-01-01"),
            ),
        ] {
            let val = val.unwrap();
            let actual: InputValue = val.to_input_value();

            assert_eq!(actual, expected, "on value: {val}");
        }
    }
}

#[cfg(test)]
mod local_time_test {
    use crate::{graphql_input_value, FromInputValue as _, InputValue, ToInputValue as _};

    use super::LocalTime;

    #[test]
    fn parses_correct_input() {
        for (raw, expected) in [
            ("14:23:43", LocalTime::from_hms_opt(14, 23, 43)),
            ("14:00:00", LocalTime::from_hms_opt(14, 00, 00)),
            ("14:00", LocalTime::from_hms_opt(14, 00, 00)),
            ("14:32", LocalTime::from_hms_opt(14, 32, 00)),
            ("14:00:00.000", LocalTime::from_hms_opt(14, 00, 00)),
            (
                "14:23:43.345",
                LocalTime::from_hms_milli_opt(14, 23, 43, 345),
            ),
        ] {
            let input: InputValue = graphql_input_value!((raw));
            let parsed = LocalTime::from_input_value(&input);

            assert!(
                parsed.is_ok(),
                "failed to parse `{raw}`: {:?}",
                parsed.unwrap_err(),
            );
            assert_eq!(parsed.unwrap(), expected.unwrap(), "input: {raw}");
        }
    }

    #[test]
    fn fails_on_invalid_input() {
        for input in [
            graphql_input_value!("12"),
            graphql_input_value!("12:"),
            graphql_input_value!("56:34:22"),
            graphql_input_value!("23:78:43"),
            graphql_input_value!("23:78:"),
            graphql_input_value!("23:18:99"),
            graphql_input_value!("23:18:22."),
            graphql_input_value!("22.03"),
            graphql_input_value!("24:00"),
            graphql_input_value!("24:00:00"),
            graphql_input_value!("24:00:00.000"),
            graphql_input_value!("i'm not even a time"),
            graphql_input_value!(2.32),
            graphql_input_value!(1),
            graphql_input_value!(null),
            graphql_input_value!(false),
        ] {
            let input: InputValue = input;
            let parsed = LocalTime::from_input_value(&input);

            assert!(parsed.is_err(), "allows input: {input:?}");
        }
    }

    #[test]
    fn formats_correctly() {
        for (val, expected) in [
            (
                LocalTime::from_hms_micro_opt(1, 2, 3, 4005),
                graphql_input_value!("01:02:03.004"),
            ),
            (
                LocalTime::from_hms_opt(0, 0, 0),
                graphql_input_value!("00:00:00"),
            ),
            (
                LocalTime::from_hms_opt(12, 0, 0),
                graphql_input_value!("12:00:00"),
            ),
            (
                LocalTime::from_hms_opt(1, 2, 3),
                graphql_input_value!("01:02:03"),
            ),
        ] {
            let val = val.unwrap();
            let actual: InputValue = val.to_input_value();

            assert_eq!(actual, expected, "on value: {val}");
        }
    }
}

#[cfg(test)]
mod local_date_time_test {
    use chrono::naive::{NaiveDate, NaiveTime};

    use crate::{graphql_input_value, FromInputValue as _, InputValue, ToInputValue as _};

    use super::LocalDateTime;

    #[test]
    fn parses_correct_input() {
        for (raw, expected) in [
            (
                "1996-12-19T14:23:43",
                LocalDateTime::new(
                    NaiveDate::from_ymd_opt(1996, 12, 19).unwrap(),
                    NaiveTime::from_hms_opt(14, 23, 43).unwrap(),
                ),
            ),
            (
                "1564-01-30T14:00:00",
                LocalDateTime::new(
                    NaiveDate::from_ymd_opt(1564, 1, 30).unwrap(),
                    NaiveTime::from_hms_opt(14, 00, 00).unwrap(),
                ),
            ),
        ] {
            let input: InputValue = graphql_input_value!((raw));
            let parsed = LocalDateTime::from_input_value(&input);

            assert!(
                parsed.is_ok(),
                "failed to parse `{raw}`: {:?}",
                parsed.unwrap_err(),
            );
            assert_eq!(parsed.unwrap(), expected, "input: {raw}");
        }
    }

    #[test]
    fn fails_on_invalid_input() {
        for input in [
            graphql_input_value!("12"),
            graphql_input_value!("12:"),
            graphql_input_value!("56:34:22"),
            graphql_input_value!("56:34:22.000"),
            graphql_input_value!("1996-12-1914:23:43"),
            graphql_input_value!("1996-12-19 14:23:43"),
            graphql_input_value!("1996-12-19Q14:23:43"),
            graphql_input_value!("1996-12-19T14:23:43Z"),
            graphql_input_value!("1996-12-19T14:23:43.543"),
            graphql_input_value!("1996-12-19T14:23"),
            graphql_input_value!("1996-12-19T14:23:"),
            graphql_input_value!("1996-12-19T23:78:43"),
            graphql_input_value!("1996-12-19T23:18:99"),
            graphql_input_value!("1996-12-19T24:00:00"),
            graphql_input_value!("1996-12-19T99:02:13"),
            graphql_input_value!("i'm not even a datetime"),
            graphql_input_value!(2.32),
            graphql_input_value!(1),
            graphql_input_value!(null),
            graphql_input_value!(false),
        ] {
            let input: InputValue = input;
            let parsed = LocalDateTime::from_input_value(&input);

            assert!(parsed.is_err(), "allows input: {input:?}");
        }
    }

    #[test]
    fn formats_correctly() {
        for (val, expected) in [
            (
                LocalDateTime::new(
                    NaiveDate::from_ymd_opt(1996, 12, 19).unwrap(),
                    NaiveTime::from_hms_opt(0, 0, 0).unwrap(),
                ),
                graphql_input_value!("1996-12-19T00:00:00"),
            ),
            (
                LocalDateTime::new(
                    NaiveDate::from_ymd_opt(1564, 1, 30).unwrap(),
                    NaiveTime::from_hms_opt(14, 0, 0).unwrap(),
                ),
                graphql_input_value!("1564-01-30T14:00:00"),
            ),
        ] {
            let actual: InputValue = val.to_input_value();

            assert_eq!(actual, expected, "on value: {val}");
        }
    }
}

#[cfg(test)]
mod date_time_test {
    use chrono::{
        naive::{NaiveDate, NaiveDateTime, NaiveTime},
        FixedOffset,
    };

    use crate::{graphql_input_value, FromInputValue as _, InputValue, ToInputValue as _};

    use super::DateTime;

    #[test]
    fn parses_correct_input() {
        for (raw, expected) in [
            (
                "2014-11-28T21:00:09+09:00",
                DateTime::<FixedOffset>::from_naive_utc_and_offset(
                    NaiveDateTime::new(
                        NaiveDate::from_ymd_opt(2014, 11, 28).unwrap(),
                        NaiveTime::from_hms_opt(12, 0, 9).unwrap(),
                    ),
                    FixedOffset::east_opt(9 * 3600).unwrap(),
                ),
            ),
            (
                "2014-11-28T21:00:09Z",
                DateTime::<FixedOffset>::from_naive_utc_and_offset(
                    NaiveDateTime::new(
                        NaiveDate::from_ymd_opt(2014, 11, 28).unwrap(),
                        NaiveTime::from_hms_opt(21, 0, 9).unwrap(),
                    ),
                    FixedOffset::east_opt(0).unwrap(),
                ),
            ),
            (
                "2014-11-28 21:00:09z",
                DateTime::<FixedOffset>::from_naive_utc_and_offset(
                    NaiveDateTime::new(
                        NaiveDate::from_ymd_opt(2014, 11, 28).unwrap(),
                        NaiveTime::from_hms_opt(21, 0, 9).unwrap(),
                    ),
                    FixedOffset::east_opt(0).unwrap(),
                ),
            ),
            (
                "2014-11-28T21:00:09+00:00",
                DateTime::<FixedOffset>::from_naive_utc_and_offset(
                    NaiveDateTime::new(
                        NaiveDate::from_ymd_opt(2014, 11, 28).unwrap(),
                        NaiveTime::from_hms_opt(21, 0, 9).unwrap(),
                    ),
                    FixedOffset::east_opt(0).unwrap(),
                ),
            ),
            (
                "2014-11-28T21:00:09.05+09:00",
                DateTime::<FixedOffset>::from_naive_utc_and_offset(
                    NaiveDateTime::new(
                        NaiveDate::from_ymd_opt(2014, 11, 28).unwrap(),
                        NaiveTime::from_hms_milli_opt(12, 0, 9, 50).unwrap(),
                    ),
                    FixedOffset::east_opt(0).unwrap(),
                ),
            ),
            (
                "2014-11-28 21:00:09.05+09:00",
                DateTime::<FixedOffset>::from_naive_utc_and_offset(
                    NaiveDateTime::new(
                        NaiveDate::from_ymd_opt(2014, 11, 28).unwrap(),
                        NaiveTime::from_hms_milli_opt(12, 0, 9, 50).unwrap(),
                    ),
                    FixedOffset::east_opt(0).unwrap(),
                ),
            ),
        ] {
            let input: InputValue = graphql_input_value!((raw));
            let parsed = DateTime::<FixedOffset>::from_input_value(&input);

            assert!(
                parsed.is_ok(),
                "failed to parse `{raw}`: {:?}",
                parsed.unwrap_err(),
            );
            assert_eq!(parsed.unwrap(), expected, "input: {raw}");
        }
    }

    #[test]
    fn fails_on_invalid_input() {
        for input in [
            graphql_input_value!("12"),
            graphql_input_value!("12:"),
            graphql_input_value!("56:34:22"),
            graphql_input_value!("56:34:22.000"),
            graphql_input_value!("1996-12-1914:23:43"),
            graphql_input_value!("1996-12-19Q14:23:43Z"),
            graphql_input_value!("1996-12-19T14:23:43"),
            graphql_input_value!("1996-12-19T14:23:43ZZ"),
            graphql_input_value!("1996-12-19T14:23:43.543"),
            graphql_input_value!("1996-12-19T14:23"),
            graphql_input_value!("1996-12-19T14:23:1"),
            graphql_input_value!("1996-12-19T14:23:"),
            graphql_input_value!("1996-12-19T23:78:43Z"),
            graphql_input_value!("1996-12-19T23:18:99Z"),
            graphql_input_value!("1996-12-19T24:00:00Z"),
            graphql_input_value!("1996-12-19T99:02:13Z"),
            graphql_input_value!("1996-12-19T99:02:13Z"),
            graphql_input_value!("1996-12-19T12:02:13+4444444"),
            graphql_input_value!("i'm not even a datetime"),
            graphql_input_value!(2.32),
            graphql_input_value!(1),
            graphql_input_value!(null),
            graphql_input_value!(false),
        ] {
            let input: InputValue = input;
            let parsed = DateTime::<FixedOffset>::from_input_value(&input);

            assert!(parsed.is_err(), "allows input: {input:?}");
        }
    }

    #[test]
    fn formats_correctly() {
        for (val, expected) in [
            (
                DateTime::<FixedOffset>::from_naive_utc_and_offset(
                    NaiveDateTime::new(
                        NaiveDate::from_ymd_opt(1996, 12, 19).unwrap(),
                        NaiveTime::from_hms_opt(0, 0, 0).unwrap(),
                    ),
                    FixedOffset::east_opt(0).unwrap(),
                ),
                graphql_input_value!("1996-12-19T00:00:00Z"),
            ),
            (
                DateTime::<FixedOffset>::from_naive_utc_and_offset(
                    NaiveDateTime::new(
                        NaiveDate::from_ymd_opt(1564, 1, 30).unwrap(),
                        NaiveTime::from_hms_milli_opt(5, 0, 0, 123).unwrap(),
                    ),
                    FixedOffset::east_opt(9 * 3600).unwrap(),
                ),
                graphql_input_value!("1564-01-30T05:00:00.123Z"),
            ),
        ] {
            let actual: InputValue = val.to_input_value();

            assert_eq!(actual, expected, "on value: {val}");
        }
    }
}

#[cfg(test)]
mod integration_test {
    use crate::{
        execute, graphql_object, graphql_value, graphql_vars,
        schema::model::RootNode,
        types::scalars::{EmptyMutation, EmptySubscription},
    };

    use super::{
        DateTime, FixedOffset, FromFixedOffset, LocalDate, LocalDateTime, LocalTime, TimeZone,
    };

    #[tokio::test]
    async fn serializes() {
        #[derive(Clone, Copy)]
        struct CET;

        impl TimeZone for CET {
            type Offset = <chrono_tz::Tz as TimeZone>::Offset;

            fn from_offset(_: &Self::Offset) -> Self {
                CET
            }

            fn offset_from_local_date(
                &self,
                local: &chrono::NaiveDate,
            ) -> chrono::LocalResult<Self::Offset> {
                chrono_tz::CET.offset_from_local_date(local)
            }

            fn offset_from_local_datetime(
                &self,
                local: &chrono::NaiveDateTime,
            ) -> chrono::LocalResult<Self::Offset> {
                chrono_tz::CET.offset_from_local_datetime(local)
            }

            fn offset_from_utc_date(&self, utc: &chrono::NaiveDate) -> Self::Offset {
                chrono_tz::CET.offset_from_utc_date(utc)
            }

            fn offset_from_utc_datetime(&self, utc: &chrono::NaiveDateTime) -> Self::Offset {
                chrono_tz::CET.offset_from_utc_datetime(utc)
            }
        }

        impl FromFixedOffset for CET {
            fn from_fixed_offset(dt: DateTime<FixedOffset>) -> DateTime<Self> {
                dt.with_timezone(&CET)
            }
        }

        struct Root;

        #[graphql_object]
        impl Root {
            fn local_date() -> LocalDate {
                LocalDate::from_ymd_opt(2015, 3, 14).unwrap()
            }

            fn local_time() -> LocalTime {
                LocalTime::from_hms_opt(16, 7, 8).unwrap()
            }

            fn local_date_time() -> LocalDateTime {
                LocalDateTime::new(
                    LocalDate::from_ymd_opt(2016, 7, 8).unwrap(),
                    LocalTime::from_hms_opt(9, 10, 11).unwrap(),
                )
            }

            fn date_time() -> DateTime<chrono::Utc> {
                DateTime::from_naive_utc_and_offset(
                    LocalDateTime::new(
                        LocalDate::from_ymd_opt(1996, 12, 20).unwrap(),
                        LocalTime::from_hms_opt(0, 39, 57).unwrap(),
                    ),
                    chrono::Utc,
                )
            }

            fn pass_date_time(dt: DateTime<CET>) -> DateTime<CET> {
                dt
            }

            fn transform_date_time(dt: DateTime<CET>) -> DateTime<chrono::Utc> {
                dt.with_timezone(&chrono::Utc)
            }
        }

        const DOC: &str = r#"{
            localDate
            localTime
            localDateTime
            dateTime,
            passDateTime(dt: "2014-11-28T21:00:09+09:00")
            transformDateTime(dt: "2014-11-28T21:00:09+09:00")
        }"#;

        let schema = RootNode::new(
            Root,
            EmptyMutation::<()>::new(),
            EmptySubscription::<()>::new(),
        );

        assert_eq!(
            execute(DOC, None, &schema, &graphql_vars! {}, &()).await,
            Ok((
                graphql_value!({
                    "localDate": "2015-03-14",
                    "localTime": "16:07:08",
                    "localDateTime": "2016-07-08T09:10:11",
                    "dateTime": "1996-12-20T00:39:57Z",
                    "passDateTime": "2014-11-28T12:00:09Z",
                    "transformDateTime": "2014-11-28T12:00:09Z",
                }),
                vec![],
            )),
        );
    }
}<|MERGE_RESOLUTION|>--- conflicted
+++ resolved
@@ -4,15 +4,9 @@
 //!
 //! | Rust type         | Format                | GraphQL scalar        |
 //! |-------------------|-----------------------|-----------------------|
-<<<<<<< HEAD
-//! | [`NaiveDate`]     | `yyyy-MM-dd`          | [`Date`][s1]          |
-//! | [`NaiveTime`]     | `HH:mm[:ss[.SSS]]`    | [`LocalTime`][s2]     |
-//! | [`NaiveDateTime`] | `yyyy-MM-dd HH:mm:ss` | [`LocalDateTime`][s3] |
-=======
 //! | [`NaiveDate`]     | `yyyy-MM-dd`          | [`LocalDate`][s1]     |
 //! | [`NaiveTime`]     | `HH:mm[:ss[.SSS]]`    | [`LocalTime`][s2]     |
 //! | [`NaiveDateTime`] | `yyyy-MM-ddTHH:mm:ss` | [`LocalDateTime`][s3] |
->>>>>>> b3a7ffc6
 //! | [`DateTime`]      | [RFC 3339] string     | [`DateTime`][s4]      |
 //!
 //! [`DateTime`]: chrono::DateTime
@@ -152,14 +146,10 @@
 ///
 /// [`LocalDateTime` scalar][1] compliant.
 ///
-<<<<<<< HEAD
-/// [1]: https://docs.rs/chrono/latest/chrono/naive/struct.NaiveDateTime.html
-=======
 /// See also [`chrono::NaiveDateTime`][2] for details.
 ///
 /// [1]: https://graphql-scalars.dev/docs/scalars/local-date-time
 /// [2]: https://docs.rs/chrono/latest/chrono/naive/struct.NaiveDateTime.html
->>>>>>> b3a7ffc6
 #[graphql_scalar(
     with = local_date_time,
     parse_token(String),
