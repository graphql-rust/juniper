//! GraphQL support for [`uuid`] crate types.
//!
//! # Supported types
//!
//! | Rust type | GraphQL scalar |
//! |-----------|----------------|
//! | [`Uuid`]  | [`UUID`][s1]   |
//!
//! [`Uuid`]: uuid::Uuid
//! [s1]: https://graphql-scalars.dev/docs/scalars/uuid

use crate::{graphql_scalar, InputValue, ScalarValue, Value};

<<<<<<< HEAD
#[graphql_scalar(
=======
/// [Universally Unique Identifier][0] (UUID).
///
/// [`UUID` scalar][1] compliant.
///
/// See also [`uuid::Uuid`][2] for details.
///
/// [0]: https://en.wikipedia.org/wiki/Universally_unique_identifier
/// [1]: https://graphql-scalars.dev/docs/scalars/uuid
/// [2]: https://docs.rs/uuid/*/uuid/struct.Uuid.html
#[graphql_scalar(
    name = "UUID",
>>>>>>> b3a7ffc6
    with = uuid_scalar,
    parse_token(String),
    specified_by_url = "https://graphql-scalars.dev/docs/scalars/uuid",
)]
type Uuid = uuid::Uuid;

mod uuid_scalar {
    use super::*;

    pub(super) fn to_output<S: ScalarValue>(v: &Uuid) -> Value<S> {
        Value::scalar(v.to_string())
    }

    pub(super) fn from_input<S: ScalarValue>(v: &InputValue<S>) -> Result<Uuid, String> {
        v.as_string_value()
            .ok_or_else(|| format!("Expected `String`, found: {v}"))
            .and_then(|s| Uuid::parse_str(s).map_err(|e| format!("Failed to parse `UUID`: {e}")))
    }
}

#[cfg(test)]
mod test {
    use uuid::Uuid;

    use crate::{graphql_input_value, FromInputValue, InputValue};

    #[test]
    fn uuid_from_input() {
        let raw = "123e4567-e89b-12d3-a456-426655440000";
        let input: InputValue = graphql_input_value!((raw));

        let parsed: Uuid = FromInputValue::from_input_value(&input).unwrap();
        let id = Uuid::parse_str(raw).unwrap();

        assert_eq!(parsed, id);
    }
}<|MERGE_RESOLUTION|>--- conflicted
+++ resolved
@@ -11,9 +11,6 @@
 
 use crate::{graphql_scalar, InputValue, ScalarValue, Value};
 
-<<<<<<< HEAD
-#[graphql_scalar(
-=======
 /// [Universally Unique Identifier][0] (UUID).
 ///
 /// [`UUID` scalar][1] compliant.
@@ -25,7 +22,6 @@
 /// [2]: https://docs.rs/uuid/*/uuid/struct.Uuid.html
 #[graphql_scalar(
     name = "UUID",
->>>>>>> b3a7ffc6
     with = uuid_scalar,
     parse_token(String),
     specified_by_url = "https://graphql-scalars.dev/docs/scalars/uuid",
