/*!

# GraphQL

[GraphQL][graphql] is a data query language developed by Facebook intended to
serve mobile and web application frontends.

*Juniper* makes it possible to write GraphQL servers in Rust that are
type-safe and blazingly fast. We also try to make declaring and resolving
GraphQL schemas as convenient as possible as Rust will allow.

Juniper does not include a web server - instead it provides building blocks to
make integration with existing servers straightforward. It optionally provides a
pre-built integration for the [Iron][iron] and [Rocket] frameworks, including
embedded [Graphiql][graphiql] for easy debugging.

* [Cargo crate](https://crates.io/crates/juniper)
* [API Reference][docsrs]
* [Book][book]: Guides and Examples


## Getting Started

The best place to get started is the [Juniper Book][book], which contains
guides with plenty of examples, covering all features of Juniper.

To get started quickly and get a feel for Juniper, check out the
[Quickstart][book_quickstart] section.

For specific information about macros, types and the Juniper api, the
[API Reference][docsrs] is the best place to look.

You can also check out [src/tests/schema.rs][test_schema_rs] to see a complex
schema including polymorphism with traits and interfaces.
For an example of web framework integration,
see the [rocket][rocket_examples] and [iron][iron_examples] examples folders.


## Features

Juniper supports the full GraphQL query language according to the
[specification][graphql_spec], including interfaces, unions, schema
introspection, and validations.
It does not, however, support the schema language.

As an exception to other GraphQL libraries for other languages, Juniper builds
non-null types by default. A field of type `Vec<Episode>` will be converted into
`[Episode!]!`. The corresponding Rust type for e.g. `[Episode]` would be
`Option<Vec<Option<Episode>>>`.

## Integrations

### Data types

Juniper has automatic integration with some very common Rust crates to make
building schemas a breeze. The types from these crates will be usable in
your Schemas automatically.

* [uuid][uuid]
* [url][url]
* [chrono][chrono]

### Web Frameworks

* [rocket][rocket]
* [iron][iron]


## API Stability

Juniper has not reached 1.0 yet, thus some API instability should be expected.

[graphql]: http://graphql.org
[graphiql]: https://github.com/graphql/graphiql
[iron]: http://ironframework.io
[graphql_spec]: http://facebook.github.io/graphql
[test_schema_rs]: https://github.com/graphql-rust/juniper/blob/master/juniper/src/tests/schema.rs
[tokio]: https://github.com/tokio-rs/tokio
[rocket_examples]: https://github.com/graphql-rust/juniper/tree/master/juniper_rocket/examples
[iron_examples]: https://github.com/graphql-rust/juniper/tree/master/juniper_iron/examples
[Rocket]: https://rocket.rs
[book]: https://graphql-rust.github.io/
[book_quickstart]: https://graphql-rust.github.io/quickstart.html
[docsrs]: https://docs.rs/juniper

[uuid]: https://crates.io/crates/uuid
[url]: https://crates.io/crates/url
[chrono]: https://crates.io/crates/chrono

*/
#![doc(html_root_url = "https://docs.rs/juniper/0.14.2")]
#![warn(missing_docs)]

#[doc(hidden)]
pub extern crate serde;

#[cfg(any(test, feature = "expose-test-schema"))]
extern crate serde_json;

#[cfg(any(test, feature = "chrono"))]
extern crate chrono;

#[cfg(any(test, feature = "url"))]
extern crate url;

#[cfg(any(test, feature = "uuid"))]
extern crate uuid;

// Depend on juniper_codegen and re-export everything in it.
// This allows users to just depend on juniper and get the derive
// functionality automatically.
#[cfg(feature = "async")]
pub use juniper_codegen::subscription;
pub use juniper_codegen::{
    graphql_object, graphql_union, GraphQLEnum, GraphQLInputObject, GraphQLObject,
    GraphQLScalarValue,
};
// Internal macros are not exported,
// but declared at the root to make them easier to use.
#[allow(unused_imports)]
use juniper_codegen::{
    graphql_object_internal, graphql_union_internal, GraphQLEnumInternal,
    GraphQLInputObjectInternal, GraphQLScalarValueInternal,
};

#[macro_use]
mod value;
#[macro_use]
mod macros;
mod ast;
mod executor;
mod introspection;
pub mod parser;
pub(crate) mod schema;
mod types;
mod util;
mod validation;
// This needs to be public until docs have support for private modules:
// https://github.com/rust-lang/cargo/issues/1520
pub mod http;
pub mod integrations;
// TODO: remove this alias export in 0.10. (breaking change)
pub use crate::http::graphiql;

#[cfg(all(test, not(feature = "expose-test-schema")))]
mod tests;
#[cfg(feature = "expose-test-schema")]
pub mod tests;

#[cfg(test)]
mod executor_tests;

// Needs to be public because macros use it.
pub use crate::util::to_camel_case;

use crate::{
    executor::{execute_validated_query, get_operation},
    introspection::{INTROSPECTION_QUERY, INTROSPECTION_QUERY_WITHOUT_DESCRIPTIONS},
    parser::{parse_document_source, ParseError, Spanning},
    validation::{validate_input_values, visit_all_rules, ValidatorContext},
};

pub use crate::{
    ast::{FromInputValue, InputValue, Selection, ToInputValue, Type},
    executor::{
        owned_executor::OwnedExecutor, Applies, Context, ExecutionError, ExecutionResult, Executor,
        FieldError, FieldResult, FromContext, IntoFieldError, IntoResolvable, LookAheadArgument,
        LookAheadMethods, LookAheadSelection, LookAheadValue, Registry, Variables,
    },
    introspection::IntrospectionFormat,
    schema::{meta, model::RootNode},
    types::{
        base::{Arguments, GraphQLType, TypeKind},
        scalars::{EmptyMutation, EmptySubscription, ID},
    },
    validation::RuleError,
    value::{DefaultScalarValue, Object, ParseScalarResult, ParseScalarValue, ScalarValue, Value},
};

/// A pinned, boxed future that can be polled.
pub type BoxFuture<'a, T> = std::pin::Pin<Box<dyn std::future::Future<Output = T> + 'a + Send>>;

#[cfg(feature = "async")]
pub use crate::{
    executor::ValuesResultStream,
    macros::subscription_helpers::{ExtractTypeFromStream, IntoFieldResult},
    types::async_await::GraphQLTypeAsync,
    types::subscriptions::GraphQLSubscriptionType,
};

/// An error that prevented query execution
#[derive(Debug, PartialEq)]
#[allow(missing_docs)]
pub enum GraphQLError<'a> {
    ParseError(Spanning<ParseError<'a>>),
    ValidationError(Vec<RuleError>),
    NoOperationProvided,
    MultipleOperationsProvided,
    UnknownOperationName,
    IsSubscription,
    NotSubscription,
}

/// Parse document source and validate it using `ValidatorContext`
fn parse_and_validate_document<'a, QueryT, MutationT, SubscriptionT, CtxT, S>(
    document_source: &'a str,
    root_node: &'a RootNode<QueryT, MutationT, SubscriptionT, S>,
    variables: &Variables<S>,
) -> Result<Vec<crate::ast::Definition<'a, S>>, GraphQLError<'a>>
where
    S: ScalarValue + Send + Sync + 'static,
    QueryT: GraphQLType<S, Context = CtxT>,
    MutationT: GraphQLType<S, Context = CtxT>,
    SubscriptionT: crate::GraphQLType<S, Context = CtxT>,
{
    let document = parse_document_source(document_source, &root_node.schema)?;

    {
        let mut ctx = ValidatorContext::new(&root_node.schema, &document);
        visit_all_rules(&mut ctx, &document);

        let errors = ctx.into_errors();
        if !errors.is_empty() {
            return Err(GraphQLError::ValidationError(errors));
        }
    }

    let operation = get_operation(&document, operation_name)?;

    {
        let errors = validate_input_values(variables, operation, &root_node.schema);

        if !errors.is_empty() {
            return Err(GraphQLError::ValidationError(errors));
        }
    }

<<<<<<< HEAD
    Ok(document)
=======
    execute_validated_query(&document, operation, root_node, variables, context)
>>>>>>> c42c71b0
}

/// This is the same as `parse_and_validate_document`,
/// but it uses `GraphQLTypeAsync`, `GraphQLSubscriptionType` in generics
#[cfg(feature = "async")]
fn parse_and_validate_document_async<'a, QueryT, MutationT, SubscriptionT, CtxT, S>(
    document_source: &'a str,
    root_node: &'a RootNode<QueryT, MutationT, SubscriptionT, S>,
    variables: &Variables<S>,
) -> Result<Vec<crate::ast::Definition<'a, S>>, GraphQLError<'a>>
where
    S: ScalarValue + Send + Sync + 'static,
    QueryT: GraphQLTypeAsync<S, Context = CtxT>,
    QueryT::TypeInfo: Send + Sync,
    MutationT: GraphQLTypeAsync<S, Context = CtxT>,
    MutationT::TypeInfo: Send + Sync,
    SubscriptionT: GraphQLSubscriptionType<S, Context = CtxT>,
    SubscriptionT::Context: Send + Sync,
    SubscriptionT::TypeInfo: Send + Sync,
    CtxT: Send + Sync,
{
    let document = parse_document_source(document_source, &root_node.schema)?;

    let operation = get_operation(&document, operation_name)?;

    {
        let errors = validate_input_values(variables, operation, &root_node.schema);

        if !errors.is_empty() {
            return Err(GraphQLError::ValidationError(errors));
        }
    }

<<<<<<< HEAD
    Ok(document)
}

/// Execute a query in a provided schema
pub fn execute<'a, S, CtxT, QueryT, MutationT, SubscriptionT>(
    document_source: &'a str,
    operation_name: Option<&str>,
    root_node: &'a RootNode<QueryT, MutationT, SubscriptionT, S>,
    variables: &Variables<S>,
    context: &CtxT,
) -> Result<(Value<S>, Vec<ExecutionError<S>>), GraphQLError<'a>>
where
    S: ScalarValue + Send + Sync + 'static,
    QueryT: GraphQLType<S, Context = CtxT>,
    MutationT: GraphQLType<S, Context = CtxT>,
    SubscriptionT: crate::GraphQLType<S, Context = CtxT>,
{
    let document = parse_and_validate_document(document_source, root_node, variables)?;

    executor::execute_validated_query(document, operation_name, root_node, variables, context)
}

/// Execute query asynchronously in a provided schema
#[cfg(feature = "async")]
pub async fn execute_async<'a, S, CtxT, QueryT, MutationT, SubscriptionT>(
    document_source: &'a str,
    operation_name: Option<&str>,
    root_node: &'a RootNode<'a, QueryT, MutationT, SubscriptionT, S>,
    variables: &Variables<S>,
    context: &CtxT,
) -> Result<(Value<S>, Vec<ExecutionError<S>>), GraphQLError<'a>>
where
    S: ScalarValue + Send + Sync + 'static,
    QueryT: GraphQLTypeAsync<S, Context = CtxT> + Send + Sync,
    QueryT::TypeInfo: Send + Sync,
    MutationT: GraphQLTypeAsync<S, Context = CtxT> + Send + Sync,
    MutationT::TypeInfo: Send + Sync,
    SubscriptionT: GraphQLSubscriptionType<S, Context = CtxT> + Send + Sync,
    SubscriptionT::TypeInfo: Send + Sync,
    CtxT: Send + Sync,
{
    let document = parse_and_validate_document_async(document_source, root_node, variables)?;

    executor::execute_validated_query_async(document, operation_name, root_node, variables, context)
=======
    executor::execute_validated_query_async(&document, operation, root_node, variables, context)
>>>>>>> c42c71b0
        .await
}

/// Execute subscription asynchronously in a provided schema
#[cfg(feature = "async")]
pub async fn subscribe<'d, 'rn, 'ctx, 'ref_e, 'e, 'res, S, CtxT, QueryT, MutationT, SubscriptionT>(
    document_source: &'d str,
    operation_name: Option<&str>,
    root_node: &'rn RootNode<'rn, QueryT, MutationT, SubscriptionT, S>,
    variables: Variables<S>,
    context: &'ctx CtxT,
) -> Result<(Value<ValuesResultStream<'res, S>>, Vec<ExecutionError<S>>), GraphQLError<'res>>
where
    'd: 'e,
    'rn: 'e,
    'ctx: 'e,
    'e: 'res,
    'ref_e: 'e,
    S: ScalarValue + Send + Sync + 'static,
    QueryT: GraphQLTypeAsync<S, Context = CtxT> + Send + Sync,
    QueryT::TypeInfo: Send + Sync,
    MutationT: GraphQLTypeAsync<S, Context = CtxT> + Send + Sync,
    MutationT::TypeInfo: Send + Sync,
    SubscriptionT: GraphQLSubscriptionType<S, Context = CtxT> + Send + Sync,
    SubscriptionT::TypeInfo: Send + Sync,
    CtxT: Send + Sync,
{
    let document = parse_and_validate_document_async(document_source, root_node, &variables)?;

    executor::execute_validated_subscription(
        document,
        operation_name,
        root_node,
        variables,
        context,
    )
    .await
}

/// Execute the reference introspection query in the provided schema
pub fn introspect<'a, S, CtxT, QueryT, MutationT, SubscriptionT>(
    root_node: &'a RootNode<QueryT, MutationT, SubscriptionT, S>,
    context: &CtxT,
    format: IntrospectionFormat,
) -> Result<(Value<S>, Vec<ExecutionError<S>>), GraphQLError<'a>>
where
    S: ScalarValue + Send + Sync + 'static,
    QueryT: GraphQLType<S, Context = CtxT>,
    MutationT: GraphQLType<S, Context = CtxT>,
    SubscriptionT: crate::GraphQLType<S, Context = CtxT>,
{
    execute(
        match format {
            IntrospectionFormat::All => INTROSPECTION_QUERY,
            IntrospectionFormat::WithoutDescriptions => INTROSPECTION_QUERY_WITHOUT_DESCRIPTIONS,
        },
        None,
        root_node,
        &Variables::new(),
        context,
    )
}

impl<'a> From<Spanning<ParseError<'a>>> for GraphQLError<'a> {
    fn from(f: Spanning<ParseError<'a>>) -> GraphQLError<'a> {
        GraphQLError::ParseError(f)
    }
}<|MERGE_RESOLUTION|>--- conflicted
+++ resolved
@@ -235,11 +235,7 @@
         }
     }
 
-<<<<<<< HEAD
-    Ok(document)
-=======
     execute_validated_query(&document, operation, root_node, variables, context)
->>>>>>> c42c71b0
 }
 
 /// This is the same as `parse_and_validate_document`,
@@ -273,54 +269,7 @@
         }
     }
 
-<<<<<<< HEAD
-    Ok(document)
-}
-
-/// Execute a query in a provided schema
-pub fn execute<'a, S, CtxT, QueryT, MutationT, SubscriptionT>(
-    document_source: &'a str,
-    operation_name: Option<&str>,
-    root_node: &'a RootNode<QueryT, MutationT, SubscriptionT, S>,
-    variables: &Variables<S>,
-    context: &CtxT,
-) -> Result<(Value<S>, Vec<ExecutionError<S>>), GraphQLError<'a>>
-where
-    S: ScalarValue + Send + Sync + 'static,
-    QueryT: GraphQLType<S, Context = CtxT>,
-    MutationT: GraphQLType<S, Context = CtxT>,
-    SubscriptionT: crate::GraphQLType<S, Context = CtxT>,
-{
-    let document = parse_and_validate_document(document_source, root_node, variables)?;
-
-    executor::execute_validated_query(document, operation_name, root_node, variables, context)
-}
-
-/// Execute query asynchronously in a provided schema
-#[cfg(feature = "async")]
-pub async fn execute_async<'a, S, CtxT, QueryT, MutationT, SubscriptionT>(
-    document_source: &'a str,
-    operation_name: Option<&str>,
-    root_node: &'a RootNode<'a, QueryT, MutationT, SubscriptionT, S>,
-    variables: &Variables<S>,
-    context: &CtxT,
-) -> Result<(Value<S>, Vec<ExecutionError<S>>), GraphQLError<'a>>
-where
-    S: ScalarValue + Send + Sync + 'static,
-    QueryT: GraphQLTypeAsync<S, Context = CtxT> + Send + Sync,
-    QueryT::TypeInfo: Send + Sync,
-    MutationT: GraphQLTypeAsync<S, Context = CtxT> + Send + Sync,
-    MutationT::TypeInfo: Send + Sync,
-    SubscriptionT: GraphQLSubscriptionType<S, Context = CtxT> + Send + Sync,
-    SubscriptionT::TypeInfo: Send + Sync,
-    CtxT: Send + Sync,
-{
-    let document = parse_and_validate_document_async(document_source, root_node, variables)?;
-
-    executor::execute_validated_query_async(document, operation_name, root_node, variables, context)
-=======
     executor::execute_validated_query_async(&document, operation, root_node, variables, context)
->>>>>>> c42c71b0
         .await
 }
 
@@ -362,7 +311,7 @@
 
 /// Execute the reference introspection query in the provided schema
 pub fn introspect<'a, S, CtxT, QueryT, MutationT, SubscriptionT>(
-    root_node: &'a RootNode<QueryT, MutationT, SubscriptionT, S>,
+    root_node: &'a RootNode<QueryT, MutationT, S>,
     context: &CtxT,
     format: IntrospectionFormat,
 ) -> Result<(Value<S>, Vec<ExecutionError<S>>), GraphQLError<'a>>
