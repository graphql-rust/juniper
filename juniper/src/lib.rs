/*!

# GraphQL

[GraphQL][graphql] is a data query language developed by Facebook intended to
serve mobile and web application frontends.

*Juniper* makes it possible to write GraphQL servers in Rust that are
type-safe and blazingly fast. We also try to make declaring and resolving
GraphQL schemas as convenient as possible as Rust will allow.

Juniper does not include a web server - instead it provides building blocks to
make integration with existing servers straightforward. It optionally provides a
pre-built integration for the [Iron][iron] and [Rocket] frameworks, including
embedded [Graphiql][graphiql] for easy debugging.

* [Cargo crate](https://crates.io/crates/juniper)
* [API Reference][docsrs]
* [Book][book]: Guides and Examples


## Getting Started

The best place to get started is the [Juniper Book][book], which contains
guides with plenty of examples, covering all features of Juniper.

To get started quickly and get a feel for Juniper, check out the
[Quickstart][book_quickstart] section.

For specific information about macros, types and the Juniper api, the
[API Reference][docsrs] is the best place to look.

You can also check out [src/tests/schema.rs][test_schema_rs] to see a complex
schema including polymorphism with traits and interfaces.
For an example of web framework integration,
see the [rocket][rocket_examples] and [iron][iron_examples] examples folders.


## Features

Juniper supports the full GraphQL query language according to the
[specification][graphql_spec], including interfaces, unions, schema
introspection, and validations.
It does not, however, support the schema language.

As an exception to other GraphQL libraries for other languages, Juniper builds
non-null types by default. A field of type `Vec<Episode>` will be converted into
`[Episode!]!`. The corresponding Rust type for e.g. `[Episode]` would be
`Option<Vec<Option<Episode>>>`.

## Integrations

### Data types

Juniper has automatic integration with some very common Rust crates to make
building schemas a breeze. The types from these crates will be usable in
your Schemas automatically.

* [uuid][uuid]
* [url][url]
* [chrono][chrono]
* [bson][bson]

### Web Frameworks

* [rocket][rocket]
* [iron][iron]


## API Stability

Juniper has not reached 1.0 yet, thus some API instability should be expected.

[graphql]: http://graphql.org
[graphiql]: https://github.com/graphql/graphiql
[iron]: http://ironframework.io
[graphql_spec]: http://facebook.github.io/graphql
[test_schema_rs]: https://github.com/graphql-rust/juniper/blob/master/juniper/src/tests/schema.rs
[tokio]: https://github.com/tokio-rs/tokio
[rocket_examples]: https://github.com/graphql-rust/juniper/tree/master/juniper_rocket/examples
[iron_examples]: https://github.com/graphql-rust/juniper/tree/master/juniper_iron/examples
[Rocket]: https://rocket.rs
[book]: https://graphql-rust.github.io/
[book_quickstart]: https://graphql-rust.github.io/quickstart.html
[docsrs]: https://docs.rs/juniper

[uuid]: https://crates.io/crates/uuid
[url]: https://crates.io/crates/url
[chrono]: https://crates.io/crates/chrono
[bson]: https://crates.io/crates/bson

*/
#![doc(html_root_url = "https://docs.rs/juniper/0.14.2")]
#![warn(missing_docs)]

#[doc(hidden)]
pub extern crate serde;

#[cfg(any(test, feature = "expose-test-schema"))]
extern crate serde_json;

#[cfg(any(test, feature = "chrono"))]
extern crate chrono;

#[cfg(any(test, feature = "url"))]
extern crate url;

#[cfg(any(test, feature = "uuid"))]
extern crate uuid;

#[cfg(any(test, feature = "bson"))]
extern crate bson;

// Depend on juniper_codegen and re-export everything in it.
// This allows users to just depend on juniper and get the derive
// functionality automatically.
pub use juniper_codegen::{
    graphql_object, graphql_subscription, graphql_union, GraphQLEnum, GraphQLInputObject,
    GraphQLObject, GraphQLScalarValue,
};
// Internal macros are not exported,
// but declared at the root to make them easier to use.
#[allow(unused_imports)]
use juniper_codegen::{
    graphql_object_internal, graphql_subscription_internal, graphql_union_internal,
    GraphQLEnumInternal, GraphQLInputObjectInternal, GraphQLScalarValueInternal,
};

#[macro_use]
mod value;
#[macro_use]
mod macros;
mod ast;
mod executor;
mod introspection;
pub mod parser;
pub(crate) mod schema;
mod types;
mod util;
mod validation;
// This needs to be public until docs have support for private modules:
// https://github.com/rust-lang/cargo/issues/1520
pub mod http;
pub mod integrations;
// TODO: remove this alias export in 0.10. (breaking change)
pub use crate::http::graphiql;

#[cfg(all(test, not(feature = "expose-test-schema")))]
mod tests;
#[cfg(feature = "expose-test-schema")]
pub mod tests;

#[cfg(test)]
mod executor_tests;

// Needs to be public because macros use it.
pub use crate::util::to_camel_case;

use crate::{
    executor::{execute_validated_query, get_operation},
    introspection::{INTROSPECTION_QUERY, INTROSPECTION_QUERY_WITHOUT_DESCRIPTIONS},
    parser::{parse_document_source, ParseError, Spanning},
    validation::{validate_input_values, visit_all_rules, ValidatorContext},
};
use std::fmt;

pub use crate::{
    ast::{FromInputValue, InputValue, Selection, ToInputValue, Type},
    executor::{
        Applies, Context, ExecutionError, ExecutionResult, Executor, FieldError, FieldResult,
        FromContext, IntoFieldError, IntoResolvable, LookAheadArgument, LookAheadMethods,
        LookAheadSelection, LookAheadValue, OwnedExecutor, Registry, ValuesStream, Variables,
    },
    introspection::IntrospectionFormat,
<<<<<<< HEAD
    macros::subscription_helpers::{ExtractTypeFromStream, IntoFieldResult},
    schema::{meta, model::RootNode},
=======
    schema::{
        meta,
        model::{RootNode, SchemaType},
    },
>>>>>>> b7cc424b
    types::{
        async_await::GraphQLTypeAsync,
        base::{Arguments, GraphQLType, TypeKind},
        scalars::{EmptyMutation, EmptySubscription, ID},
        subscriptions::{GraphQLSubscriptionType, SubscriptionConnection, SubscriptionCoordinator},
    },
    validation::RuleError,
    value::{DefaultScalarValue, Object, ParseScalarResult, ParseScalarValue, ScalarValue, Value},
};

/// A pinned, boxed future that can be polled.
pub type BoxFuture<'a, T> = std::pin::Pin<Box<dyn std::future::Future<Output = T> + 'a + Send>>;

/// An error that prevented query execution
#[derive(Debug, PartialEq)]
#[allow(missing_docs)]
pub enum GraphQLError<'a> {
    ParseError(Spanning<ParseError<'a>>),
    ValidationError(Vec<RuleError>),
    NoOperationProvided,
    MultipleOperationsProvided,
    UnknownOperationName,
    IsSubscription,
    NotSubscription,
}

impl<'a> fmt::Display for GraphQLError<'a> {
    fn fmt(&self, f: &mut fmt::Formatter) -> fmt::Result {
        match self {
            GraphQLError::ParseError(error) => write!(f, "{}", error),
            GraphQLError::ValidationError(errors) => {
                for error in errors {
                    writeln!(f, "{}", error)?;
                }
                Ok(())
            }
            GraphQLError::NoOperationProvided => write!(f, "No operation provided"),
            GraphQLError::MultipleOperationsProvided => write!(f, "Multiple operations provided"),
            GraphQLError::UnknownOperationName => write!(f, "Unknown operation name"),
            GraphQLError::IsSubscription => write!(f, "Operation is a subscription"),
            GraphQLError::NotSubscription => write!(f, "Operation is not a subscription"),
        }
    }
}

impl<'a> std::error::Error for GraphQLError<'a> {}

/// Execute a query synchronously in a provided schema
pub fn execute_sync<'a, S, CtxT, QueryT, MutationT, SubscriptionT>(
    document_source: &'a str,
    operation_name: Option<&str>,
    root_node: &'a RootNode<QueryT, MutationT, SubscriptionT, S>,
    variables: &Variables<S>,
    context: &CtxT,
) -> Result<(Value<S>, Vec<ExecutionError<S>>), GraphQLError<'a>>
where
    S: ScalarValue,
    QueryT: GraphQLType<S, Context = CtxT>,
    MutationT: GraphQLType<S, Context = CtxT>,
    SubscriptionT: GraphQLType<S, Context = CtxT>,
{
    let document = parse_document_source(document_source, &root_node.schema)?;

    {
        let mut ctx = ValidatorContext::new(&root_node.schema, &document);
        visit_all_rules(&mut ctx, &document);

        let errors = ctx.into_errors();
        if !errors.is_empty() {
            return Err(GraphQLError::ValidationError(errors));
        }
    }

    let operation = get_operation(&document, operation_name)?;

    {
        let errors = validate_input_values(variables, operation, &root_node.schema);

        if !errors.is_empty() {
            return Err(GraphQLError::ValidationError(errors));
        }
    }

    execute_validated_query(&document, operation, root_node, variables, context)
}

/// Execute a query in a provided schema
pub async fn execute<'a, S, CtxT, QueryT, MutationT, SubscriptionT>(
    document_source: &'a str,
    operation_name: Option<&str>,
    root_node: &'a RootNode<'a, QueryT, MutationT, SubscriptionT, S>,
    variables: &Variables<S>,
    context: &CtxT,
) -> Result<(Value<S>, Vec<ExecutionError<S>>), GraphQLError<'a>>
where
    S: ScalarValue + Send + Sync,
    QueryT: GraphQLTypeAsync<S, Context = CtxT> + Send + Sync,
    QueryT::TypeInfo: Send + Sync,
    MutationT: GraphQLTypeAsync<S, Context = CtxT> + Send + Sync,
    MutationT::TypeInfo: Send + Sync,
    SubscriptionT: GraphQLType<S, Context = CtxT> + Send + Sync,
    SubscriptionT::TypeInfo: Send + Sync,
    CtxT: Send + Sync,
{
    let document = parse_document_source(document_source, &root_node.schema)?;

    {
        let mut ctx = ValidatorContext::new(&root_node.schema, &document);
        visit_all_rules(&mut ctx, &document);

        let errors = ctx.into_errors();
        if !errors.is_empty() {
            return Err(GraphQLError::ValidationError(errors));
        }
    }

    let operation = get_operation(&document, operation_name)?;

    {
        let errors = validate_input_values(variables, operation, &root_node.schema);

        if !errors.is_empty() {
            return Err(GraphQLError::ValidationError(errors));
        }
    }

    executor::execute_validated_query_async(&document, operation, root_node, variables, context)
        .await
}

/// Resolve subscription into `ValuesStream`
pub async fn resolve_into_stream<'a, S, CtxT, QueryT, MutationT, SubscriptionT>(
    document_source: &'a str,
    operation_name: Option<&str>,
    root_node: &'a RootNode<'a, QueryT, MutationT, SubscriptionT, S>,
    variables: &Variables<S>,
    context: &'a CtxT,
) -> Result<(Value<ValuesStream<'a, S>>, Vec<ExecutionError<S>>), GraphQLError<'a>>
where
    S: ScalarValue + Send + Sync,
    QueryT: GraphQLTypeAsync<S, Context = CtxT> + Send + Sync,
    QueryT::TypeInfo: Send + Sync,
    MutationT: GraphQLTypeAsync<S, Context = CtxT> + Send + Sync,
    MutationT::TypeInfo: Send + Sync,
    SubscriptionT: GraphQLSubscriptionType<S, Context = CtxT> + Send + Sync,
    SubscriptionT::TypeInfo: Send + Sync,
    CtxT: Send + Sync,
{
    let document: crate::ast::Document<'a, S> =
        parse_document_source(document_source, &root_node.schema)?;

    let operation = get_operation(&document, operation_name)?;

    {
        let errors = validate_input_values(&variables, operation, &root_node.schema);

        if !errors.is_empty() {
            return Err(GraphQLError::ValidationError(errors));
        }
    }

    executor::resolve_validated_subscription(&document, operation, root_node, variables, context)
        .await
}

/// Execute the reference introspection query in the provided schema
pub fn introspect<'a, S, CtxT, QueryT, MutationT, SubscriptionT>(
    root_node: &'a RootNode<QueryT, MutationT, SubscriptionT, S>,
    context: &CtxT,
    format: IntrospectionFormat,
) -> Result<(Value<S>, Vec<ExecutionError<S>>), GraphQLError<'a>>
where
    S: ScalarValue,
    QueryT: GraphQLType<S, Context = CtxT>,
    MutationT: GraphQLType<S, Context = CtxT>,
    SubscriptionT: GraphQLType<S, Context = CtxT>,
{
    execute_sync(
        match format {
            IntrospectionFormat::All => INTROSPECTION_QUERY,
            IntrospectionFormat::WithoutDescriptions => INTROSPECTION_QUERY_WITHOUT_DESCRIPTIONS,
        },
        None,
        root_node,
        &Variables::new(),
        context,
    )
}

impl<'a> From<Spanning<ParseError<'a>>> for GraphQLError<'a> {
    fn from(f: Spanning<ParseError<'a>>) -> GraphQLError<'a> {
        GraphQLError::ParseError(f)
    }
}<|MERGE_RESOLUTION|>--- conflicted
+++ resolved
@@ -172,15 +172,11 @@
         LookAheadSelection, LookAheadValue, OwnedExecutor, Registry, ValuesStream, Variables,
     },
     introspection::IntrospectionFormat,
-<<<<<<< HEAD
     macros::subscription_helpers::{ExtractTypeFromStream, IntoFieldResult},
-    schema::{meta, model::RootNode},
-=======
     schema::{
         meta,
         model::{RootNode, SchemaType},
     },
->>>>>>> b7cc424b
     types::{
         async_await::GraphQLTypeAsync,
         base::{Arguments, GraphQLType, TypeKind},
