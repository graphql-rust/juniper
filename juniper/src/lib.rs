/*!

# GraphQL

[GraphQL][graphql] is a data query language developed by Facebook intended to
serve mobile and web application frontends.

*Juniper* makes it possible to write GraphQL servers in Rust that are
type-safe and blazingly fast. We also try to make declaring and resolving
GraphQL schemas as convenient as possible as Rust will allow.

Juniper does not include a web server - instead it provides building blocks to
make integration with existing servers straightforward. It optionally provides a
pre-built integration for the [Iron][iron] and [Rocket] frameworks, including
embedded [Graphiql][graphiql] for easy debugging.

* [Cargo crate](https://crates.io/crates/juniper)
* [API Reference][docsrs]
* [Book][book]: Guides and Examples


## Getting Started

The best place to get started is the [Juniper Book][book], which contains
guides with plenty of examples, covering all features of Juniper.

To get started quickly and get a feel for Juniper, check out the
[Quickstart][book_quickstart] section.

For specific information about macros, types and the Juniper api, the
[API Reference][docsrs] is the best place to look.

You can also check out [src/tests/schema.rs][test_schema_rs] to see a complex
schema including polymorphism with traits and interfaces.
For an example of web framework integration,
see the [rocket][rocket_examples] and [iron][iron_examples] examples folders.


## Features

Juniper supports the full GraphQL query language according to the
[specification][graphql_spec], including interfaces, unions, schema
introspection, and validations.
It does not, however, support the schema language.

As an exception to other GraphQL libraries for other languages, Juniper builds
non-null types by default. A field of type `Vec<Episode>` will be converted into
`[Episode!]!`. The corresponding Rust type for e.g. `[Episode]` would be
`Option<Vec<Option<Episode>>>`.

## Integrations

### Data types

Juniper has automatic integration with some very common Rust crates to make
building schemas a breeze. The types from these crates will be usable in
your Schemas automatically.

* [uuid][uuid]
* [url][url]
* [chrono][chrono]
* [bson][bson]

### Web Frameworks

* [rocket][rocket]
* [iron][iron]


## API Stability

Juniper has not reached 1.0 yet, thus some API instability should be expected.

[graphql]: http://graphql.org
[graphiql]: https://github.com/graphql/graphiql
[iron]: http://ironframework.io
[graphql_spec]: http://facebook.github.io/graphql
[test_schema_rs]: https://github.com/graphql-rust/juniper/blob/master/juniper/src/tests/schema.rs
[tokio]: https://github.com/tokio-rs/tokio
[rocket_examples]: https://github.com/graphql-rust/juniper/tree/master/juniper_rocket/examples
[iron_examples]: https://github.com/graphql-rust/juniper/tree/master/juniper_iron/examples
[Rocket]: https://rocket.rs
[book]: https://graphql-rust.github.io/
[book_quickstart]: https://graphql-rust.github.io/quickstart.html
[docsrs]: https://docs.rs/juniper

[uuid]: https://crates.io/crates/uuid
[url]: https://crates.io/crates/url
[chrono]: https://crates.io/crates/chrono
[bson]: https://crates.io/crates/bson

*/
#![doc(html_root_url = "https://docs.rs/juniper/0.14.2")]
#![warn(missing_docs)]

#[doc(hidden)]
pub extern crate serde;

#[cfg(any(test, feature = "expose-test-schema"))]
extern crate serde_json;

#[cfg(any(test, feature = "chrono"))]
extern crate chrono;

#[cfg(any(test, feature = "url"))]
extern crate url;

#[cfg(any(test, feature = "uuid"))]
extern crate uuid;

#[cfg(any(test, feature = "bson"))]
extern crate bson;

// Depend on juniper_codegen and re-export everything in it.
// This allows users to just depend on juniper and get the derive
// functionality automatically.
#[cfg(feature = "async")]
pub use juniper_codegen::graphql_subscription;
pub use juniper_codegen::{
    graphql_object, graphql_union, GraphQLEnum, GraphQLInputObject, GraphQLObject,
    GraphQLScalarValue,
};
// Internal macros are not exported,
// but declared at the root to make them easier to use.
#[allow(unused_imports)]
use juniper_codegen::{
    graphql_object_internal, graphql_union_internal, GraphQLEnumInternal,
    GraphQLInputObjectInternal, GraphQLScalarValueInternal,
};

#[macro_use]
mod value;
#[macro_use]
mod macros;
mod ast;
mod executor;
mod introspection;
pub mod parser;
pub(crate) mod schema;
mod types;
mod util;
mod validation;
// This needs to be public until docs have support for private modules:
// https://github.com/rust-lang/cargo/issues/1520
pub mod http;
pub mod integrations;
// TODO: remove this alias export in 0.10. (breaking change)
pub use crate::http::graphiql;

#[cfg(all(test, not(feature = "expose-test-schema")))]
mod tests;
#[cfg(feature = "expose-test-schema")]
pub mod tests;

#[cfg(test)]
mod executor_tests;

// Needs to be public because macros use it.
pub use crate::util::to_camel_case;

use crate::{
    executor::{execute_validated_query, get_operation},
    introspection::{INTROSPECTION_QUERY, INTROSPECTION_QUERY_WITHOUT_DESCRIPTIONS},
    parser::{parse_document_source, ParseError, Spanning},
    validation::{validate_input_values, visit_all_rules, ValidatorContext},
};
use std::fmt;

pub use crate::{
    ast::{FromInputValue, InputValue, Selection, ToInputValue, Type},
    executor::{
        Applies, Context, ExecutionError, ExecutionResult, Executor, FieldError, FieldResult,
        FromContext, IntoFieldError, IntoResolvable, LookAheadArgument, LookAheadMethods,
        LookAheadSelection, LookAheadValue, OwnedExecutor, Registry, Variables,
    },
    introspection::IntrospectionFormat,
    schema::{meta, model::RootNode},
    types::{
        base::{Arguments, GraphQLType, TypeKind},
        scalars::{EmptyMutation, EmptySubscription, ID},
    },
    validation::RuleError,
    value::{DefaultScalarValue, Object, ParseScalarResult, ParseScalarValue, ScalarValue, Value},
};

/// A pinned, boxed future that can be polled.
pub type BoxFuture<'a, T> = std::pin::Pin<Box<dyn std::future::Future<Output = T> + 'a + Send>>;

<<<<<<< HEAD
#[cfg(feature = "async")]
pub use crate::{
    executor::ValuesStream,
    macros::subscription_helpers::{ExtractTypeFromStream, IntoFieldResult},
    types::async_await::GraphQLTypeAsync,
    types::subscriptions::{
        GraphQLSubscriptionType, SubscriptionConnection, SubscriptionCoordinator,
    },
};
=======
pub use crate::types::async_await::GraphQLTypeAsync;
>>>>>>> 48c924ea

/// An error that prevented query execution
#[derive(Debug, PartialEq)]
#[allow(missing_docs)]
pub enum GraphQLError<'a> {
    ParseError(Spanning<ParseError<'a>>),
    ValidationError(Vec<RuleError>),
    NoOperationProvided,
    MultipleOperationsProvided,
    UnknownOperationName,
    IsSubscription,
    NotSubscription,
}

impl<'a> fmt::Display for GraphQLError<'a> {
    fn fmt(&self, f: &mut fmt::Formatter) -> fmt::Result {
        match self {
            GraphQLError::ParseError(error) => write!(f, "{}", error),
            GraphQLError::ValidationError(errors) => {
                for error in errors {
                    writeln!(f, "{}", error)?;
                }
                Ok(())
            }
            GraphQLError::NoOperationProvided => write!(f, "No operation provided"),
            GraphQLError::MultipleOperationsProvided => write!(f, "Multiple operations provided"),
            GraphQLError::UnknownOperationName => write!(f, "Unknown operation name"),
            GraphQLError::IsSubscription => write!(f, "Subscription are not currently supported"),
        }
    }
}

impl<'a> std::error::Error for GraphQLError<'a> {}

/// Execute a query in a provided schema
<<<<<<< HEAD
pub fn execute<'a, S, CtxT, QueryT, MutationT, SubscriptionT>(
=======
pub fn execute_sync<'a, S, CtxT, QueryT, MutationT>(
>>>>>>> 48c924ea
    document_source: &'a str,
    operation_name: Option<&str>,
    root_node: &'a RootNode<QueryT, MutationT, SubscriptionT, S>,
    variables: &Variables<S>,
    context: &CtxT,
) -> Result<(Value<S>, Vec<ExecutionError<S>>), GraphQLError<'a>>
where
    S: ScalarValue,
    QueryT: GraphQLType<S, Context = CtxT>,
    MutationT: GraphQLType<S, Context = CtxT>,
    SubscriptionT: GraphQLType<S, Context = CtxT>,
{
    let document = parse_document_source(document_source, &root_node.schema)?;

    {
        let mut ctx = ValidatorContext::new(&root_node.schema, &document);
        visit_all_rules(&mut ctx, &document);

        let errors = ctx.into_errors();
        if !errors.is_empty() {
            return Err(GraphQLError::ValidationError(errors));
        }
    }

    let operation = get_operation(&document, operation_name)?;

    {
        let errors = validate_input_values(variables, operation, &root_node.schema);

        if !errors.is_empty() {
            return Err(GraphQLError::ValidationError(errors));
        }
    }

    execute_validated_query(&document, operation, root_node, variables, context)
}

<<<<<<< HEAD
/// Execute a query asynchronously in a provided schema
#[cfg(feature = "async")]
pub async fn execute_async<'a, S, CtxT, QueryT, MutationT, SubscriptionT>(
=======
/// Execute a query in a provided schema
pub async fn execute<'a, S, CtxT, QueryT, MutationT>(
>>>>>>> 48c924ea
    document_source: &'a str,
    operation_name: Option<&str>,
    root_node: &'a RootNode<'a, QueryT, MutationT, SubscriptionT, S>,
    variables: &Variables<S>,
    context: &CtxT,
) -> Result<(Value<S>, Vec<ExecutionError<S>>), GraphQLError<'a>>
where
    S: ScalarValue + Send + Sync,
    QueryT: GraphQLTypeAsync<S, Context = CtxT> + Send + Sync,
    QueryT::TypeInfo: Send + Sync,
    MutationT: GraphQLTypeAsync<S, Context = CtxT> + Send + Sync,
    MutationT::TypeInfo: Send + Sync,
    SubscriptionT: GraphQLType<S, Context = CtxT> + Send + Sync,
    SubscriptionT::TypeInfo: Send + Sync,
    CtxT: Send + Sync,
{
    let document = parse_document_source(document_source, &root_node.schema)?;

    {
        let mut ctx = ValidatorContext::new(&root_node.schema, &document);
        visit_all_rules(&mut ctx, &document);

        let errors = ctx.into_errors();
        if !errors.is_empty() {
            return Err(GraphQLError::ValidationError(errors));
        }
    }

    let operation = get_operation(&document, operation_name)?;

    {
        let errors = validate_input_values(variables, operation, &root_node.schema);

        if !errors.is_empty() {
            return Err(GraphQLError::ValidationError(errors));
        }
    }

    executor::execute_validated_query_async(&document, operation, root_node, variables, context)
        .await
}

/// Parse `document_source` and make sure it does not contain any errors
#[cfg(feature = "async")]
pub async fn resolve_into_stream<'a, S, CtxT, QueryT, MutationT, SubscriptionT>(
    document_source: &'a str,
    operation_name: Option<&str>,
    root_node: &'a RootNode<'a, QueryT, MutationT, SubscriptionT, S>,
    variables: &Variables<S>,
    context: &'a CtxT,
) -> Result<(Value<ValuesStream<'a, S>>, Vec<ExecutionError<S>>), GraphQLError<'a>>
where
    S: ScalarValue + Send + Sync,
    QueryT: GraphQLTypeAsync<S, Context = CtxT> + Send + Sync,
    QueryT::TypeInfo: Send + Sync,
    MutationT: GraphQLTypeAsync<S, Context = CtxT> + Send + Sync,
    MutationT::TypeInfo: Send + Sync,
    SubscriptionT: GraphQLSubscriptionType<S, Context = CtxT> + Send + Sync,
    SubscriptionT::TypeInfo: Send + Sync,
    CtxT: Send + Sync,
{
    let document: crate::ast::Document<'a, S> =
        parse_document_source(document_source, &root_node.schema)?;

    let operation = get_operation(&document, operation_name)?;

    {
        let errors = validate_input_values(&variables, operation, &root_node.schema);

        if !errors.is_empty() {
            return Err(GraphQLError::ValidationError(errors));
        }
    }

    executor::resolve_validated_subscription(&document, operation, root_node, variables, context)
        .await
}

/// Execute the reference introspection query in the provided schema
pub fn introspect<'a, S, CtxT, QueryT, MutationT, SubscriptionT>(
    root_node: &'a RootNode<QueryT, MutationT, SubscriptionT, S>,
    context: &CtxT,
    format: IntrospectionFormat,
) -> Result<(Value<S>, Vec<ExecutionError<S>>), GraphQLError<'a>>
where
    S: ScalarValue,
    QueryT: GraphQLType<S, Context = CtxT>,
    MutationT: GraphQLType<S, Context = CtxT>,
    SubscriptionT: GraphQLType<S, Context = CtxT>,
{
    execute_sync(
        match format {
            IntrospectionFormat::All => INTROSPECTION_QUERY,
            IntrospectionFormat::WithoutDescriptions => INTROSPECTION_QUERY_WITHOUT_DESCRIPTIONS,
        },
        None,
        root_node,
        &Variables::new(),
        context,
    )
}

impl<'a> From<Spanning<ParseError<'a>>> for GraphQLError<'a> {
    fn from(f: Spanning<ParseError<'a>>) -> GraphQLError<'a> {
        GraphQLError::ParseError(f)
    }
}<|MERGE_RESOLUTION|>--- conflicted
+++ resolved
@@ -186,8 +186,6 @@
 /// A pinned, boxed future that can be polled.
 pub type BoxFuture<'a, T> = std::pin::Pin<Box<dyn std::future::Future<Output = T> + 'a + Send>>;
 
-<<<<<<< HEAD
-#[cfg(feature = "async")]
 pub use crate::{
     executor::ValuesStream,
     macros::subscription_helpers::{ExtractTypeFromStream, IntoFieldResult},
@@ -196,9 +194,6 @@
         GraphQLSubscriptionType, SubscriptionConnection, SubscriptionCoordinator,
     },
 };
-=======
-pub use crate::types::async_await::GraphQLTypeAsync;
->>>>>>> 48c924ea
 
 /// An error that prevented query execution
 #[derive(Debug, PartialEq)]
@@ -234,11 +229,7 @@
 impl<'a> std::error::Error for GraphQLError<'a> {}
 
 /// Execute a query in a provided schema
-<<<<<<< HEAD
-pub fn execute<'a, S, CtxT, QueryT, MutationT, SubscriptionT>(
-=======
-pub fn execute_sync<'a, S, CtxT, QueryT, MutationT>(
->>>>>>> 48c924ea
+pub fn execute_sync<'a, S, CtxT, QueryT, MutationT, SubscriptionT>(
     document_source: &'a str,
     operation_name: Option<&str>,
     root_node: &'a RootNode<QueryT, MutationT, SubscriptionT, S>,
@@ -276,14 +267,8 @@
     execute_validated_query(&document, operation, root_node, variables, context)
 }
 
-<<<<<<< HEAD
 /// Execute a query asynchronously in a provided schema
-#[cfg(feature = "async")]
-pub async fn execute_async<'a, S, CtxT, QueryT, MutationT, SubscriptionT>(
-=======
-/// Execute a query in a provided schema
-pub async fn execute<'a, S, CtxT, QueryT, MutationT>(
->>>>>>> 48c924ea
+pub async fn execute<'a, S, CtxT, QueryT, MutationT, SubscriptionT>(
     document_source: &'a str,
     operation_name: Option<&str>,
     root_node: &'a RootNode<'a, QueryT, MutationT, SubscriptionT, S>,
