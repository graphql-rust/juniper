--- conflicted
+++ resolved
@@ -551,21 +551,12 @@
     };
 }
 
-<<<<<<< HEAD
-/// Asserts that all `transitive` interfaces that are implemented by `interface`
-/// are also implemented by `implementor`. See [spec] for more info.
-///
-/// [spec]: https://spec.graphql.org/October2021#sel-FAHbhBHCAACGB35P
-#[macro_export]
-macro_rules! assert_transitive_implementations {
-=======
 /// Asserts that all [transitive interfaces][0] (the ones implemented by the
 /// `$interface`) are also implemented by the `$implementor`.
 ///
 /// [0]: https://spec.graphql.org/October2021#sel-FAHbhBHCAACGB35P
 #[macro_export]
 macro_rules! assert_transitive_impls {
->>>>>>> 9ca2364b
     ($scalar: ty, $interface: ty, $implementor: ty $(, $transitive: ty)* $(,)?) => {
         const _: () = {
             $({
