use std::borrow::Cow;

use crate::{
<<<<<<< HEAD
    ast::{
        Arguments, Definition, Directive, Field, Fragment, FragmentSpread, Operation,
        OperationType, OwnedDocument, Selection, Type, VariableDefinition, VariableDefinitions,
    },
    graphql_input_value,
=======
    ast::{Arguments, Definition, Field, Operation, OperationType, OwnedDocument, Selection},
    graphql,
>>>>>>> 4cda23c2
    parser::{ParseError, SourcePosition, Spanning, Token, document::parse_document_source},
    schema::model::SchemaType,
    types::scalars::{EmptyMutation, EmptySubscription},
    validation::test_harness::{MutationRoot, QueryRoot, SubscriptionRoot},
    value::{DefaultScalarValue, ScalarValue},
};

fn parse_document<S>(s: &str) -> OwnedDocument<'_, S>
where
    S: ScalarValue,
{
    parse_document_source(
        s,
        &SchemaType::new::<QueryRoot, MutationRoot, SubscriptionRoot>(&(), &(), &()),
    )
    .unwrap_or_else(|e| panic!("parse error on input {s:#?}:\n{e}"))
}

fn parse_document_error<S: ScalarValue>(s: &str) -> Spanning<ParseError> {
    match parse_document_source::<S>(
        s,
        &SchemaType::new::<QueryRoot, MutationRoot, SubscriptionRoot>(&(), &(), &()),
    ) {
        Ok(doc) => panic!("*No* parse error on input {s:#?} =>\n{doc:#?}"),
        Err(err) => err,
    }
}

#[test]
fn simple_ast() {
    assert_eq!(
        parse_document::<DefaultScalarValue>(
            // language=GraphQL
            r#"{
                node(id: 4) {
                    id
                    name
                }
            }"#,
        ),
        vec![Definition::Operation(Spanning::start_end(
            &SourcePosition::new(0, 0, 0),
            &SourcePosition::new(111, 5, 13),
            Operation {
                operation_type: OperationType::Query,
                name: None,
                description: None,
                variable_definitions: None,
                directives: None,
                selection_set: vec![Selection::Field(Spanning::start_end(
                    &SourcePosition::new(18, 1, 16),
                    &SourcePosition::new(97, 4, 17),
                    Field {
                        alias: None,
                        name: Spanning::start_end(
                            &SourcePosition::new(18, 1, 16),
                            &SourcePosition::new(22, 1, 20),
                            "node",
                        ),
                        arguments: Some(Spanning::start_end(
                            &SourcePosition::new(22, 1, 20),
                            &SourcePosition::new(29, 1, 27),
                            Arguments {
                                items: vec![(
                                    Spanning::start_end(
                                        &SourcePosition::new(23, 1, 21),
                                        &SourcePosition::new(25, 1, 23),
                                        "id",
                                    ),
                                    Spanning::start_end(
                                        &SourcePosition::new(27, 1, 25),
                                        &SourcePosition::new(28, 1, 26),
                                        graphql::input_value!(4),
                                    ),
                                )],
                            },
                        )),
                        directives: None,
                        selection_set: Some(vec![
                            Selection::Field(Spanning::start_end(
                                &SourcePosition::new(52, 2, 20),
                                &SourcePosition::new(54, 2, 22),
                                Field {
                                    alias: None,
                                    name: Spanning::start_end(
                                        &SourcePosition::new(52, 2, 20),
                                        &SourcePosition::new(54, 2, 22),
                                        "id",
                                    ),
                                    arguments: None,
                                    directives: None,
                                    selection_set: None,
                                },
                            )),
                            Selection::Field(Spanning::start_end(
                                &SourcePosition::new(75, 3, 20),
                                &SourcePosition::new(79, 3, 24),
                                Field {
                                    alias: None,
                                    name: Spanning::start_end(
                                        &SourcePosition::new(75, 3, 20),
                                        &SourcePosition::new(79, 3, 24),
                                        "name",
                                    ),
                                    arguments: None,
                                    directives: None,
                                    selection_set: None,
                                },
                            )),
                        ]),
                    },
                ))],
            },
        ))]
    )
}

#[test]
fn description() {
    assert_eq!(
        parse_document::<DefaultScalarValue>(
            // language=GraphQL
            r#"
                "Some description with \u90AB symbol"
                query SomeOperation(
                  #"ID you should provide"
                  $id: String
                  #"Switch for experiment ...."
                  $enableBaz: Boolean = false
                ) {
                  foo(id: $id) {
                    bar
                    baz @include(if: $enableBaz) {
                      ...BazInfo
                    }
                  }
                }

                """
                Some block description here
                Multiline
                """
                fragment BazInfo on Baz {
                    whatever
                }
            "#,
        ),
        vec![
            Definition::Operation(Spanning::start_end(
                &SourcePosition::new(71, 2, 16),
                &SourcePosition::new(479, 14, 17),
                Operation {
                    operation_type: OperationType::Query,
                    name: Some(Spanning::start_end(
                        &SourcePosition::new(77, 2, 22),
                        &SourcePosition::new(90, 2, 35),
                        "SomeOperation",
                    )),
                    description: Some(Spanning::start_end(
                        &SourcePosition::new(17, 1, 16),
                        &SourcePosition::new(54, 1, 53),
                        Cow::Owned("Some description with \u{90AB} symbol".into()),
                    )),
                    variable_definitions: Some(Spanning::start_end(
                        &SourcePosition::new(90, 2, 35),
                        &SourcePosition::new(276, 7, 17),
                        VariableDefinitions {
                            items: vec![
                                (
                                    Spanning::start_end(
                                        &SourcePosition::new(153, 4, 18),
                                        &SourcePosition::new(156, 4, 21),
                                        "id",
                                    ),
                                    VariableDefinition {
                                        var_type: Spanning::start_end(
                                            &SourcePosition::new(158, 4, 23),
                                            &SourcePosition::new(164, 4, 29),
                                            Type::nullable("String"),
                                        ),
                                        default_value: None,
                                        directives: None,
                                    },
                                ),
                                (
                                    Spanning::start_end(
                                        &SourcePosition::new(231, 6, 18),
                                        &SourcePosition::new(241, 6, 28),
                                        "enableBaz",
                                    ),
                                    VariableDefinition {
                                        var_type: Spanning::start_end(
                                            &SourcePosition::new(243, 6, 30),
                                            &SourcePosition::new(250, 6, 37),
                                            Type::nullable("Boolean"),
                                        ),
                                        default_value: Some(Spanning::start_end(
                                            &SourcePosition::new(253, 6, 40),
                                            &SourcePosition::new(258, 6, 45),
                                            graphql_input_value!(false),
                                        )),
                                        directives: None,
                                    },
                                )
                            ],
                        }
                    )),
                    directives: None,
                    selection_set: vec![Selection::Field(Spanning::start_end(
                        &SourcePosition::new(297, 8, 18),
                        &SourcePosition::new(461, 13, 19),
                        Field {
                            alias: None,
                            name: Spanning::start_end(
                                &SourcePosition::new(297, 8, 18),
                                &SourcePosition::new(300, 8, 21),
                                "foo",
                            ),
                            arguments: Some(Spanning::start_end(
                                &SourcePosition::new(300, 8, 21),
                                &SourcePosition::new(309, 8, 30),
                                Arguments {
                                    items: vec![(
                                        Spanning::start_end(
                                            &SourcePosition::new(301, 8, 22),
                                            &SourcePosition::new(303, 8, 24),
                                            "id",
                                        ),
                                        Spanning::start_end(
                                            &SourcePosition::new(305, 8, 26),
                                            &SourcePosition::new(308, 8, 29),
                                            graphql_input_value!(@id),
                                        ),
                                    )],
                                },
                            )),
                            directives: None,
                            selection_set: Some(vec![
                                Selection::Field(Spanning::start_end(
                                    &SourcePosition::new(332, 9, 20),
                                    &SourcePosition::new(335, 9, 23),
                                    Field {
                                        alias: None,
                                        name: Spanning::start_end(
                                            &SourcePosition::new(332, 9, 20),
                                            &SourcePosition::new(335, 9, 23),
                                            "bar",
                                        ),
                                        arguments: None,
                                        directives: None,
                                        selection_set: None,
                                    },
                                )),
                                Selection::Field(Spanning::start_end(
                                    &SourcePosition::new(356, 10, 20),
                                    &SourcePosition::new(441, 12, 21),
                                    Field {
                                        alias: None,
                                        name: Spanning::start_end(
                                            &SourcePosition::new(356, 10, 20),
                                            &SourcePosition::new(359, 10, 23),
                                            "baz",
                                        ),
                                        arguments: None,
                                        directives: Some(vec![Spanning::start_end(
                                            &SourcePosition::new(360, 10, 24),
                                            &SourcePosition::new(384, 10, 48),
                                            Directive {
                                                name: Spanning::start_end(
                                                    &SourcePosition::new(361, 10, 25),
                                                    &SourcePosition::new(368, 10, 32),
                                                    "include",
                                                ),
                                                arguments: Some(Spanning::start_end(
                                                    &SourcePosition::new(368, 10, 32),
                                                    &SourcePosition::new(384, 10, 48),
                                                    Arguments {
                                                        items: vec![(
                                                            Spanning::start_end(
                                                                &SourcePosition::new(369, 10, 33),
                                                                &SourcePosition::new(371, 10, 35),
                                                                "if",
                                                            ),
                                                            Spanning::start_end(
                                                                &SourcePosition::new(373, 10, 37),
                                                                &SourcePosition::new(383, 10, 47),
                                                                graphql_input_value!(@enableBaz),
                                                            ),
                                                        )],
                                                    },
                                                )),
                                            },
                                        )]),
                                        selection_set: Some(vec![Selection::FragmentSpread(
                                            Spanning::start_end(
                                                &SourcePosition::new(409, 11, 22),
                                                &SourcePosition::new(419, 11, 32),
                                                FragmentSpread {
                                                    name: Spanning::start_end(
                                                        &SourcePosition::new(412, 11, 25),
                                                        &SourcePosition::new(419, 11, 32),
                                                        "BazInfo",
                                                    ),
                                                    directives: None,
                                                },
                                            )
                                        )]),
                                    },
                                )),
                            ]),
                        },
                    ))],
                },
            )),
            Definition::Fragment(Spanning::start_end(
                &SourcePosition::new(607, 20, 16),
                &SourcePosition::new(679, 22, 17),
                Fragment {
                    name: Spanning::start_end(
                        &SourcePosition::new(616, 20, 25),
                        &SourcePosition::new(623, 20, 32),
                        "BazInfo",
                    ),
                    description: Some(Spanning::start_end(
                        &SourcePosition::new(497, 16, 16),
                        &SourcePosition::new(590, 19, 19),
                        Cow::Borrowed("Some block description here\nMultiline"),
                    )),
                    type_condition: Spanning::start_end(
                        &SourcePosition::new(627, 20, 36),
                        &SourcePosition::new(630, 20, 39),
                        "Baz",
                    ),
                    directives: None,
                    selection_set: vec![Selection::Field(Spanning::start_end(
                        &SourcePosition::new(653, 21, 20),
                        &SourcePosition::new(661, 21, 28),
                        Field {
                            alias: None,
                            name: Spanning::start_end(
                                &SourcePosition::new(653, 21, 20),
                                &SourcePosition::new(661, 21, 28),
                                "whatever",
                            ),
                            arguments: None,
                            directives: None,
                            selection_set: None,
                        },
                    ))]
                }
            ))
        ]
    )
}

#[test]
fn errors() {
    assert_eq!(
        parse_document_error::<DefaultScalarValue>("{"),
        Spanning::zero_width(
            &SourcePosition::new(1, 0, 1),
            ParseError::UnexpectedEndOfFile
        )
    );

    assert_eq!(
        parse_document_error::<DefaultScalarValue>("{ ...MissingOn }\nfragment MissingOn Type"),
        Spanning::start_end(
            &SourcePosition::new(36, 1, 19),
            &SourcePosition::new(40, 1, 23),
            ParseError::UnexpectedToken("Type".into())
        )
    );

    assert_eq!(
        parse_document_error::<DefaultScalarValue>("{ ...on }"),
        Spanning::start_end(
            &SourcePosition::new(8, 0, 8),
            &SourcePosition::new(9, 0, 9),
            ParseError::unexpected_token(Token::CurlyClose)
        )
    );

    // Descriptions are not permitted on query shorthand.
    // See: https://spec.graphql.org/September2025#sel-GAFTRJABAByBz7P
    assert_eq!(
        parse_document_error::<DefaultScalarValue>(r#""description" { foo }"#),
        Spanning::start_end(
            &SourcePosition::new(14, 0, 14),
            &SourcePosition::new(15, 0, 15),
            ParseError::unexpected_token(Token::CurlyOpen)
        ),
    );
}

#[test]
fn issue_427_panic_is_not_expected() {
    struct QueryWithoutFloat;

    #[crate::graphql_object]
    impl QueryWithoutFloat {
        fn echo(value: String) -> String {
            value
        }
    }

    let schema = <SchemaType<DefaultScalarValue>>::new::<
        QueryWithoutFloat,
        EmptyMutation<()>,
        EmptySubscription<()>,
    >(&(), &(), &());
    let parse_result = parse_document_source(r##"{ echo(value: 123.0) }"##, &schema);

    assert_eq!(
        parse_result.unwrap_err().item,
        ParseError::ExpectedScalarError("There needs to be a Float type")
    );
}<|MERGE_RESOLUTION|>--- conflicted
+++ resolved
@@ -1,16 +1,7 @@
 use std::borrow::Cow;
 
 use crate::{
-<<<<<<< HEAD
-    ast::{
-        Arguments, Definition, Directive, Field, Fragment, FragmentSpread, Operation,
-        OperationType, OwnedDocument, Selection, Type, VariableDefinition, VariableDefinitions,
-    },
-    graphql_input_value,
-=======
-    ast::{Arguments, Definition, Field, Operation, OperationType, OwnedDocument, Selection},
-    graphql,
->>>>>>> 4cda23c2
+    ast, graphql,
     parser::{ParseError, SourcePosition, Spanning, Token, document::parse_document_source},
     schema::model::SchemaType,
     types::scalars::{EmptyMutation, EmptySubscription},
@@ -18,7 +9,7 @@
     value::{DefaultScalarValue, ScalarValue},
 };
 
-fn parse_document<S>(s: &str) -> OwnedDocument<'_, S>
+fn parse_document<S>(s: &str) -> ast::OwnedDocument<'_, S>
 where
     S: ScalarValue,
 {
@@ -51,19 +42,19 @@
                 }
             }"#,
         ),
-        vec![Definition::Operation(Spanning::start_end(
+        vec![ast::Definition::Operation(Spanning::start_end(
             &SourcePosition::new(0, 0, 0),
             &SourcePosition::new(111, 5, 13),
-            Operation {
-                operation_type: OperationType::Query,
+            ast::Operation {
+                operation_type: ast::OperationType::Query,
                 name: None,
                 description: None,
                 variable_definitions: None,
                 directives: None,
-                selection_set: vec![Selection::Field(Spanning::start_end(
+                selection_set: vec![ast::Selection::Field(Spanning::start_end(
                     &SourcePosition::new(18, 1, 16),
                     &SourcePosition::new(97, 4, 17),
-                    Field {
+                    ast::Field {
                         alias: None,
                         name: Spanning::start_end(
                             &SourcePosition::new(18, 1, 16),
@@ -73,7 +64,7 @@
                         arguments: Some(Spanning::start_end(
                             &SourcePosition::new(22, 1, 20),
                             &SourcePosition::new(29, 1, 27),
-                            Arguments {
+                            ast::Arguments {
                                 items: vec![(
                                     Spanning::start_end(
                                         &SourcePosition::new(23, 1, 21),
@@ -90,10 +81,10 @@
                         )),
                         directives: None,
                         selection_set: Some(vec![
-                            Selection::Field(Spanning::start_end(
+                            ast::Selection::Field(Spanning::start_end(
                                 &SourcePosition::new(52, 2, 20),
                                 &SourcePosition::new(54, 2, 22),
-                                Field {
+                                ast::Field {
                                     alias: None,
                                     name: Spanning::start_end(
                                         &SourcePosition::new(52, 2, 20),
@@ -105,10 +96,10 @@
                                     selection_set: None,
                                 },
                             )),
-                            Selection::Field(Spanning::start_end(
+                            ast::Selection::Field(Spanning::start_end(
                                 &SourcePosition::new(75, 3, 20),
                                 &SourcePosition::new(79, 3, 24),
-                                Field {
+                                ast::Field {
                                     alias: None,
                                     name: Spanning::start_end(
                                         &SourcePosition::new(75, 3, 20),
@@ -159,11 +150,11 @@
             "#,
         ),
         vec![
-            Definition::Operation(Spanning::start_end(
+            ast::Definition::Operation(Spanning::start_end(
                 &SourcePosition::new(71, 2, 16),
                 &SourcePosition::new(479, 14, 17),
-                Operation {
-                    operation_type: OperationType::Query,
+                ast::Operation {
+                    operation_type: ast::OperationType::Query,
                     name: Some(Spanning::start_end(
                         &SourcePosition::new(77, 2, 22),
                         &SourcePosition::new(90, 2, 35),
@@ -177,7 +168,7 @@
                     variable_definitions: Some(Spanning::start_end(
                         &SourcePosition::new(90, 2, 35),
                         &SourcePosition::new(276, 7, 17),
-                        VariableDefinitions {
+                        ast::VariableDefinitions {
                             items: vec![
                                 (
                                     Spanning::start_end(
@@ -185,11 +176,11 @@
                                         &SourcePosition::new(156, 4, 21),
                                         "id",
                                     ),
-                                    VariableDefinition {
+                                    ast::VariableDefinition {
                                         var_type: Spanning::start_end(
                                             &SourcePosition::new(158, 4, 23),
                                             &SourcePosition::new(164, 4, 29),
-                                            Type::nullable("String"),
+                                            ast::Type::nullable("String"),
                                         ),
                                         default_value: None,
                                         directives: None,
@@ -201,16 +192,16 @@
                                         &SourcePosition::new(241, 6, 28),
                                         "enableBaz",
                                     ),
-                                    VariableDefinition {
+                                    ast::VariableDefinition {
                                         var_type: Spanning::start_end(
                                             &SourcePosition::new(243, 6, 30),
                                             &SourcePosition::new(250, 6, 37),
-                                            Type::nullable("Boolean"),
+                                            ast::Type::nullable("Boolean"),
                                         ),
                                         default_value: Some(Spanning::start_end(
                                             &SourcePosition::new(253, 6, 40),
                                             &SourcePosition::new(258, 6, 45),
-                                            graphql_input_value!(false),
+                                            graphql::input_value!(false),
                                         )),
                                         directives: None,
                                     },
@@ -219,10 +210,10 @@
                         }
                     )),
                     directives: None,
-                    selection_set: vec![Selection::Field(Spanning::start_end(
+                    selection_set: vec![ast::Selection::Field(Spanning::start_end(
                         &SourcePosition::new(297, 8, 18),
                         &SourcePosition::new(461, 13, 19),
-                        Field {
+                        ast::Field {
                             alias: None,
                             name: Spanning::start_end(
                                 &SourcePosition::new(297, 8, 18),
@@ -232,7 +223,7 @@
                             arguments: Some(Spanning::start_end(
                                 &SourcePosition::new(300, 8, 21),
                                 &SourcePosition::new(309, 8, 30),
-                                Arguments {
+                                ast::Arguments {
                                     items: vec![(
                                         Spanning::start_end(
                                             &SourcePosition::new(301, 8, 22),
@@ -242,17 +233,17 @@
                                         Spanning::start_end(
                                             &SourcePosition::new(305, 8, 26),
                                             &SourcePosition::new(308, 8, 29),
-                                            graphql_input_value!(@id),
+                                            graphql::input_value!(@id),
                                         ),
                                     )],
                                 },
                             )),
                             directives: None,
                             selection_set: Some(vec![
-                                Selection::Field(Spanning::start_end(
+                                ast::Selection::Field(Spanning::start_end(
                                     &SourcePosition::new(332, 9, 20),
                                     &SourcePosition::new(335, 9, 23),
-                                    Field {
+                                    ast::Field {
                                         alias: None,
                                         name: Spanning::start_end(
                                             &SourcePosition::new(332, 9, 20),
@@ -264,10 +255,10 @@
                                         selection_set: None,
                                     },
                                 )),
-                                Selection::Field(Spanning::start_end(
+                                ast::Selection::Field(Spanning::start_end(
                                     &SourcePosition::new(356, 10, 20),
                                     &SourcePosition::new(441, 12, 21),
-                                    Field {
+                                    ast::Field {
                                         alias: None,
                                         name: Spanning::start_end(
                                             &SourcePosition::new(356, 10, 20),
@@ -278,7 +269,7 @@
                                         directives: Some(vec![Spanning::start_end(
                                             &SourcePosition::new(360, 10, 24),
                                             &SourcePosition::new(384, 10, 48),
-                                            Directive {
+                                            ast::Directive {
                                                 name: Spanning::start_end(
                                                     &SourcePosition::new(361, 10, 25),
                                                     &SourcePosition::new(368, 10, 32),
@@ -287,7 +278,7 @@
                                                 arguments: Some(Spanning::start_end(
                                                     &SourcePosition::new(368, 10, 32),
                                                     &SourcePosition::new(384, 10, 48),
-                                                    Arguments {
+                                                    ast::Arguments {
                                                         items: vec![(
                                                             Spanning::start_end(
                                                                 &SourcePosition::new(369, 10, 33),
@@ -297,18 +288,18 @@
                                                             Spanning::start_end(
                                                                 &SourcePosition::new(373, 10, 37),
                                                                 &SourcePosition::new(383, 10, 47),
-                                                                graphql_input_value!(@enableBaz),
+                                                                graphql::input_value!(@enableBaz),
                                                             ),
                                                         )],
                                                     },
                                                 )),
                                             },
                                         )]),
-                                        selection_set: Some(vec![Selection::FragmentSpread(
+                                        selection_set: Some(vec![ast::Selection::FragmentSpread(
                                             Spanning::start_end(
                                                 &SourcePosition::new(409, 11, 22),
                                                 &SourcePosition::new(419, 11, 32),
-                                                FragmentSpread {
+                                                ast::FragmentSpread {
                                                     name: Spanning::start_end(
                                                         &SourcePosition::new(412, 11, 25),
                                                         &SourcePosition::new(419, 11, 32),
@@ -325,10 +316,10 @@
                     ))],
                 },
             )),
-            Definition::Fragment(Spanning::start_end(
+            ast::Definition::Fragment(Spanning::start_end(
                 &SourcePosition::new(607, 20, 16),
                 &SourcePosition::new(679, 22, 17),
-                Fragment {
+                ast::Fragment {
                     name: Spanning::start_end(
                         &SourcePosition::new(616, 20, 25),
                         &SourcePosition::new(623, 20, 32),
@@ -345,10 +336,10 @@
                         "Baz",
                     ),
                     directives: None,
-                    selection_set: vec![Selection::Field(Spanning::start_end(
+                    selection_set: vec![ast::Selection::Field(Spanning::start_end(
                         &SourcePosition::new(653, 21, 20),
                         &SourcePosition::new(661, 21, 28),
-                        Field {
+                        ast::Field {
                             alias: None,
                             name: Spanning::start_end(
                                 &SourcePosition::new(653, 21, 20),
