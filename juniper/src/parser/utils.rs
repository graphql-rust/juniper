--- conflicted
+++ resolved
@@ -8,7 +8,6 @@
     col: usize,
 }
 
-<<<<<<< HEAD
 /// Range of characters in the input source, starting at the character pointed by the `start` field
 /// and ending just before the `end` marker.
 #[derive(Clone, Copy, Debug, Eq, Hash, PartialEq)]
@@ -19,124 +18,51 @@
     /// End position of this [`Span`].
     ///
     /// > __NOTE__: This points to the first source position __after__ this [`Span`].
-=======
-/// A "span" is a range of characters in the input source, starting at the
-/// character pointed by the `start` field and ending just before the `end`
-/// marker.
-#[derive(Debug, Clone, PartialEq, Eq, Hash, Copy)]
-pub struct Span {
-    /// Start position of the span
-    pub start: SourcePosition,
-
-    /// End position of the span
-    ///
-    /// This points to the first source position _after_ the span.
->>>>>>> 70cd07b0
     pub end: SourcePosition,
 }
 
 impl Span {
     #[doc(hidden)]
-<<<<<<< HEAD
     #[inline]
     pub fn zero_width(pos: SourcePosition) -> Self {
         Self {
             start: pos,
             end: pos,
-=======
-    pub fn new(start: &SourcePosition, end: &SourcePosition) -> Span {
-        Self {
-            start: *start,
-            end: *end,
->>>>>>> 70cd07b0
         }
     }
 
     #[doc(hidden)]
-<<<<<<< HEAD
     #[inline]
     pub fn single_width(pos: SourcePosition) -> Self {
         let mut end = pos;
         end.advance_col();
 
         Self { start: pos, end }
-=======
-    pub fn zero_width(pos: &SourcePosition) -> Span {
-        Self::new(pos, pos)
     }
 
     #[doc(hidden)]
-    pub fn single_width(pos: &SourcePosition) -> Span {
-        let mut end = *pos;
-        end.advance_col();
-
-        Self { start: *pos, end }
-    }
-
-    #[doc(hidden)]
-    pub fn unlocated() -> Span {
-        Self {
-            start: SourcePosition::new_origin(),
-            end: SourcePosition::new_origin(),
-        }
->>>>>>> 70cd07b0
-    }
-}
-
-/// Data structure used to wrap items with start and end markers in the input source
-#[derive(Debug, Clone, PartialEq, Eq, Hash, Copy)]
-pub struct Spanning<T> {
-    /// The wrapped item
-    pub item: T,
-
-    /// The span
-    pub span: Span,
-}
-
-impl<T> Spanning<T> {
-    #[doc(hidden)]
-    pub fn new(span: Span, item: T) -> Spanning<T> {
-        Self { item, span }
-    }
-
-    #[doc(hidden)]
-    pub fn zero_width(pos: &SourcePosition, item: T) -> Spanning<T> {
-        Self::new(Span::zero_width(pos), item)
-    }
-
-    #[doc(hidden)]
-    pub fn single_width(pos: &SourcePosition, item: T) -> Spanning<T> {
-        Self::new(Span::single_width(pos), item)
-    }
-
-    #[doc(hidden)]
-<<<<<<< HEAD
     #[inline]
     pub fn unlocated() -> Self {
         Self {
             start: SourcePosition::new_origin(),
             end: SourcePosition::new_origin(),
         }
-=======
-    pub fn start_end(start: &SourcePosition, end: &SourcePosition, item: T) -> Spanning<T> {
-        Self::new(Span::new(start, end), item)
->>>>>>> 70cd07b0
     }
 }
 
-/// Data structure used to wrap items with start and end markers in the input source
-#[derive(Debug, Clone, PartialEq, Eq, Hash, Copy)]
+/// Data structure used to wrap items into a [`Span`].
+#[derive(Clone, Copy, Debug, Eq, Hash, PartialEq)]
 pub struct Spanning<T> {
-    /// The wrapped item
+    /// Wrapped item.
     pub item: T,
 
-    /// The span
+    /// [`Span`] of the wrapped item.
     pub span: Span,
 }
 
 impl<T> Spanning<T> {
     #[doc(hidden)]
-    pub fn new(span: Span, item: T) -> Spanning<T> {
+    pub fn new(span: Span, item: T) -> Self {
         Self { item, span }
     }
 
@@ -159,7 +85,6 @@
     #[allow(clippy::self_named_constructors)]
     pub fn spanning(v: Vec<Spanning<T>>) -> Option<Spanning<Vec<Spanning<T>>>> {
         if let (Some(start), Some(end)) = (v.first().map(|s| s.span), v.last().map(|s| s.span)) {
-<<<<<<< HEAD
             Some(Spanning::new(
                 Span {
                     start: start.start,
@@ -167,9 +92,6 @@
                 },
                 v,
             ))
-=======
-            Some(Spanning::new(Span::new(&start.start, &end.end), v))
->>>>>>> 70cd07b0
         } else {
             None
         }
@@ -180,7 +102,6 @@
         Self::new(Span::unlocated(), item)
     }
 
-<<<<<<< HEAD
     /// Returns start position of the item.
     #[inline]
     pub fn start(&self) -> SourcePosition {
@@ -193,16 +114,6 @@
     #[inline]
     pub fn end(&self) -> SourcePosition {
         self.span.end
-=======
-    #[doc(hidden)]
-    pub fn start(&self) -> &SourcePosition {
-        &self.span.start
-    }
-
-    #[doc(hidden)]
-    pub fn end(&self) -> &SourcePosition {
-        &self.span.end
->>>>>>> 70cd07b0
     }
 
     /// Modify the contents of the spanned item.
