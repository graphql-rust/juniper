//! Types used to describe a `GraphQL` schema

use juniper::IntoFieldError;
use std::{
    borrow::{Cow, ToOwned},
    fmt,
};

use crate::{
    ast::{FromInputValue, InputValue, Type},
    parser::{ParseError, ScalarToken},
    schema::model::SchemaType,
    types::base::TypeKind,
    value::{DefaultScalarValue, ParseScalarValue},
    FieldError,
};

/// Whether an item is deprecated, with context.
#[derive(Debug, PartialEq, Hash, Clone)]
pub enum DeprecationStatus {
    /// The field/variant is not deprecated.
    Current,
    /// The field/variant is deprecated, with an optional reason
    Deprecated(Option<String>),
}

impl DeprecationStatus {
    /// If this deprecation status indicates the item is deprecated.
    pub fn is_deprecated(&self) -> bool {
        match self {
            DeprecationStatus::Current => false,
            DeprecationStatus::Deprecated(_) => true,
        }
    }

    /// An optional reason for the deprecation, or none if `Current`.
    pub fn reason(&self) -> Option<&str> {
        match self {
            DeprecationStatus::Current => None,
            DeprecationStatus::Deprecated(rsn) => rsn.as_deref(),
        }
    }
}

/// Scalar type metadata
pub struct ScalarMeta<'a, S> {
    #[doc(hidden)]
    pub name: Cow<'a, str>,
    #[doc(hidden)]
    pub description: Option<String>,
<<<<<<< HEAD
    #[doc(hidden)]
    pub specified_by_url: Option<Cow<'a, str>>,
    pub(crate) try_parse_fn: for<'b> fn(&'b InputValue<S>) -> bool,
=======
    pub(crate) try_parse_fn: for<'b> fn(&'b InputValue<S>) -> Result<(), FieldError<S>>,
>>>>>>> 265d4c5b
    pub(crate) parse_fn: for<'b> fn(ScalarToken<'b>) -> Result<S, ParseError<'b>>,
}

/// List type metadata
#[derive(Debug)]
pub struct ListMeta<'a> {
    #[doc(hidden)]
    pub of_type: Type<'a>,

    #[doc(hidden)]
    pub expected_size: Option<usize>,
}

/// Nullable type metadata
#[derive(Debug)]
pub struct NullableMeta<'a> {
    #[doc(hidden)]
    pub of_type: Type<'a>,
}

/// Object type metadata
#[derive(Debug)]
pub struct ObjectMeta<'a, S> {
    #[doc(hidden)]
    pub name: Cow<'a, str>,
    #[doc(hidden)]
    pub description: Option<String>,
    #[doc(hidden)]
    pub fields: Vec<Field<'a, S>>,
    #[doc(hidden)]
    pub interface_names: Vec<String>,
}

/// Enum type metadata
pub struct EnumMeta<'a, S> {
    #[doc(hidden)]
    pub name: Cow<'a, str>,
    #[doc(hidden)]
    pub description: Option<String>,
    #[doc(hidden)]
    pub values: Vec<EnumValue>,
    pub(crate) try_parse_fn: for<'b> fn(&'b InputValue<S>) -> Result<(), FieldError<S>>,
}

/// Interface type metadata
#[derive(Debug)]
pub struct InterfaceMeta<'a, S> {
    #[doc(hidden)]
    pub name: Cow<'a, str>,
    #[doc(hidden)]
    pub description: Option<String>,
    #[doc(hidden)]
    pub fields: Vec<Field<'a, S>>,
}

/// Union type metadata
#[derive(Debug)]
pub struct UnionMeta<'a> {
    #[doc(hidden)]
    pub name: Cow<'a, str>,
    #[doc(hidden)]
    pub description: Option<String>,
    #[doc(hidden)]
    pub of_type_names: Vec<String>,
}

/// Input object metadata
pub struct InputObjectMeta<'a, S> {
    #[doc(hidden)]
    pub name: Cow<'a, str>,
    #[doc(hidden)]
    pub description: Option<String>,
    #[doc(hidden)]
    pub input_fields: Vec<Argument<'a, S>>,
    pub(crate) try_parse_fn: for<'b> fn(&'b InputValue<S>) -> Result<(), FieldError<S>>,
}

/// A placeholder for not-yet-registered types
///
/// After a type's `meta` method has been called but before it has returned, a placeholder type
/// is inserted into a registry to indicate existence.
#[derive(Debug)]
pub struct PlaceholderMeta<'a> {
    #[doc(hidden)]
    pub of_type: Type<'a>,
}

/// Generic type metadata
#[derive(Debug)]
pub enum MetaType<'a, S = DefaultScalarValue> {
    #[doc(hidden)]
    Scalar(ScalarMeta<'a, S>),
    #[doc(hidden)]
    List(ListMeta<'a>),
    #[doc(hidden)]
    Nullable(NullableMeta<'a>),
    #[doc(hidden)]
    Object(ObjectMeta<'a, S>),
    #[doc(hidden)]
    Enum(EnumMeta<'a, S>),
    #[doc(hidden)]
    Interface(InterfaceMeta<'a, S>),
    #[doc(hidden)]
    Union(UnionMeta<'a>),
    #[doc(hidden)]
    InputObject(InputObjectMeta<'a, S>),
    #[doc(hidden)]
    Placeholder(PlaceholderMeta<'a>),
}

/// Metadata for a field
#[derive(Debug, Clone)]
pub struct Field<'a, S> {
    #[doc(hidden)]
    pub name: smartstring::alias::String,
    #[doc(hidden)]
    pub description: Option<String>,
    #[doc(hidden)]
    pub arguments: Option<Vec<Argument<'a, S>>>,
    #[doc(hidden)]
    pub field_type: Type<'a>,
    #[doc(hidden)]
    pub deprecation_status: DeprecationStatus,
}

impl<'a, S> Field<'a, S> {
    /// Returns true if the type is built-in to GraphQL.
    pub fn is_builtin(&self) -> bool {
        // "used exclusively by GraphQL’s introspection system"
        self.name.starts_with("__")
    }
}

/// Metadata for an argument to a field
#[derive(Debug, Clone)]
pub struct Argument<'a, S> {
    #[doc(hidden)]
    pub name: String,
    #[doc(hidden)]
    pub description: Option<String>,
    #[doc(hidden)]
    pub arg_type: Type<'a>,
    #[doc(hidden)]
    pub default_value: Option<InputValue<S>>,
}

impl<'a, S> Argument<'a, S> {
    /// Returns true if the type is built-in to GraphQL.
    pub fn is_builtin(&self) -> bool {
        // "used exclusively by GraphQL’s introspection system"
        self.name.starts_with("__")
    }
}

/// Metadata for a single value in an enum
#[derive(Debug, Clone)]
pub struct EnumValue {
    /// The name of the enum value
    ///
    /// This is the string literal representation of the enum in responses.
    pub name: String,
    /// The optional description of the enum value.
    ///
    /// Note: this is not the description of the enum itself; it's the
    /// description of this enum _value_.
    pub description: Option<String>,
    /// Whether the field is deprecated or not, with an optional reason.
    pub deprecation_status: DeprecationStatus,
}

impl<'a, S> MetaType<'a, S> {
    /// Access the name of the type, if applicable
    ///
    /// Lists, non-null wrappers, and placeholders don't have names.
    pub fn name(&self) -> Option<&str> {
        match *self {
            MetaType::Scalar(ScalarMeta { ref name, .. })
            | MetaType::Object(ObjectMeta { ref name, .. })
            | MetaType::Enum(EnumMeta { ref name, .. })
            | MetaType::Interface(InterfaceMeta { ref name, .. })
            | MetaType::Union(UnionMeta { ref name, .. })
            | MetaType::InputObject(InputObjectMeta { ref name, .. }) => Some(name),
            _ => None,
        }
    }

    /// Access the description of the type, if applicable
    ///
    /// Lists, nullable wrappers, and placeholders don't have names.
    pub fn description(&self) -> Option<&str> {
        match self {
            MetaType::Scalar(ScalarMeta { description, .. })
            | MetaType::Object(ObjectMeta { description, .. })
            | MetaType::Enum(EnumMeta { description, .. })
            | MetaType::Interface(InterfaceMeta { description, .. })
            | MetaType::Union(UnionMeta { description, .. })
            | MetaType::InputObject(InputObjectMeta { description, .. }) => description.as_deref(),
            _ => None,
        }
    }

    /// Access the specification url, if applicable
    ///
    /// Only custom scalars can have specification url.
    pub fn specified_by_url(&self) -> Option<&str> {
        match self {
            Self::Scalar(ScalarMeta {
                specified_by_url, ..
            }) => specified_by_url.as_deref(),
            _ => None,
        }
    }

    /// Construct a `TypeKind` for a given type
    ///
    /// # Panics
    /// Panics if the type represents a placeholder or nullable type.
    pub fn type_kind(&self) -> TypeKind {
        match *self {
            MetaType::Scalar(_) => TypeKind::Scalar,
            MetaType::List(_) => TypeKind::List,
            MetaType::Nullable(_) => panic!("Can't take type_kind of nullable meta type"),
            MetaType::Object(_) => TypeKind::Object,
            MetaType::Enum(_) => TypeKind::Enum,
            MetaType::Interface(_) => TypeKind::Interface,
            MetaType::Union(_) => TypeKind::Union,
            MetaType::InputObject(_) => TypeKind::InputObject,
            MetaType::Placeholder(_) => panic!("Can't take type_kind of placeholder meta type"),
        }
    }

    /// Access a field's meta data given its name
    ///
    /// Only objects and interfaces have fields. This method always returns `None` for other types.
    pub fn field_by_name(&self, name: &str) -> Option<&Field<S>> {
        match *self {
            MetaType::Object(ObjectMeta { ref fields, .. })
            | MetaType::Interface(InterfaceMeta { ref fields, .. }) => {
                fields.iter().find(|f| f.name == name)
            }
            _ => None,
        }
    }

    /// Access an input field's meta data given its name
    ///
    /// Only input objects have input fields. This method always returns `None` for other types.
    pub fn input_field_by_name(&self, name: &str) -> Option<&Argument<S>> {
        match *self {
            MetaType::InputObject(InputObjectMeta {
                ref input_fields, ..
            }) => input_fields.iter().find(|f| f.name == name),
            _ => None,
        }
    }

    /// Construct a `Type` literal instance based on the metadata
    pub fn as_type(&self) -> Type<'a> {
        match *self {
            MetaType::Scalar(ScalarMeta { ref name, .. })
            | MetaType::Object(ObjectMeta { ref name, .. })
            | MetaType::Enum(EnumMeta { ref name, .. })
            | MetaType::Interface(InterfaceMeta { ref name, .. })
            | MetaType::Union(UnionMeta { ref name, .. })
            | MetaType::InputObject(InputObjectMeta { ref name, .. }) => {
                Type::NonNullNamed(name.clone())
            }
            MetaType::List(ListMeta {
                ref of_type,
                expected_size,
            }) => Type::NonNullList(Box::new(of_type.clone()), expected_size),
            MetaType::Nullable(NullableMeta { ref of_type }) => match *of_type {
                Type::NonNullNamed(ref inner) => Type::Named(inner.clone()),
                Type::NonNullList(ref inner, expected_size) => {
                    Type::List(inner.clone(), expected_size)
                }
                ref t => t.clone(),
            },
            MetaType::Placeholder(PlaceholderMeta { ref of_type }) => of_type.clone(),
        }
    }

    /// Access the input value parse function, if applicable
    ///
    /// An input value parse function is a function that takes an `InputValue` instance and returns
    /// `true` if it can be parsed as the provided type.
    ///
    /// Only scalars, enums, and input objects have parse functions.
    pub fn input_value_parse_fn(
        &self,
    ) -> Option<for<'b> fn(&'b InputValue<S>) -> Result<(), FieldError<S>>> {
        match *self {
            MetaType::Scalar(ScalarMeta {
                ref try_parse_fn, ..
            })
            | MetaType::Enum(EnumMeta {
                ref try_parse_fn, ..
            })
            | MetaType::InputObject(InputObjectMeta {
                ref try_parse_fn, ..
            }) => Some(*try_parse_fn),
            _ => None,
        }
    }

    /// Returns true if the type is a composite type
    ///
    /// Objects, interfaces, and unions are composite.
    pub fn is_composite(&self) -> bool {
        matches!(
            *self,
            MetaType::Object(_) | MetaType::Interface(_) | MetaType::Union(_)
        )
    }

    /// Returns true if the type can occur in leaf positions in queries
    ///
    /// Only enums and scalars are leaf types.
    pub fn is_leaf(&self) -> bool {
        matches!(*self, MetaType::Enum(_) | MetaType::Scalar(_))
    }

    /// Returns true if the type is abstract
    ///
    /// Only interfaces and unions are abstract types.
    pub fn is_abstract(&self) -> bool {
        matches!(*self, MetaType::Interface(_) | MetaType::Union(_))
    }

    /// Returns true if the type can be used in input positions, e.g. arguments or variables
    ///
    /// Only scalars, enums, and input objects are input types.
    pub fn is_input(&self) -> bool {
        matches!(
            *self,
            MetaType::Scalar(_) | MetaType::Enum(_) | MetaType::InputObject(_)
        )
    }

    /// Returns true if the type is built-in to GraphQL.
    pub fn is_builtin(&self) -> bool {
        if let Some(name) = self.name() {
            // "used exclusively by GraphQL’s introspection system"
            {
                name.starts_with("__") ||
            // <https://facebook.github.io/graphql/draft/#sec-Scalars>
            name == "Boolean" || name == "String" || name == "Int" || name == "Float" || name == "ID" ||
            // Our custom empty markers
            name == "_EmptyMutation" || name == "_EmptySubscription"
            }
        } else {
            false
        }
    }

    pub(crate) fn fields<'b>(&self, schema: &'b SchemaType<S>) -> Option<Vec<&'b Field<'b, S>>> {
        schema
            .lookup_type(&self.as_type())
            .and_then(|tpe| match *tpe {
                MetaType::Interface(ref i) => Some(i.fields.iter().collect()),
                MetaType::Object(ref o) => Some(o.fields.iter().collect()),
                MetaType::Union(ref u) => Some(
                    u.of_type_names
                        .iter()
                        .filter_map(|n| schema.concrete_type_by_name(n))
                        .filter_map(|t| t.fields(schema))
                        .flatten()
                        .collect(),
                ),
                _ => None,
            })
    }
}

impl<'a, S> ScalarMeta<'a, S> {
    /// Builds a new [`ScalarMeta`] type with the specified `name`.
    pub fn new<T>(name: Cow<'a, str>) -> Self
    where
        T: FromInputValue<S> + ParseScalarValue<S>,
        T::Error: IntoFieldError<S>,
    {
        Self {
            name,
            description: None,
            specified_by_url: None,
            try_parse_fn: try_parse_fn::<S, T>,
            parse_fn: <T as ParseScalarValue<S>>::from_str,
        }
    }

    /// Sets the `description` of this [`ScalarMeta`] type.
    ///
    /// Overwrites any previously set description.
    pub fn description(mut self, description: &str) -> Self {
        self.description = Some(description.to_owned());
        self
    }

<<<<<<< HEAD
    /// Set the specification url for the given scalar type
    ///
    /// If a description already was set prior to calling this method, it will be overwritten.
    pub fn specified_by_url(mut self, url: impl Into<Cow<'a, str>>) -> ScalarMeta<'a, S> {
        self.specified_by_url = Some(url.into());
        self
    }

    /// Wrap the scalar in a generic meta type
=======
    /// Wraps this [`ScalarMeta`] type into a generic [`MetaType`].
>>>>>>> 265d4c5b
    pub fn into_meta(self) -> MetaType<'a, S> {
        MetaType::Scalar(self)
    }
}

impl<'a> ListMeta<'a> {
    /// Build a new [`ListMeta`] type by wrapping the specified [`Type`].
    ///
    /// Specifying `expected_size` will be used to ensure that values of this
    /// type will always match it.
    pub fn new(of_type: Type<'a>, expected_size: Option<usize>) -> Self {
        Self {
            of_type,
            expected_size,
        }
    }

    /// Wraps this [`ListMeta`] type into a generic [`MetaType`].
    pub fn into_meta<S>(self) -> MetaType<'a, S> {
        MetaType::List(self)
    }
}

impl<'a> NullableMeta<'a> {
    /// Build a new [`NullableMeta`] type by wrapping the specified [`Type`].
    pub fn new(of_type: Type<'a>) -> Self {
        Self { of_type }
    }

    /// Wraps this [`NullableMeta`] type into a generic [`MetaType`].
    pub fn into_meta<S>(self) -> MetaType<'a, S> {
        MetaType::Nullable(self)
    }
}

impl<'a, S> ObjectMeta<'a, S> {
    /// Build a new [`ObjectMeta`] type with the specified `name` and `fields`.
    pub fn new(name: Cow<'a, str>, fields: &[Field<'a, S>]) -> Self
    where
        S: Clone,
    {
        Self {
            name,
            description: None,
            fields: fields.to_vec(),
            interface_names: vec![],
        }
    }

    /// Sets the `description` of this [`ObjectMeta`] type.
    ///
    /// Overwrites any previously set description.
    pub fn description(mut self, description: &str) -> Self {
        self.description = Some(description.to_owned());
        self
    }

    /// Set the `interfaces` this [`ObjectMeta`] type implements.
    ///
    /// Overwrites any previously set list of interfaces.
    pub fn interfaces(mut self, interfaces: &[Type<'a>]) -> Self {
        self.interface_names = interfaces
            .iter()
            .map(|t| t.innermost_name().to_owned())
            .collect();
        self
    }

    /// Wraps this [`ObjectMeta`] type into a generic [`MetaType`].
    pub fn into_meta(self) -> MetaType<'a, S> {
        MetaType::Object(self)
    }
}

impl<'a, S> EnumMeta<'a, S> {
    /// Build a new [`EnumMeta`] type with the specified `name` and possible
    /// `values`.
    pub fn new<T>(name: Cow<'a, str>, values: &[EnumValue]) -> Self
    where
        T: FromInputValue<S>,
        T::Error: IntoFieldError<S>,
    {
        Self {
            name,
            description: None,
            values: values.to_owned(),
            try_parse_fn: try_parse_fn::<S, T>,
        }
    }

    /// Sets the `description` of this [`EnumMeta`] type.
    ///
    /// Overwrites any previously set description.
    pub fn description(mut self, description: &str) -> Self {
        self.description = Some(description.to_owned());
        self
    }

    /// Wraps this [`EnumMeta`] type into a generic [`MetaType`].
    pub fn into_meta(self) -> MetaType<'a, S> {
        MetaType::Enum(self)
    }
}

impl<'a, S> InterfaceMeta<'a, S> {
    /// Builds a new [`InterfaceMeta`] type with the specified `name` and
    /// `fields`.
    pub fn new(name: Cow<'a, str>, fields: &[Field<'a, S>]) -> Self
    where
        S: Clone,
    {
        Self {
            name,
            description: None,
            fields: fields.to_vec(),
        }
    }

    /// Sets the `description` of this [`InterfaceMeta`] type.
    ///
    /// Overwrites any previously set description.
    pub fn description(mut self, description: &str) -> Self {
        self.description = Some(description.to_owned());
        self
    }

    /// Wraps this [`InterfaceMeta`] type into a generic [`MetaType`].
    pub fn into_meta(self) -> MetaType<'a, S> {
        MetaType::Interface(self)
    }
}

impl<'a> UnionMeta<'a> {
    /// Build a new [`UnionMeta`] type with the specified `name` and possible
    /// [`Type`]s.
    pub fn new(name: Cow<'a, str>, of_types: &[Type]) -> Self {
        Self {
            name,
            description: None,
            of_type_names: of_types
                .iter()
                .map(|t| t.innermost_name().to_owned())
                .collect(),
        }
    }

    /// Sets the `description` of this [`UnionMeta`] type.
    ///
    /// Overwrites any previously set description.
    pub fn description(mut self, description: &str) -> Self {
        self.description = Some(description.to_owned());
        self
    }

    /// Wraps this [`UnionMeta`] type into a generic [`MetaType`].
    pub fn into_meta<S>(self) -> MetaType<'a, S> {
        MetaType::Union(self)
    }
}

impl<'a, S> InputObjectMeta<'a, S> {
    /// Builds a new [`InputObjectMeta`] type with the specified `name` and
    /// `input_fields`.
    pub fn new<T>(name: Cow<'a, str>, input_fields: &[Argument<'a, S>]) -> Self
    where
        T: FromInputValue<S>,
        T::Error: IntoFieldError<S>,
        S: Clone,
    {
        Self {
            name,
            description: None,
            input_fields: input_fields.to_vec(),
            try_parse_fn: try_parse_fn::<S, T>,
        }
    }

    /// Set the `description` of this [`InputObjectMeta`] type.
    ///
    /// Overwrites any previously set description.
    pub fn description(mut self, description: &str) -> Self {
        self.description = Some(description.to_owned());
        self
    }

    /// Wraps this [`InputObjectMeta`] type into a generic [`MetaType`].
    pub fn into_meta(self) -> MetaType<'a, S> {
        MetaType::InputObject(self)
    }
}

impl<'a, S> Field<'a, S> {
    /// Set the `description` of this [`Field`].
    ///
    /// Overwrites any previously set description.
    pub fn description(mut self, description: &str) -> Self {
        self.description = Some(description.to_owned());
        self
    }

    /// Adds an `argument` to this [`Field`].
    ///
    /// Arguments are unordered and can't contain duplicates by name.
    pub fn argument(mut self, argument: Argument<'a, S>) -> Self {
        match self.arguments {
            None => {
                self.arguments = Some(vec![argument]);
            }
            Some(ref mut args) => {
                args.push(argument);
            }
        };
        self
    }

    /// Sets this [`Field`] as deprecated with an optional `reason`.
    ///
    /// Overwrites any previously set deprecation reason.
    pub fn deprecated(mut self, reason: Option<&str>) -> Self {
        self.deprecation_status = DeprecationStatus::Deprecated(reason.map(ToOwned::to_owned));
        self
    }
}

impl<'a, S> Argument<'a, S> {
    /// Builds a new [`Argument`] of the given [`Type`] with the given `name`.
    pub fn new(name: &str, arg_type: Type<'a>) -> Self {
        Self {
            name: name.to_owned(),
            description: None,
            arg_type,
            default_value: None,
        }
    }

    /// Sets the `description` of this [`Argument`].
    ///
    /// Overwrites any previously set description.
    pub fn description(mut self, description: &str) -> Self {
        self.description = Some(description.to_owned());
        self
    }

    /// Set the default value of this [`Argument`].
    ///
    /// Overwrites any previously set default value.
    pub fn default_value(mut self, val: InputValue<S>) -> Self {
        self.default_value = Some(val);
        self
    }
}

impl EnumValue {
    /// Constructs a new [`EnumValue`] with the provided `name`.
    pub fn new(name: &str) -> Self {
        Self {
            name: name.to_owned(),
            description: None,
            deprecation_status: DeprecationStatus::Current,
        }
    }

    /// Sets the `description` of this [`EnumValue`].
    ///
    /// Overwrites any previously set description.
    pub fn description(mut self, description: &str) -> Self {
        self.description = Some(description.to_owned());
        self
    }

    /// Sets this [`EnumValue`] as deprecated with an optional `reason`.
    ///
    /// Overwrites any previously set deprecation reason.
    pub fn deprecated(mut self, reason: Option<&str>) -> Self {
        self.deprecation_status = DeprecationStatus::Deprecated(reason.map(ToOwned::to_owned));
        self
    }
}

impl<'a, S: fmt::Debug> fmt::Debug for ScalarMeta<'a, S> {
    fn fmt(&self, fmt: &mut fmt::Formatter) -> fmt::Result {
        fmt.debug_struct("ScalarMeta")
            .field("name", &self.name)
            .field("description", &self.description)
            .finish()
    }
}

impl<'a, S: fmt::Debug> fmt::Debug for EnumMeta<'a, S> {
    fn fmt(&self, fmt: &mut fmt::Formatter) -> fmt::Result {
        fmt.debug_struct("EnumMeta")
            .field("name", &self.name)
            .field("description", &self.description)
            .field("values", &self.values)
            .finish()
    }
}

impl<'a, S: fmt::Debug> fmt::Debug for InputObjectMeta<'a, S> {
    fn fmt(&self, fmt: &mut fmt::Formatter) -> fmt::Result {
        fmt.debug_struct("InputObjectMeta")
            .field("name", &self.name)
            .field("description", &self.description)
            .field("input_fields", &self.input_fields)
            .finish()
    }
}

fn try_parse_fn<S, T>(v: &InputValue<S>) -> Result<(), FieldError<S>>
where
    T: FromInputValue<S>,
    T::Error: IntoFieldError<S>,
{
    T::from_input_value(v)
        .map(drop)
        .map_err(T::Error::into_field_error)
}<|MERGE_RESOLUTION|>--- conflicted
+++ resolved
@@ -48,13 +48,9 @@
     pub name: Cow<'a, str>,
     #[doc(hidden)]
     pub description: Option<String>,
-<<<<<<< HEAD
     #[doc(hidden)]
     pub specified_by_url: Option<Cow<'a, str>>,
-    pub(crate) try_parse_fn: for<'b> fn(&'b InputValue<S>) -> bool,
-=======
     pub(crate) try_parse_fn: for<'b> fn(&'b InputValue<S>) -> Result<(), FieldError<S>>,
->>>>>>> 265d4c5b
     pub(crate) parse_fn: for<'b> fn(ScalarToken<'b>) -> Result<S, ParseError<'b>>,
 }
 
@@ -453,19 +449,15 @@
         self
     }
 
-<<<<<<< HEAD
-    /// Set the specification url for the given scalar type
-    ///
-    /// If a description already was set prior to calling this method, it will be overwritten.
+    /// Set the `specification url` for the given [`ScalarMeta`] type
+    ///
+    /// Overwrites any previously set specification url.
     pub fn specified_by_url(mut self, url: impl Into<Cow<'a, str>>) -> ScalarMeta<'a, S> {
         self.specified_by_url = Some(url.into());
         self
     }
 
-    /// Wrap the scalar in a generic meta type
-=======
     /// Wraps this [`ScalarMeta`] type into a generic [`MetaType`].
->>>>>>> 265d4c5b
     pub fn into_meta(self) -> MetaType<'a, S> {
         MetaType::Scalar(self)
     }
