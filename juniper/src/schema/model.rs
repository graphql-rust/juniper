--- conflicted
+++ resolved
@@ -87,17 +87,14 @@
     FragmentDefinition,
     #[graphql(name = "FIELD_DEFINITION")]
     FieldDefinition,
+    #[graphql(name = "VARIABLE_DEFINITION")]
+    VariableDefinition,
     #[graphql(name = "FRAGMENT_SPREAD")]
     FragmentSpread,
     #[graphql(name = "INLINE_FRAGMENT")]
     InlineFragment,
-<<<<<<< HEAD
-    #[graphql(name = "VARIABLE_DEFINITION")]
-    VariableDefinition,
-=======
     #[graphql(name = "ENUM_VALUE")]
     EnumValue,
->>>>>>> 18b10af9
 }
 
 impl<'a, QueryT, MutationT, SubscriptionT>
@@ -602,12 +599,9 @@
             DirectiveLocation::FragmentDefinition => "fragment definition",
             DirectiveLocation::FragmentSpread => "fragment spread",
             DirectiveLocation::InlineFragment => "inline fragment",
-<<<<<<< HEAD
             DirectiveLocation::VariableDefinition => "variable definition",
-=======
             DirectiveLocation::Scalar => "scalar",
             DirectiveLocation::EnumValue => "enum value",
->>>>>>> 18b10af9
         })
     }
 }
