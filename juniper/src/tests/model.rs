#![allow(missing_docs)]

use std::collections::HashMap;

<<<<<<< HEAD
use crate::GraphQLEnum;
=======
use juniper_codegen::GraphQLEnumInternal as GraphQLEnum;
>>>>>>> 35b804c3

#[derive(GraphQLEnum, Copy, Clone, Eq, PartialEq, Debug)]
pub enum Episode {
    #[graphql(name = "NEW_HOPE")]
    NewHope,
    Empire,
    Jedi,
}

pub trait Character {
    fn id(&self) -> &str;
    fn name(&self) -> &str;
    fn friend_ids(&self) -> &[String];
    fn appears_in(&self) -> &[Episode];
    fn secret_backstory(&self) -> &Option<String>;
    fn as_character(&self) -> &dyn Character;
}

pub trait Human: Character {
    fn home_planet(&self) -> &Option<String>;
}

pub trait Droid: Character {
    fn primary_function(&self) -> &Option<String>;
}

struct HumanData {
    id: String,
    name: String,
    friend_ids: Vec<String>,
    appears_in: Vec<Episode>,
    secret_backstory: Option<String>,
    home_planet: Option<String>,
}

struct DroidData {
    id: String,
    name: String,
    friend_ids: Vec<String>,
    appears_in: Vec<Episode>,
    secret_backstory: Option<String>,
    primary_function: Option<String>,
}

impl Character for HumanData {
    fn id(&self) -> &str {
        &self.id
    }
    fn name(&self) -> &str {
        &self.name
    }
    fn friend_ids(&self) -> &[String] {
        &self.friend_ids
    }
    fn appears_in(&self) -> &[Episode] {
        &self.appears_in
    }
    fn secret_backstory(&self) -> &Option<String> {
        &self.secret_backstory
    }
    fn as_character(&self) -> &dyn Character {
        self
    }
}

impl Human for HumanData {
    fn home_planet(&self) -> &Option<String> {
        &self.home_planet
    }
}

impl Character for DroidData {
    fn id(&self) -> &str {
        &self.id
    }
    fn name(&self) -> &str {
        &self.name
    }
    fn friend_ids(&self) -> &[String] {
        &self.friend_ids
    }
    fn appears_in(&self) -> &[Episode] {
        &self.appears_in
    }
    fn secret_backstory(&self) -> &Option<String> {
        &self.secret_backstory
    }
    fn as_character(&self) -> &dyn Character {
        self
    }
}

impl Droid for DroidData {
    fn primary_function(&self) -> &Option<String> {
        &self.primary_function
    }
}

#[derive(Default)]
pub struct Database {
    humans: HashMap<String, HumanData>,
    droids: HashMap<String, DroidData>,
}

use crate::{
    executor::Registry,
    schema::meta::MetaType,
    types::base::{GraphQLType, GraphQLValue},
    value::ScalarValue,
};

impl<S> GraphQLType<S> for Database
where
    S: ScalarValue,
{
    fn name(_: &()) -> Option<&str> {
        Some("_Database")
    }

    fn meta<'r>(_: &(), registry: &mut Registry<'r, S>) -> MetaType<'r, S>
    where
        S: 'r,
    {
        registry.build_object_type::<Self>(&(), &[]).into_meta()
    }
}

impl<S> GraphQLValue<S> for Database
where
    S: ScalarValue,
{
    type Context = Self;
    type TypeInfo = ();

    fn type_name<'i>(&self, info: &'i Self::TypeInfo) -> Option<&'i str> {
        <Self as GraphQLType<S>>::name(info)
    }
}

impl HumanData {
    pub fn new(
        id: &str,
        name: &str,
        friend_ids: &[&str],
        appears_in: &[Episode],
        secret_backstory: Option<&str>,
        home_planet: Option<&str>,
    ) -> HumanData {
        HumanData {
            id: id.to_owned(),
            name: name.to_owned(),
            friend_ids: friend_ids
                .to_owned()
                .into_iter()
                .map(|f| f.to_owned())
                .collect(),
            appears_in: appears_in.to_vec(),
            secret_backstory: secret_backstory.map(|b| b.to_owned()),
            home_planet: home_planet.map(|p| p.to_owned()),
        }
    }
}

impl DroidData {
    pub fn new(
        id: &str,
        name: &str,
        friend_ids: &[&str],
        appears_in: &[Episode],
        secret_backstory: Option<&str>,
        primary_function: Option<&str>,
    ) -> DroidData {
        DroidData {
            id: id.to_owned(),
            name: name.to_owned(),
            friend_ids: friend_ids
                .to_owned()
                .into_iter()
                .map(|f| f.to_owned())
                .collect(),
            appears_in: appears_in.to_vec(),
            secret_backstory: secret_backstory.map(|b| b.to_owned()),
            primary_function: primary_function.map(|p| p.to_owned()),
        }
    }
}

impl Database {
    pub fn new() -> Database {
        let mut humans = HashMap::new();
        let mut droids = HashMap::new();

        humans.insert(
            "1000".to_owned(),
            HumanData::new(
                "1000",
                "Luke Skywalker",
                &["1002", "1003", "2000", "2001"],
                &[Episode::NewHope, Episode::Empire, Episode::Jedi],
                None,
                Some("Tatooine"),
            ),
        );

        humans.insert(
            "1001".to_owned(),
            HumanData::new(
                "1001",
                "Darth Vader",
                &["1004"],
                &[Episode::NewHope, Episode::Empire, Episode::Jedi],
                None,
                Some("Tatooine"),
            ),
        );

        humans.insert(
            "1002".to_owned(),
            HumanData::new(
                "1002",
                "Han Solo",
                &["1000", "1003", "2001"],
                &[Episode::NewHope, Episode::Empire, Episode::Jedi],
                None,
                None,
            ),
        );

        humans.insert(
            "1003".to_owned(),
            HumanData::new(
                "1003",
                "Leia Organa",
                &["1000", "1002", "2000", "2001"],
                &[Episode::NewHope, Episode::Empire, Episode::Jedi],
                None,
                Some("Alderaan"),
            ),
        );

        humans.insert(
            "1004".to_owned(),
            HumanData::new(
                "1004",
                "Wilhuff Tarkin",
                &["1001"],
                &[Episode::NewHope],
                None,
                None,
            ),
        );

        droids.insert(
            "2000".to_owned(),
            DroidData::new(
                "2000",
                "C-3PO",
                &["1000", "1002", "1003", "2001"],
                &[Episode::NewHope, Episode::Empire, Episode::Jedi],
                None,
                Some("Protocol"),
            ),
        );

        droids.insert(
            "2001".to_owned(),
            DroidData::new(
                "2001",
                "R2-D2",
                &["1000", "1002", "1003"],
                &[Episode::NewHope, Episode::Empire, Episode::Jedi],
                None,
                Some("Astromech"),
            ),
        );

        Database { humans, droids }
    }

    pub fn get_hero(&self, episode: Option<Episode>) -> &dyn Character {
        if episode == Some(Episode::Empire) {
            self.get_human("1000").unwrap().as_character()
        } else {
            self.get_droid("2001").unwrap().as_character()
        }
    }

    pub fn get_human(&self, id: &str) -> Option<&dyn Human> {
        self.humans.get(id).map(|h| h as &dyn Human)
    }

    pub fn get_droid(&self, id: &str) -> Option<&dyn Droid> {
        self.droids.get(id).map(|d| d as &dyn Droid)
    }

    pub fn get_character(&self, id: &str) -> Option<&dyn Character> {
        if let Some(h) = self.humans.get(id) {
            Some(h)
        } else if let Some(d) = self.droids.get(id) {
            Some(d)
        } else {
            None
        }
    }

    pub fn get_friends(&self, c: &dyn Character) -> Vec<&dyn Character> {
        c.friend_ids()
            .iter()
            .flat_map(|id| self.get_character(id))
            .collect()
    }
}<|MERGE_RESOLUTION|>--- conflicted
+++ resolved
@@ -2,11 +2,7 @@
 
 use std::collections::HashMap;
 
-<<<<<<< HEAD
 use crate::GraphQLEnum;
-=======
-use juniper_codegen::GraphQLEnumInternal as GraphQLEnum;
->>>>>>> 35b804c3
 
 #[derive(GraphQLEnum, Copy, Clone, Eq, PartialEq, Debug)]
 pub enum Episode {
