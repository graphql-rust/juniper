use crate::value::Value;

// Sort a nested schema Value.
// In particular, lists are sorted by the "name" key of children, if present.
// Only needed for comparisons.
pub(super) fn sort_schema_value(value: &mut Value) {
    match value {
        Value::Null | Value::Scalar(_) => {}
        Value::List(ref mut items) => {
            items.sort_by(|a, b| {
                let name_a = a
                    .as_object_value()
                    .and_then(|v| v.get_field_value("name"))
                    .and_then(|v| v.as_scalar_value::<String>())
                    .map(|x| x.as_str())
                    .unwrap_or("");
                let name_b = b
                    .as_object_value()
                    .and_then(|v| v.get_field_value("name"))
                    .and_then(|v| v.as_scalar_value::<String>())
                    .map(|x| x.as_str())
                    .unwrap_or("");
                name_a.cmp(name_b)
            });
            for item in items.iter_mut() {
                sort_schema_value(item);
            }
        }
        Value::Object(ref mut obj) => {
            obj.iter_mut()
                .for_each(|(_key, item)| sort_schema_value(item));
        }
    }
}

pub(crate) fn schema_introspection_result() -> Value {
    let mut v = graphql_value!({
        "__schema": {
          "description": null,
          "queryType": {
            "name": "Query"
          },
          "mutationType": null,
          "subscriptionType": null,
          "types": [
            {
              "kind": "OBJECT",
              "name": "Human",
              "description": "A humanoid creature in the Star Wars universe.",
              "specifiedByUrl": null,
              "fields": [
                {
                  "name": "id",
                  "description": "The id of the human",
                  "args": [],
                  "type": {
                    "kind": "NON_NULL",
                    "name": null,
                    "ofType": {
                      "kind": "SCALAR",
                      "name": "String",
                      "ofType": null
                    }
                  },
                  "isDeprecated": false,
                  "deprecationReason": null
                },
                {
                  "name": "name",
                  "description": "The name of the human",
                  "args": [],
                  "type": {
                    "kind": "SCALAR",
                    "name": "String",
                    "ofType": null
                  },
                  "isDeprecated": false,
                  "deprecationReason": null
                },
                {
                  "name": "friends",
                  "description": "The friends of the human",
                  "args": [],
                  "type": {
                    "kind": "NON_NULL",
                    "name": null,
                    "ofType": {
                      "kind": "LIST",
                      "name": null,
                      "ofType": {
                        "kind": "NON_NULL",
                        "name": null,
                        "ofType": {
                          "kind": "INTERFACE",
                          "name": "Character",
                          "ofType": null
                        }
                      }
                    }
                  },
                  "isDeprecated": false,
                  "deprecationReason": null
                },
                {
                  "name": "appearsIn",
                  "description": "Which movies they appear in",
                  "args": [],
                  "type": {
                    "kind": "NON_NULL",
                    "name": null,
                    "ofType": {
                      "kind": "LIST",
                      "name": null,
                      "ofType": {
                        "kind": "NON_NULL",
                        "name": null,
                        "ofType": {
                          "kind": "ENUM",
                          "name": "Episode",
                          "ofType": null
                        }
                      }
                    }
                  },
                  "isDeprecated": false,
                  "deprecationReason": null
                },
                {
                  "name": "homePlanet",
                  "description": "The home planet of the human",
                  "args": [],
                  "type": {
                    "kind": "SCALAR",
                    "name": "String",
                    "ofType": null
                  },
                  "isDeprecated": false,
                  "deprecationReason": null
                }
              ],
              "inputFields": null,
              "interfaces": [
                {
                  "kind": "INTERFACE",
                  "name": "Character",
                  "ofType": null
                }
              ],
              "enumValues": null,
              "possibleTypes": null
            },
            {
              "kind": "SCALAR",
              "name": "Boolean",
              "description": null,
              "specifiedByUrl": null,
              "fields": null,
              "inputFields": null,
              "interfaces": null,
              "enumValues": null,
              "possibleTypes": null
            },
            {
              "kind": "OBJECT",
              "name": "__InputValue",
              "description": null,
              "specifiedByUrl": null,
              "fields": [
                {
                  "name": "name",
                  "description": null,
                  "args": [],
                  "type": {
                    "kind": "NON_NULL",
                    "name": null,
                    "ofType": {
                      "kind": "SCALAR",
                      "name": "String",
                      "ofType": null
                    }
                  },
                  "isDeprecated": false,
                  "deprecationReason": null
                },
                {
                  "name": "description",
                  "description": null,
                  "args": [],
                  "type": {
                    "kind": "SCALAR",
                    "name": "String",
                    "ofType": null
                  },
                  "isDeprecated": false,
                  "deprecationReason": null
                },
                {
                  "name": "type",
                  "description": null,
                  "args": [],
                  "type": {
                    "kind": "NON_NULL",
                    "name": null,
                    "ofType": {
                      "kind": "OBJECT",
                      "name": "__Type",
                      "ofType": null
                    }
                  },
                  "isDeprecated": false,
                  "deprecationReason": null
                },
                {
                  "name": "defaultValue",
                  "description": null,
                  "args": [],
                  "type": {
                    "kind": "SCALAR",
                    "name": "String",
                    "ofType": null
                  },
                  "isDeprecated": false,
                  "deprecationReason": null
                }
              ],
              "inputFields": null,
              "interfaces": [],
              "enumValues": null,
              "possibleTypes": null
            },
            {
              "kind": "SCALAR",
              "name": "String",
              "description": null,
              "specifiedByUrl": null,
              "fields": null,
              "inputFields": null,
              "interfaces": null,
              "enumValues": null,
              "possibleTypes": null
            },
            {
              "kind": "OBJECT",
              "name": "__Field",
              "description": null,
              "specifiedByUrl": null,
              "fields": [
                {
                  "name": "name",
                  "description": null,
                  "args": [],
                  "type": {
                    "kind": "NON_NULL",
                    "name": null,
                    "ofType": {
                      "kind": "SCALAR",
                      "name": "String",
                      "ofType": null
                    }
                  },
                  "isDeprecated": false,
                  "deprecationReason": null
                },
                {
                  "name": "description",
                  "description": null,
                  "args": [],
                  "type": {
                    "kind": "SCALAR",
                    "name": "String",
                    "ofType": null
                  },
                  "isDeprecated": false,
                  "deprecationReason": null
                },
                {
                  "name": "args",
                  "description": null,
                  "args": [],
                  "type": {
                    "kind": "NON_NULL",
                    "name": null,
                    "ofType": {
                      "kind": "LIST",
                      "name": null,
                      "ofType": {
                        "kind": "NON_NULL",
                        "name": null,
                        "ofType": {
                          "kind": "OBJECT",
                          "name": "__InputValue",
                          "ofType": null
                        }
                      }
                    }
                  },
                  "isDeprecated": false,
                  "deprecationReason": null
                },
                {
                  "name": "type",
                  "description": null,
                  "args": [],
                  "type": {
                    "kind": "NON_NULL",
                    "name": null,
                    "ofType": {
                      "kind": "OBJECT",
                      "name": "__Type",
                      "ofType": null
                    }
                  },
                  "isDeprecated": false,
                  "deprecationReason": null
                },
                {
                  "name": "isDeprecated",
                  "description": null,
                  "args": [],
                  "type": {
                    "kind": "NON_NULL",
                    "name": null,
                    "ofType": {
                      "kind": "SCALAR",
                      "name": "Boolean",
                      "ofType": null
                    }
                  },
                  "isDeprecated": false,
                  "deprecationReason": null
                },
                {
                  "name": "deprecationReason",
                  "description": null,
                  "args": [],
                  "type": {
                    "kind": "SCALAR",
                    "name": "String",
                    "ofType": null
                  },
                  "isDeprecated": false,
                  "deprecationReason": null
                }
              ],
              "inputFields": null,
              "interfaces": [],
              "enumValues": null,
              "possibleTypes": null
            },
            {
              "kind": "ENUM",
              "name": "__TypeKind",
              "description": "GraphQL type kind\n\nThe GraphQL specification defines a number of type kinds - the meta type of a type.",
              "specifiedByUrl": null,
              "fields": null,
              "inputFields": null,
              "interfaces": null,
              "enumValues": [
                {
                  "name": "SCALAR",
                  "description": "## Scalar types\n\nScalar types appear as the leaf nodes of GraphQL queries. Strings, numbers, and booleans are the built in types, and while it's possible to define your own, it's relatively uncommon.",
                  "isDeprecated": false,
                  "deprecationReason": null
                },
                {
                  "name": "OBJECT",
                  "description": "## Object types\n\nThe most common type to be implemented by users. Objects have fields and can implement interfaces.",
                  "isDeprecated": false,
                  "deprecationReason": null
                },
                {
                  "name": "INTERFACE",
                  "description": "## Interface types\n\nInterface types are used to represent overlapping fields between multiple types, and can be queried for their concrete type.",
                  "isDeprecated": false,
                  "deprecationReason": null
                },
                {
                  "name": "UNION",
                  "description": "## Union types\n\nUnions are similar to interfaces but can not contain any fields on their own.",
                  "isDeprecated": false,
                  "deprecationReason": null
                },
                {
                  "name": "ENUM",
                  "description": "## Enum types\n\nLike scalars, enum types appear as the leaf nodes of GraphQL queries.",
                  "isDeprecated": false,
                  "deprecationReason": null
                },
                {
                  "name": "INPUT_OBJECT",
                  "description": "## Input objects\n\nRepresents complex values provided in queries _into_ the system.",
                  "isDeprecated": false,
                  "deprecationReason": null
                },
                {
                  "name": "LIST",
                  "description": "## List types\n\nRepresent lists of other types. This library provides implementations for vectors and slices, but other Rust types can be extended to serve as GraphQL lists.",
                  "isDeprecated": false,
                  "deprecationReason": null
                },
                {
                  "name": "NON_NULL",
                  "description": "## Non-null types\n\nIn GraphQL, nullable types are the default. By putting a `!` after a type, it becomes non-nullable.",
                  "isDeprecated": false,
                  "deprecationReason": null
                }
              ],
              "possibleTypes": null
            },
            {
              "kind": "OBJECT",
              "name": "__Type",
              "description": null,
              "specifiedByUrl": null,
              "fields": [
                {
                  "name": "name",
                  "description": null,
                  "args": [],
                  "type": {
                    "kind": "SCALAR",
                    "name": "String",
                    "ofType": null
                  },
                  "isDeprecated": false,
                  "deprecationReason": null
                },
                {
                  "name": "description",
                  "description": null,
                  "args": [],
                  "type": {
                    "kind": "SCALAR",
                    "name": "String",
                    "ofType": null
                  },
                  "isDeprecated": false,
                  "deprecationReason": null
                },
                {
                  "name": "kind",
                  "description": null,
                  "args": [],
                  "type": {
                    "kind": "NON_NULL",
                    "name": null,
                    "ofType": {
                      "kind": "ENUM",
                      "name": "__TypeKind",
                      "ofType": null
                    }
                  },
                  "isDeprecated": false,
                  "deprecationReason": null
                },
                {
                  "name": "fields",
                  "description": null,
                  "args": [
                    {
                      "name": "includeDeprecated",
                      "description": null,
                      "type": {
                        "kind": "SCALAR",
                        "name": "Boolean",
                        "ofType": null
                      },
                      "defaultValue": "false"
                    }
                  ],
                  "type": {
                    "kind": "LIST",
                    "name": null,
                    "ofType": {
                      "kind": "NON_NULL",
                      "name": null,
                      "ofType": {
                        "kind": "OBJECT",
                        "name": "__Field",
                        "ofType": null
                      }
                    }
                  },
                  "isDeprecated": false,
                  "deprecationReason": null
                },
                {
                  "name": "ofType",
                  "description": null,
                  "args": [],
                  "type": {
                    "kind": "OBJECT",
                    "name": "__Type",
                    "ofType": null
                  },
                  "isDeprecated": false,
                  "deprecationReason": null
                },
                {
                  "name": "inputFields",
                  "description": null,
                  "args": [],
                  "type": {
                    "kind": "LIST",
                    "name": null,
                    "ofType": {
                      "kind": "NON_NULL",
                      "name": null,
                      "ofType": {
                        "kind": "OBJECT",
                        "name": "__InputValue",
                        "ofType": null
                      }
                    }
                  },
                  "isDeprecated": false,
                  "deprecationReason": null
                },
                {
                  "name": "interfaces",
                  "description": null,
                  "args": [],
                  "type": {
                    "kind": "LIST",
                    "name": null,
                    "ofType": {
                      "kind": "NON_NULL",
                      "name": null,
                      "ofType": {
                        "kind": "OBJECT",
                        "name": "__Type",
                        "ofType": null
                      }
                    }
                  },
                  "isDeprecated": false,
                  "deprecationReason": null
                },
                {
                  "name": "possibleTypes",
                  "description": null,
                  "args": [],
                  "type": {
                    "kind": "LIST",
                    "name": null,
                    "ofType": {
                      "kind": "NON_NULL",
                      "name": null,
                      "ofType": {
                        "kind": "OBJECT",
                        "name": "__Type",
                        "ofType": null
                      }
                    }
                  },
                  "isDeprecated": false,
                  "deprecationReason": null
                },
                {
                  "name": "specifiedByUrl",
                  "description": null,
                  "args": [],
                  "type": {
                    "kind": "SCALAR",
                    "name": "String",
                    "ofType": null
                  },
                  "isDeprecated": false,
                  "deprecationReason": null
                },
                {
                  "name": "enumValues",
                  "description": null,
                  "args": [
                    {
                      "name": "includeDeprecated",
                      "description": null,
                      "type": {
                        "kind": "SCALAR",
                        "name": "Boolean",
                        "ofType": null
                      },
                      "defaultValue": "false"
                    }
                  ],
                  "type": {
                    "kind": "LIST",
                    "name": null,
                    "ofType": {
                      "kind": "NON_NULL",
                      "name": null,
                      "ofType": {
                        "kind": "OBJECT",
                        "name": "__EnumValue",
                        "ofType": null
                      }
                    }
                  },
                  "isDeprecated": false,
                  "deprecationReason": null
                }
              ],
              "inputFields": null,
              "interfaces": [],
              "enumValues": null,
              "possibleTypes": null
            },
            {
              "kind": "OBJECT",
              "name": "__Schema",
              "description": null,
              "specifiedByUrl": null,
              "fields": [
                {
                  "name": "types",
                  "description": null,
                  "args": [],
                  "type": {
                    "kind": "NON_NULL",
                    "name": null,
                    "ofType": {
                      "kind": "LIST",
                      "name": null,
                      "ofType": {
                        "kind": "NON_NULL",
                        "name": null,
                        "ofType": {
                          "kind": "OBJECT",
                          "name": "__Type",
                          "ofType": null
                        }
                      }
                    }
                  },
                  "isDeprecated": false,
                  "deprecationReason": null
                },
                {
                  "name": "description",
                  "description": null,
                  "args": [],
                  "type": {
                    "kind": "SCALAR",
                    "name": "String",
                    "ofType": null
                  },
                  "isDeprecated": false,
                  "deprecationReason": null
                },
                {
                  "name": "queryType",
                  "description": null,
                  "args": [],
                  "type": {
                    "kind": "NON_NULL",
                    "name": null,
                    "ofType": {
                      "kind": "OBJECT",
                      "name": "__Type",
                      "ofType": null
                    }
                  },
                  "isDeprecated": false,
                  "deprecationReason": null
                },
                {
                  "name": "mutationType",
                  "description": null,
                  "args": [],
                  "type": {
                    "kind": "OBJECT",
                    "name": "__Type",
                    "ofType": null
                  },
                  "isDeprecated": false,
                  "deprecationReason": null
                },
                {
                  "name": "subscriptionType",
                  "description": null,
                  "args": [],
                  "type": {
                    "kind": "OBJECT",
                    "name": "__Type",
                    "ofType": null
                  },
                  "isDeprecated": false,
                  "deprecationReason": null
                },
                {
                  "name": "directives",
                  "description": null,
                  "args": [],
                  "type": {
                    "kind": "NON_NULL",
                    "name": null,
                    "ofType": {
                      "kind": "LIST",
                      "name": null,
                      "ofType": {
                        "kind": "NON_NULL",
                        "name": null,
                        "ofType": {
                          "kind": "OBJECT",
                          "name": "__Directive",
                          "ofType": null
                        }
                      }
                    }
                  },
                  "isDeprecated": false,
                  "deprecationReason": null
                }
              ],
              "inputFields": null,
              "interfaces": [],
              "enumValues": null,
              "possibleTypes": null
            },
            {
              "kind": "OBJECT",
              "name": "Droid",
              "description": "A mechanical creature in the Star Wars universe.",
              "specifiedByUrl": null,
              "fields": [
                {
                  "name": "id",
                  "description": "The id of the droid",
                  "args": [],
                  "type": {
                    "kind": "NON_NULL",
                    "name": null,
                    "ofType": {
                      "kind": "SCALAR",
                      "name": "String",
                      "ofType": null
                    }
                  },
                  "isDeprecated": false,
                  "deprecationReason": null
                },
                {
                  "name": "name",
                  "description": "The name of the droid",
                  "args": [],
                  "type": {
                    "kind": "SCALAR",
                    "name": "String",
                    "ofType": null
                  },
                  "isDeprecated": false,
                  "deprecationReason": null
                },
                {
                  "name": "friends",
                  "description": "The friends of the droid",
                  "args": [],
                  "type": {
                    "kind": "NON_NULL",
                    "name": null,
                    "ofType": {
                      "kind": "LIST",
                      "name": null,
                      "ofType": {
                        "kind": "NON_NULL",
                        "name": null,
                        "ofType": {
                          "kind": "INTERFACE",
                          "name": "Character",
                          "ofType": null
                        }
                      }
                    }
                  },
                  "isDeprecated": false,
                  "deprecationReason": null
                },
                {
                  "name": "appearsIn",
                  "description": "Which movies they appear in",
                  "args": [],
                  "type": {
                    "kind": "NON_NULL",
                    "name": null,
                    "ofType": {
                      "kind": "LIST",
                      "name": null,
                      "ofType": {
                        "kind": "NON_NULL",
                        "name": null,
                        "ofType": {
                          "kind": "ENUM",
                          "name": "Episode",
                          "ofType": null
                        }
                      }
                    }
                  },
                  "isDeprecated": false,
                  "deprecationReason": null
                },
                {
                  "name": "primaryFunction",
                  "description": "The primary function of the droid",
                  "args": [],
                  "type": {
                    "kind": "SCALAR",
                    "name": "String",
                    "ofType": null
                  },
                  "isDeprecated": false,
                  "deprecationReason": null
                }
              ],
              "inputFields": null,
              "interfaces": [
                {
                  "kind": "INTERFACE",
                  "name": "Character",
                  "ofType": null
                }
              ],
              "enumValues": null,
              "possibleTypes": null
            },
            {
              "kind": "OBJECT",
              "name": "Query",
              "description": "The root query object of the schema",
              "specifiedByUrl": null,
              "fields": [
                {
                  "name": "human",
                  "description": null,
                  "args": [
                    {
                      "name": "id",
                      "description": "id of the human",
                      "type": {
                        "kind": "NON_NULL",
                        "name": null,
                        "ofType": {
                          "kind": "SCALAR",
                          "name": "String",
                          "ofType": null
                        }
                      },
                      "defaultValue": null
                    }
                  ],
                  "type": {
                    "kind": "OBJECT",
                    "name": "Human",
                    "ofType": null
                  },
                  "isDeprecated": false,
                  "deprecationReason": null
                },
                {
                  "name": "droid",
                  "description": null,
                  "args": [
                    {
                      "name": "id",
                      "description": null,
                      "description": "id of the droid",
                      "type": {
                        "kind": "NON_NULL",
                        "name": null,
                        "ofType": {
                          "kind": "SCALAR",
                          "name": "String",
                          "ofType": null
                        }
                      },
                      "defaultValue": null
                    }
                  ],
                  "type": {
                    "kind": "OBJECT",
                    "name": "Droid",
                    "ofType": null
                  },
                  "isDeprecated": false,
                  "deprecationReason": null
                },
                {
                  "name": "hero",
                  "description": null,
                  "args": [
                    {
                      "name": "episode",
                      "description": "If omitted, returns the hero of the whole saga. If provided, returns the hero of that particular episode",
                      "type": {
                        "kind": "ENUM",
                        "name": "Episode",
                        "ofType": null
                      },
                      "defaultValue": null
                    }
                  ],
                  "type": {
                    "kind": "INTERFACE",
                    "name": "Character",
                    "ofType": null
                  },
                  "isDeprecated": false,
                  "deprecationReason": null
                }
              ],
              "inputFields": null,
              "interfaces": [],
              "enumValues": null,
              "possibleTypes": null
            },
            {
              "kind": "OBJECT",
              "name": "__EnumValue",
              "description": null,
              "specifiedByUrl": null,
              "fields": [
                {
                  "name": "name",
                  "description": null,
                  "args": [],
                  "type": {
                    "kind": "NON_NULL",
                    "name": null,
                    "ofType": {
                      "kind": "SCALAR",
                      "name": "String",
                      "ofType": null
                    }
                  },
                  "isDeprecated": false,
                  "deprecationReason": null
                },
                {
                  "name": "description",
                  "description": null,
                  "args": [],
                  "type": {
                    "kind": "SCALAR",
                    "name": "String",
                    "ofType": null
                  },
                  "isDeprecated": false,
                  "deprecationReason": null
                },
                {
                  "name": "isDeprecated",
                  "description": null,
                  "args": [],
                  "type": {
                    "kind": "NON_NULL",
                    "name": null,
                    "ofType": {
                      "kind": "SCALAR",
                      "name": "Boolean",
                      "ofType": null
                    }
                  },
                  "isDeprecated": false,
                  "deprecationReason": null
                },
                {
                  "name": "deprecationReason",
                  "description": null,
                  "args": [],
                  "type": {
                    "kind": "SCALAR",
                    "name": "String",
                    "ofType": null
                  },
                  "isDeprecated": false,
                  "deprecationReason": null
                }
              ],
              "inputFields": null,
              "interfaces": [],
              "enumValues": null,
              "possibleTypes": null
            },
            {
              "kind": "ENUM",
              "name": "Episode",
              "description": null,
              "specifiedByUrl": null,
              "fields": null,
              "inputFields": null,
              "interfaces": null,
              "enumValues": [
                {
                  "name": "NEW_HOPE",
                  "description": null,
                  "isDeprecated": false,
                  "deprecationReason": null
                },
                {
                  "name": "EMPIRE",
                  "description": null,
                  "isDeprecated": false,
                  "deprecationReason": null
                },
                {
                  "name": "JEDI",
                  "description": null,
                  "isDeprecated": false,
                  "deprecationReason": null
                }
              ],
              "possibleTypes": null
            },
            {
              "kind": "ENUM",
              "name": "__DirectiveLocation",
              "description": null,
              "specifiedByUrl": null,
              "fields": null,
              "inputFields": null,
              "interfaces": null,
              "enumValues": [
                {
                  "name": "QUERY",
                  "description": null,
                  "isDeprecated": false,
                  "deprecationReason": null
                },
                {
                  "name": "MUTATION",
                  "description": null,
                  "isDeprecated": false,
                  "deprecationReason": null
                },
                {
                  "name": "SUBSCRIPTION",
                  "description": null,
                  "isDeprecated": false,
                  "deprecationReason": null
                },
                {
                  "name": "FIELD",
                  "description": null,
                  "isDeprecated": false,
                  "deprecationReason": null
                },
                {
                  "name": "FRAGMENT_DEFINITION",
                  "description": null,
                  "isDeprecated": false,
                  "deprecationReason": null
                },
                {
                  "name": "FIELD_DEFINITION",
                  "description": null,
                  "isDeprecated": false,
                  "deprecationReason": null
                },
                {
                  "name": "FRAGMENT_SPREAD",
                  "description": null,
                  "isDeprecated": false,
                  "deprecationReason": null
                },
                {
                  "name": "INLINE_FRAGMENT",
                  "description": null,
                  "isDeprecated": false,
                  "deprecationReason": null
                },
                {
<<<<<<< HEAD
                  "name": "VARIABLE_DEFINITION",
=======
                  "name": "SCALAR",
                  "description": null,
                  "isDeprecated": false,
                  "deprecationReason": null
                },
                {
                  "name": "ENUM_VALUE",
>>>>>>> 18b10af9
                  "description": null,
                  "isDeprecated": false,
                  "deprecationReason": null
                }
              ],
              "possibleTypes": null
            },
            {
              "kind": "INTERFACE",
              "name": "Character",
              "description": "A character in the Star Wars Trilogy",
              "specifiedByUrl": null,
              "fields": [
                {
                  "name": "id",
                  "description": "The id of the character",
                  "args": [],
                  "type": {
                    "kind": "NON_NULL",
                    "name": null,
                    "ofType": {
                      "kind": "SCALAR",
                      "name": "String",
                      "ofType": null
                    }
                  },
                  "isDeprecated": false,
                  "deprecationReason": null
                },
                {
                  "name": "name",
                  "description": "The name of the character",
                  "args": [],
                  "type": {
                    "kind": "SCALAR",
                    "name": "String",
                    "ofType": null
                  },
                  "isDeprecated": false,
                  "deprecationReason": null
                },
                {
                  "name": "friends",
                  "description": "The friends of the character",
                  "args": [],
                  "type": {
                    "kind": "NON_NULL",
                    "name": null,
                    "ofType": {
                      "kind": "LIST",
                      "name": null,
                      "ofType": {
                        "kind": "NON_NULL",
                        "name": null,
                        "ofType": {
                          "kind": "INTERFACE",
                          "name": "Character",
                          "ofType": null
                        }
                      }
                    }
                  },
                  "isDeprecated": false,
                  "deprecationReason": null
                },
                {
                  "name": "appearsIn",
                  "description": "Which movies they appear in",
                  "args": [],
                  "type": {
                    "kind": "NON_NULL",
                    "name": null,
                    "ofType": {
                      "kind": "LIST",
                      "name": null,
                      "ofType": {
                        "kind": "NON_NULL",
                        "name": null,
                        "ofType": {
                          "kind": "ENUM",
                          "name": "Episode",
                          "ofType": null
                        }
                      }
                    }
                  },
                  "isDeprecated": false,
                  "deprecationReason": null
                }
              ],
              "inputFields": null,
              "interfaces": null,
              "enumValues": null,
              "possibleTypes": [
                {
                  "kind": "OBJECT",
                  "name": "Human",
                  "ofType": null
                },
                {
                  "kind": "OBJECT",
                  "name": "Droid",
                  "ofType": null
                }
              ]
            },
            {
              "kind": "OBJECT",
              "name": "__Directive",
              "description": null,
              "specifiedByUrl": null,
              "fields": [
                {
                  "name": "name",
                  "description": null,
                  "args": [],
                  "type": {
                    "kind": "NON_NULL",
                    "name": null,
                    "ofType": {
                      "kind": "SCALAR",
                      "name": "String",
                      "ofType": null
                    }
                  },
                  "isDeprecated": false,
                  "deprecationReason": null
                },
                {
                  "name": "description",
                  "description": null,
                  "args": [],
                  "type": {
                    "kind": "SCALAR",
                    "name": "String",
                    "ofType": null
                  },
                  "isDeprecated": false,
                  "deprecationReason": null
                },
                {
                  "name": "isRepeatable",
                  "description": null,
                  "args": [],
                  "type": {
                    "kind": "NON_NULL",
                    "name": null,
                    "ofType": {
                      "kind": "SCALAR",
                      "name": "Boolean",
                      "ofType": null
                    }
                  },
                  "isDeprecated": false,
                  "deprecationReason": null
                },
                {
                  "name": "locations",
                  "description": null,
                  "args": [],
                  "type": {
                    "kind": "NON_NULL",
                    "name": null,
                    "ofType": {
                      "kind": "LIST",
                      "name": null,
                      "ofType": {
                        "kind": "NON_NULL",
                        "name": null,
                        "ofType": {
                          "kind": "ENUM",
                          "name": "__DirectiveLocation",
                          "ofType": null
                        }
                      }
                    }
                  },
                  "isDeprecated": false,
                  "deprecationReason": null
                },
                {
                  "name": "args",
                  "description": null,
                  "args": [],
                  "type": {
                    "kind": "NON_NULL",
                    "name": null,
                    "ofType": {
                      "kind": "LIST",
                      "name": null,
                      "ofType": {
                        "kind": "NON_NULL",
                        "name": null,
                        "ofType": {
                          "kind": "OBJECT",
                          "name": "__InputValue",
                          "ofType": null
                        }
                      }
                    }
                  },
                  "isDeprecated": false,
                  "deprecationReason": null
                },
                {
                  "name": "onOperation",
                  "description": null,
                  "args": [],
                  "type": {
                    "kind": "NON_NULL",
                    "name": null,
                    "ofType": {
                      "kind": "SCALAR",
                      "name": "Boolean",
                      "ofType": null
                    }
                  },
                  "isDeprecated": true,
                  "deprecationReason": "Use the locations array instead"
                },
                {
                  "name": "onFragment",
                  "description": null,
                  "args": [],
                  "type": {
                    "kind": "NON_NULL",
                    "name": null,
                    "ofType": {
                      "kind": "SCALAR",
                      "name": "Boolean",
                      "ofType": null
                    }
                  },
                  "isDeprecated": true,
                  "deprecationReason": "Use the locations array instead"
                },
                {
                  "name": "onField",
                  "description": null,
                  "args": [],
                  "type": {
                    "kind": "NON_NULL",
                    "name": null,
                    "ofType": {
                      "kind": "SCALAR",
                      "name": "Boolean",
                      "ofType": null
                    }
                  },
                  "isDeprecated": true,
                  "deprecationReason": "Use the locations array instead"
                }
              ],
              "inputFields": null,
              "interfaces": [],
              "enumValues": null,
              "possibleTypes": null
            }
          ],
          "directives": [
            {
              "name": "skip",
              "description": null,
              "isRepeatable": false,
              "locations": [
                "FIELD",
                "FRAGMENT_SPREAD",
                "INLINE_FRAGMENT"
              ],
              "args": [
                {
                  "name": "if",
                  "description": null,
                  "type": {
                    "kind": "NON_NULL",
                    "name": null,
                    "ofType": {
                      "kind": "SCALAR",
                      "name": "Boolean",
                      "ofType": null
                    }
                  },
                  "defaultValue": null
                }
              ]
            },
            {
              "name": "include",
              "description": null,
              "isRepeatable": false,
              "locations": [
                "FIELD",
                "FRAGMENT_SPREAD",
                "INLINE_FRAGMENT"
              ],
              "args": [
                {
                  "name": "if",
                  "description": null,
                  "type": {
                    "kind": "NON_NULL",
                    "name": null,
                    "ofType": {
                      "kind": "SCALAR",
                      "name": "Boolean",
                      "ofType": null
                    }
                  },
                  "defaultValue": null
                }
              ]
            },
            {
              "name": "deprecated",
              "description": null,
              "isRepeatable": false,
              "locations": [
                "FIELD_DEFINITION",
                "ENUM_VALUE"
              ],
              "args": [
                {
                  "name": "reason",
                  "description": null,
                  "type": {
                    "kind": "NON_NULL",
                    "name": null,
                    "ofType": {
                      "kind": "SCALAR",
                      "name": "String",
                      "ofType": null
                    }
                  },
                  "defaultValue": null
                }
              ]
            },
            {
              "name": "specifiedBy",
              "description": null,
              "isRepeatable": false,
              "locations": [
                "SCALAR"
              ],
              "args": [
                {
                  "name": "url",
                  "description": null,
                  "type": {
                    "kind": "NON_NULL",
                    "name": null,
                    "ofType": {
                      "kind": "SCALAR",
                      "name": "String",
                      "ofType": null
                    }
                  },
                  "defaultValue": null
                }
              ]
            }
          ]
        }
    });
    sort_schema_value(&mut v);
    v
}

pub(crate) fn schema_introspection_result_without_descriptions() -> Value {
    let mut v = graphql_value!({
        "__schema": {
          "queryType": {
            "name": "Query"
          },
          "mutationType": null,
          "subscriptionType": null,
          "types": [
            {
              "kind": "OBJECT",
              "name": "Human",
              "specifiedByUrl": null,
              "fields": [
                {
                  "name": "id",
                  "args": [],
                  "type": {
                    "kind": "NON_NULL",
                    "name": null,
                    "ofType": {
                      "kind": "SCALAR",
                      "name": "String",
                      "ofType": null
                    }
                  },
                  "isDeprecated": false,
                  "deprecationReason": null
                },
                {
                  "name": "name",
                  "args": [],
                  "type": {
                    "kind": "SCALAR",
                    "name": "String",
                    "ofType": null
                  },
                  "isDeprecated": false,
                  "deprecationReason": null
                },
                {
                  "name": "friends",
                  "args": [],
                  "type": {
                    "kind": "NON_NULL",
                    "name": null,
                    "ofType": {
                      "kind": "LIST",
                      "name": null,
                      "ofType": {
                        "kind": "NON_NULL",
                        "name": null,
                        "ofType": {
                          "kind": "INTERFACE",
                          "name": "Character",
                          "ofType": null
                        }
                      }
                    }
                  },
                  "isDeprecated": false,
                  "deprecationReason": null
                },
                {
                  "name": "appearsIn",
                  "args": [],
                  "type": {
                    "kind": "NON_NULL",
                    "name": null,
                    "ofType": {
                      "kind": "LIST",
                      "name": null,
                      "ofType": {
                        "kind": "NON_NULL",
                        "name": null,
                        "ofType": {
                          "kind": "ENUM",
                          "name": "Episode",
                          "ofType": null
                        }
                      }
                    }
                  },
                  "isDeprecated": false,
                  "deprecationReason": null
                },
                {
                  "name": "homePlanet",
                  "args": [],
                  "type": {
                    "kind": "SCALAR",
                    "name": "String",
                    "ofType": null
                  },
                  "isDeprecated": false,
                  "deprecationReason": null
                }
              ],
              "inputFields": null,
              "interfaces": [
                {
                  "kind": "INTERFACE",
                  "name": "Character",
                  "ofType": null
                }
              ],
              "enumValues": null,
              "possibleTypes": null
            },
            {
              "kind": "SCALAR",
              "name": "Boolean",
              "specifiedByUrl": null,
              "fields": null,
              "inputFields": null,
              "interfaces": null,
              "enumValues": null,
              "possibleTypes": null
            },
            {
              "kind": "OBJECT",
              "name": "__InputValue",
              "specifiedByUrl": null,
              "fields": [
                {
                  "name": "name",
                  "args": [],
                  "type": {
                    "kind": "NON_NULL",
                    "name": null,
                    "ofType": {
                      "kind": "SCALAR",
                      "name": "String",
                      "ofType": null
                    }
                  },
                  "isDeprecated": false,
                  "deprecationReason": null
                },
                {
                  "name": "description",
                  "args": [],
                  "type": {
                    "kind": "SCALAR",
                    "name": "String",
                    "ofType": null
                  },
                  "isDeprecated": false,
                  "deprecationReason": null
                },
                {
                  "name": "type",
                  "args": [],
                  "type": {
                    "kind": "NON_NULL",
                    "name": null,
                    "ofType": {
                      "kind": "OBJECT",
                      "name": "__Type",
                      "ofType": null
                    }
                  },
                  "isDeprecated": false,
                  "deprecationReason": null
                },
                {
                  "name": "defaultValue",
                  "args": [],
                  "type": {
                    "kind": "SCALAR",
                    "name": "String",
                    "ofType": null
                  },
                  "isDeprecated": false,
                  "deprecationReason": null
                }
              ],
              "inputFields": null,
              "interfaces": [],
              "enumValues": null,
              "possibleTypes": null
            },
            {
              "kind": "SCALAR",
              "name": "String",
              "specifiedByUrl": null,
              "fields": null,
              "inputFields": null,
              "interfaces": null,
              "enumValues": null,
              "possibleTypes": null
            },
            {
              "kind": "OBJECT",
              "name": "__Field",
              "specifiedByUrl": null,
              "fields": [
                {
                  "name": "name",
                  "args": [],
                  "type": {
                    "kind": "NON_NULL",
                    "name": null,
                    "ofType": {
                      "kind": "SCALAR",
                      "name": "String",
                      "ofType": null
                    }
                  },
                  "isDeprecated": false,
                  "deprecationReason": null
                },
                {
                  "name": "description",
                  "args": [],
                  "type": {
                    "kind": "SCALAR",
                    "name": "String",
                    "ofType": null
                  },
                  "isDeprecated": false,
                  "deprecationReason": null
                },
                {
                  "name": "args",
                  "args": [],
                  "type": {
                    "kind": "NON_NULL",
                    "name": null,
                    "ofType": {
                      "kind": "LIST",
                      "name": null,
                      "ofType": {
                        "kind": "NON_NULL",
                        "name": null,
                        "ofType": {
                          "kind": "OBJECT",
                          "name": "__InputValue",
                          "ofType": null
                        }
                      }
                    }
                  },
                  "isDeprecated": false,
                  "deprecationReason": null
                },
                {
                  "name": "type",
                  "args": [],
                  "type": {
                    "kind": "NON_NULL",
                    "name": null,
                    "ofType": {
                      "kind": "OBJECT",
                      "name": "__Type",
                      "ofType": null
                    }
                  },
                  "isDeprecated": false,
                  "deprecationReason": null
                },
                {
                  "name": "isDeprecated",
                  "args": [],
                  "type": {
                    "kind": "NON_NULL",
                    "name": null,
                    "ofType": {
                      "kind": "SCALAR",
                      "name": "Boolean",
                      "ofType": null
                    }
                  },
                  "isDeprecated": false,
                  "deprecationReason": null
                },
                {
                  "name": "deprecationReason",
                  "args": [],
                  "type": {
                    "kind": "SCALAR",
                    "name": "String",
                    "ofType": null
                  },
                  "isDeprecated": false,
                  "deprecationReason": null
                }
              ],
              "inputFields": null,
              "interfaces": [],
              "enumValues": null,
              "possibleTypes": null
            },
            {
              "kind": "ENUM",
              "name": "__TypeKind",
              "specifiedByUrl": null,
              "fields": null,
              "inputFields": null,
              "interfaces": null,
              "enumValues": [
                {
                  "name": "SCALAR",
                  "isDeprecated": false,
                  "deprecationReason": null
                },
                {
                  "name": "OBJECT",
                  "isDeprecated": false,
                  "deprecationReason": null
                },
                {
                  "name": "INTERFACE",
                  "isDeprecated": false,
                  "deprecationReason": null
                },
                {
                  "name": "UNION",
                  "isDeprecated": false,
                  "deprecationReason": null
                },
                {
                  "name": "ENUM",
                  "isDeprecated": false,
                  "deprecationReason": null
                },
                {
                  "name": "INPUT_OBJECT",
                  "isDeprecated": false,
                  "deprecationReason": null
                },
                {
                  "name": "LIST",
                  "isDeprecated": false,
                  "deprecationReason": null
                },
                {
                  "name": "NON_NULL",
                  "isDeprecated": false,
                  "deprecationReason": null
                }
              ],
              "possibleTypes": null
            },
            {
              "kind": "OBJECT",
              "name": "__Type",
              "specifiedByUrl": null,
              "fields": [
                {
                  "name": "name",
                  "args": [],
                  "type": {
                    "kind": "SCALAR",
                    "name": "String",
                    "ofType": null
                  },
                  "isDeprecated": false,
                  "deprecationReason": null
                },
                {
                  "name": "description",
                  "args": [],
                  "type": {
                    "kind": "SCALAR",
                    "name": "String",
                    "ofType": null
                  },
                  "isDeprecated": false,
                  "deprecationReason": null
                },
                {
                  "name": "kind",
                  "args": [],
                  "type": {
                    "kind": "NON_NULL",
                    "name": null,
                    "ofType": {
                      "kind": "ENUM",
                      "name": "__TypeKind",
                      "ofType": null
                    }
                  },
                  "isDeprecated": false,
                  "deprecationReason": null
                },
                {
                  "name": "fields",
                  "args": [
                    {
                      "name": "includeDeprecated",
                      "type": {
                        "kind": "SCALAR",
                        "name": "Boolean",
                        "ofType": null
                      },
                      "defaultValue": "false"
                    }
                  ],
                  "type": {
                    "kind": "LIST",
                    "name": null,
                    "ofType": {
                      "kind": "NON_NULL",
                      "name": null,
                      "ofType": {
                        "kind": "OBJECT",
                        "name": "__Field",
                        "ofType": null
                      }
                    }
                  },
                  "isDeprecated": false,
                  "deprecationReason": null
                },
                {
                  "name": "ofType",
                  "args": [],
                  "type": {
                    "kind": "OBJECT",
                    "name": "__Type",
                    "ofType": null
                  },
                  "isDeprecated": false,
                  "deprecationReason": null
                },
                {
                  "name": "inputFields",
                  "args": [],
                  "type": {
                    "kind": "LIST",
                    "name": null,
                    "ofType": {
                      "kind": "NON_NULL",
                      "name": null,
                      "ofType": {
                        "kind": "OBJECT",
                        "name": "__InputValue",
                        "ofType": null
                      }
                    }
                  },
                  "isDeprecated": false,
                  "deprecationReason": null
                },
                {
                  "name": "interfaces",
                  "args": [],
                  "type": {
                    "kind": "LIST",
                    "name": null,
                    "ofType": {
                      "kind": "NON_NULL",
                      "name": null,
                      "ofType": {
                        "kind": "OBJECT",
                        "name": "__Type",
                        "ofType": null
                      }
                    }
                  },
                  "isDeprecated": false,
                  "deprecationReason": null
                },
                {
                  "name": "possibleTypes",
                  "args": [],
                  "type": {
                    "kind": "LIST",
                    "name": null,
                    "ofType": {
                      "kind": "NON_NULL",
                      "name": null,
                      "ofType": {
                        "kind": "OBJECT",
                        "name": "__Type",
                        "ofType": null
                      }
                    }
                  },
                  "isDeprecated": false,
                  "deprecationReason": null
                },
                {
                  "name": "specifiedByUrl",
                  "args": [],
                  "type": {
                    "kind": "SCALAR",
                    "name": "String",
                    "ofType": null
                  },
                  "isDeprecated": false,
                  "deprecationReason": null
                },
                {
                  "name": "enumValues",
                  "args": [
                    {
                      "name": "includeDeprecated",
                      "type": {
                        "kind": "SCALAR",
                        "name": "Boolean",
                        "ofType": null
                      },
                      "defaultValue": "false"
                    }
                  ],
                  "type": {
                    "kind": "LIST",
                    "name": null,
                    "ofType": {
                      "kind": "NON_NULL",
                      "name": null,
                      "ofType": {
                        "kind": "OBJECT",
                        "name": "__EnumValue",
                        "ofType": null
                      }
                    }
                  },
                  "isDeprecated": false,
                  "deprecationReason": null
                }
              ],
              "inputFields": null,
              "interfaces": [],
              "enumValues": null,
              "possibleTypes": null
            },
            {
              "kind": "OBJECT",
              "name": "__Schema",
              "specifiedByUrl": null,
              "fields": [
                {
                  "name": "description",
                  "args": [],
                  "type": {
                    "kind": "SCALAR",
                    "name": "String",
                    "ofType": null
                  },
                  "isDeprecated": false,
                  "deprecationReason": null
                },
                {
                  "name": "types",
                  "args": [],
                  "type": {
                    "kind": "NON_NULL",
                    "name": null,
                    "ofType": {
                      "kind": "LIST",
                      "name": null,
                      "ofType": {
                        "kind": "NON_NULL",
                        "name": null,
                        "ofType": {
                          "kind": "OBJECT",
                          "name": "__Type",
                          "ofType": null
                        }
                      }
                    }
                  },
                  "isDeprecated": false,
                  "deprecationReason": null
                },
                {
                  "name": "queryType",
                  "args": [],
                  "type": {
                    "kind": "NON_NULL",
                    "name": null,
                    "ofType": {
                      "kind": "OBJECT",
                      "name": "__Type",
                      "ofType": null
                    }
                  },
                  "isDeprecated": false,
                  "deprecationReason": null
                },
                {
                  "name": "mutationType",
                  "args": [],
                  "type": {
                    "kind": "OBJECT",
                    "name": "__Type",
                    "ofType": null
                  },
                  "isDeprecated": false,
                  "deprecationReason": null
                },
                {
                  "name": "subscriptionType",
                  "args": [],
                  "type": {
                    "kind": "OBJECT",
                    "name": "__Type",
                    "ofType": null
                  },
                  "isDeprecated": false,
                  "deprecationReason": null
                },
                {
                  "name": "directives",
                  "args": [],
                  "type": {
                    "kind": "NON_NULL",
                    "name": null,
                    "ofType": {
                      "kind": "LIST",
                      "name": null,
                      "ofType": {
                        "kind": "NON_NULL",
                        "name": null,
                        "ofType": {
                          "kind": "OBJECT",
                          "name": "__Directive",
                          "ofType": null
                        }
                      }
                    }
                  },
                  "isDeprecated": false,
                  "deprecationReason": null
                }
              ],
              "inputFields": null,
              "interfaces": [],
              "enumValues": null,
              "possibleTypes": null
            },
            {
              "kind": "OBJECT",
              "name": "Droid",
              "specifiedByUrl": null,
              "fields": [
                {
                  "name": "id",
                  "args": [],
                  "type": {
                    "kind": "NON_NULL",
                    "name": null,
                    "ofType": {
                      "kind": "SCALAR",
                      "name": "String",
                      "ofType": null
                    }
                  },
                  "isDeprecated": false,
                  "deprecationReason": null
                },
                {
                  "name": "name",
                  "args": [],
                  "type": {
                    "kind": "SCALAR",
                    "name": "String",
                    "ofType": null
                  },
                  "isDeprecated": false,
                  "deprecationReason": null
                },
                {
                  "name": "friends",
                  "args": [],
                  "type": {
                    "kind": "NON_NULL",
                    "name": null,
                    "ofType": {
                      "kind": "LIST",
                      "name": null,
                      "ofType": {
                        "kind": "NON_NULL",
                        "name": null,
                        "ofType": {
                          "kind": "INTERFACE",
                          "name": "Character",
                          "ofType": null
                        }
                      }
                    }
                  },
                  "isDeprecated": false,
                  "deprecationReason": null
                },
                {
                  "name": "appearsIn",
                  "args": [],
                  "type": {
                    "kind": "NON_NULL",
                    "name": null,
                    "ofType": {
                      "kind": "LIST",
                      "name": null,
                      "ofType": {
                        "kind": "NON_NULL",
                        "name": null,
                        "ofType": {
                          "kind": "ENUM",
                          "name": "Episode",
                          "ofType": null
                        }
                      }
                    }
                  },
                  "isDeprecated": false,
                  "deprecationReason": null
                },
                {
                  "name": "primaryFunction",
                  "args": [],
                  "type": {
                    "kind": "SCALAR",
                    "name": "String",
                    "ofType": null
                  },
                  "isDeprecated": false,
                  "deprecationReason": null
                }
              ],
              "inputFields": null,
              "interfaces": [
                {
                  "kind": "INTERFACE",
                  "name": "Character",
                  "ofType": null
                }
              ],
              "enumValues": null,
              "possibleTypes": null
            },
            {
              "kind": "OBJECT",
              "name": "Query",
              "specifiedByUrl": null,
              "fields": [
                {
                  "name": "human",
                  "args": [
                    {
                      "name": "id",
                      "type": {
                        "kind": "NON_NULL",
                        "name": null,
                        "ofType": {
                          "kind": "SCALAR",
                          "name": "String",
                          "ofType": null
                        }
                      },
                      "defaultValue": null
                    }
                  ],
                  "type": {
                    "kind": "OBJECT",
                    "name": "Human",
                    "ofType": null
                  },
                  "isDeprecated": false,
                  "deprecationReason": null
                },
                {
                  "name": "droid",
                  "args": [
                    {
                      "name": "id",
                      "type": {
                        "kind": "NON_NULL",
                        "name": null,
                        "ofType": {
                          "kind": "SCALAR",
                          "name": "String",
                          "ofType": null
                        }
                      },
                      "defaultValue": null
                    }
                  ],
                  "type": {
                    "kind": "OBJECT",
                    "name": "Droid",
                    "ofType": null
                  },
                  "isDeprecated": false,
                  "deprecationReason": null
                },
                {
                  "name": "hero",
                  "args": [
                    {
                      "name": "episode",
                      "type": {
                        "kind": "ENUM",
                        "name": "Episode",
                        "ofType": null
                      },
                      "defaultValue": null
                    }
                  ],
                  "type": {
                    "kind": "INTERFACE",
                    "name": "Character",
                    "ofType": null
                  },
                  "isDeprecated": false,
                  "deprecationReason": null
                }
              ],
              "inputFields": null,
              "interfaces": [],
              "enumValues": null,
              "possibleTypes": null
            },
            {
              "kind": "OBJECT",
              "name": "__EnumValue",
              "specifiedByUrl": null,
              "fields": [
                {
                  "name": "name",
                  "args": [],
                  "type": {
                    "kind": "NON_NULL",
                    "name": null,
                    "ofType": {
                      "kind": "SCALAR",
                      "name": "String",
                      "ofType": null
                    }
                  },
                  "isDeprecated": false,
                  "deprecationReason": null
                },
                {
                  "name": "description",
                  "args": [],
                  "type": {
                    "kind": "SCALAR",
                    "name": "String",
                    "ofType": null
                  },
                  "isDeprecated": false,
                  "deprecationReason": null
                },
                {
                  "name": "isDeprecated",
                  "args": [],
                  "type": {
                    "kind": "NON_NULL",
                    "name": null,
                    "ofType": {
                      "kind": "SCALAR",
                      "name": "Boolean",
                      "ofType": null
                    }
                  },
                  "isDeprecated": false,
                  "deprecationReason": null
                },
                {
                  "name": "deprecationReason",
                  "args": [],
                  "type": {
                    "kind": "SCALAR",
                    "name": "String",
                    "ofType": null
                  },
                  "isDeprecated": false,
                  "deprecationReason": null
                }
              ],
              "inputFields": null,
              "interfaces": [],
              "enumValues": null,
              "possibleTypes": null
            },
            {
              "kind": "ENUM",
              "name": "Episode",
              "specifiedByUrl": null,
              "fields": null,
              "inputFields": null,
              "interfaces": null,
              "enumValues": [
                {
                  "name": "NEW_HOPE",
                  "isDeprecated": false,
                  "deprecationReason": null
                },
                {
                  "name": "EMPIRE",
                  "isDeprecated": false,
                  "deprecationReason": null
                },
                {
                  "name": "JEDI",
                  "isDeprecated": false,
                  "deprecationReason": null
                }
              ],
              "possibleTypes": null
            },
            {
              "kind": "ENUM",
              "name": "__DirectiveLocation",
              "specifiedByUrl": null,
              "fields": null,
              "inputFields": null,
              "interfaces": null,
              "enumValues": [
                {
                  "name": "QUERY",
                  "isDeprecated": false,
                  "deprecationReason": null
                },
                {
                  "name": "MUTATION",
                  "isDeprecated": false,
                  "deprecationReason": null
                },
                {
                  "name": "SUBSCRIPTION",
                  "isDeprecated": false,
                  "deprecationReason": null
                },
                {
                  "name": "FIELD",
                  "isDeprecated": false,
                  "deprecationReason": null
                },
                {
                  "name": "FRAGMENT_DEFINITION",
                  "isDeprecated": false,
                  "deprecationReason": null
                },
                {
                  "name": "FIELD_DEFINITION",
                  "isDeprecated": false,
                  "deprecationReason": null
                },
                {
                  "name": "FRAGMENT_SPREAD",
                  "isDeprecated": false,
                  "deprecationReason": null
                },
                {
                  "name": "INLINE_FRAGMENT",
                  "isDeprecated": false,
                  "deprecationReason": null
                },
                {
<<<<<<< HEAD
                  "name": "VARIABLE_DEFINITION",
=======
                  "name": "SCALAR",
                  "isDeprecated": false,
                  "deprecationReason": null
                },
                {
                  "name": "ENUM_VALUE",
>>>>>>> 18b10af9
                  "isDeprecated": false,
                  "deprecationReason": null
                }
              ],
              "possibleTypes": null
            },
            {
              "kind": "INTERFACE",
              "name": "Character",
              "specifiedByUrl": null,
              "fields": [
                {
                  "name": "id",
                  "args": [],
                  "type": {
                    "kind": "NON_NULL",
                    "name": null,
                    "ofType": {
                      "kind": "SCALAR",
                      "name": "String",
                      "ofType": null
                    }
                  },
                  "isDeprecated": false,
                  "deprecationReason": null
                },
                {
                  "name": "name",
                  "args": [],
                  "type": {
                    "kind": "SCALAR",
                    "name": "String",
                    "ofType": null
                  },
                  "isDeprecated": false,
                  "deprecationReason": null
                },
                {
                  "name": "friends",
                  "args": [],
                  "type": {
                    "kind": "NON_NULL",
                    "name": null,
                    "ofType": {
                      "kind": "LIST",
                      "name": null,
                      "ofType": {
                        "kind": "NON_NULL",
                        "name": null,
                        "ofType": {
                          "kind": "INTERFACE",
                          "name": "Character",
                          "ofType": null
                        }
                      }
                    }
                  },
                  "isDeprecated": false,
                  "deprecationReason": null
                },
                {
                  "name": "appearsIn",
                  "args": [],
                  "type": {
                    "kind": "NON_NULL",
                    "name": null,
                    "ofType": {
                      "kind": "LIST",
                      "name": null,
                      "ofType": {
                        "kind": "NON_NULL",
                        "name": null,
                        "ofType": {
                          "kind": "ENUM",
                          "name": "Episode",
                          "ofType": null
                        }
                      }
                    }
                  },
                  "isDeprecated": false,
                  "deprecationReason": null
                }
              ],
              "inputFields": null,
              "interfaces": null,
              "enumValues": null,
              "possibleTypes": [
                {
                  "kind": "OBJECT",
                  "name": "Human",
                  "ofType": null
                },
                {
                  "kind": "OBJECT",
                  "name": "Droid",
                  "ofType": null
                }
              ]
            },
            {
              "kind": "OBJECT",
              "name": "__Directive",
              "specifiedByUrl": null,
              "fields": [
                {
                  "name": "name",
                  "args": [],
                  "type": {
                    "kind": "NON_NULL",
                    "name": null,
                    "ofType": {
                      "kind": "SCALAR",
                      "name": "String",
                      "ofType": null
                    }
                  },
                  "isDeprecated": false,
                  "deprecationReason": null
                },
                {
                  "name": "description",
                  "args": [],
                  "type": {
                    "kind": "SCALAR",
                    "name": "String",
                    "ofType": null
                  },
                  "isDeprecated": false,
                  "deprecationReason": null
                },
                {
                  "name": "isRepeatable",
                  "args": [],
                  "type": {
                    "kind": "NON_NULL",
                    "name": null,
                    "ofType": {
                      "kind": "SCALAR",
                      "name": "Boolean",
                      "ofType": null
                    }
                  },
                  "isDeprecated": false,
                  "deprecationReason": null
                },
                {
                  "name": "locations",
                  "args": [],
                  "type": {
                    "kind": "NON_NULL",
                    "name": null,
                    "ofType": {
                      "kind": "LIST",
                      "name": null,
                      "ofType": {
                        "kind": "NON_NULL",
                        "name": null,
                        "ofType": {
                          "kind": "ENUM",
                          "name": "__DirectiveLocation",
                          "ofType": null
                        }
                      }
                    }
                  },
                  "isDeprecated": false,
                  "deprecationReason": null
                },
                {
                  "name": "args",
                  "args": [],
                  "type": {
                    "kind": "NON_NULL",
                    "name": null,
                    "ofType": {
                      "kind": "LIST",
                      "name": null,
                      "ofType": {
                        "kind": "NON_NULL",
                        "name": null,
                        "ofType": {
                          "kind": "OBJECT",
                          "name": "__InputValue",
                          "ofType": null
                        }
                      }
                    }
                  },
                  "isDeprecated": false,
                  "deprecationReason": null
                },
                {
                  "name": "onOperation",
                  "args": [],
                  "type": {
                    "kind": "NON_NULL",
                    "name": null,
                    "ofType": {
                      "kind": "SCALAR",
                      "name": "Boolean",
                      "ofType": null
                    }
                  },
                  "isDeprecated": true,
                  "deprecationReason": "Use the locations array instead"
                },
                {
                  "name": "onFragment",
                  "args": [],
                  "type": {
                    "kind": "NON_NULL",
                    "name": null,
                    "ofType": {
                      "kind": "SCALAR",
                      "name": "Boolean",
                      "ofType": null
                    }
                  },
                  "isDeprecated": true,
                  "deprecationReason": "Use the locations array instead"
                },
                {
                  "name": "onField",
                  "args": [],
                  "type": {
                    "kind": "NON_NULL",
                    "name": null,
                    "ofType": {
                      "kind": "SCALAR",
                      "name": "Boolean",
                      "ofType": null
                    }
                  },
                  "isDeprecated": true,
                  "deprecationReason": "Use the locations array instead"
                }
              ],
              "inputFields": null,
              "interfaces": [],
              "enumValues": null,
              "possibleTypes": null
            }
          ],
          "directives": [
            {
              "name": "skip",
              "isRepeatable": false,
              "locations": [
                "FIELD",
                "FRAGMENT_SPREAD",
                "INLINE_FRAGMENT"
              ],
              "args": [
                {
                  "name": "if",
                  "type": {
                    "kind": "NON_NULL",
                    "name": null,
                    "ofType": {
                      "kind": "SCALAR",
                      "name": "Boolean",
                      "ofType": null
                    }
                  },
                  "defaultValue": null
                }
              ]
            },
            {
              "name": "include",
              "isRepeatable": false,
              "locations": [
                "FIELD",
                "FRAGMENT_SPREAD",
                "INLINE_FRAGMENT"
              ],
              "args": [
                {
                  "name": "if",
                  "type": {
                    "kind": "NON_NULL",
                    "name": null,
                    "ofType": {
                      "kind": "SCALAR",
                      "name": "Boolean",
                      "ofType": null
                    }
                  },
                  "defaultValue": null
                }
              ]
            },
            {
              "name": "deprecated",
              "isRepeatable": false,
              "locations": [
                "FIELD_DEFINITION",
                "ENUM_VALUE"
              ],
              "args": [
                {
                  "name": "reason",
                  "type": {
                    "kind": "NON_NULL",
                    "name": null,
                    "ofType": {
                      "kind": "SCALAR",
                      "name": "String",
                      "ofType": null
                    }
                  },
                  "defaultValue": null
                }
              ]
            },
            {
              "name": "specifiedBy",
              "isRepeatable": false,
              "locations": [
                "SCALAR"
              ],
              "args": [
                {
                  "name": "url",
                  "type": {
                    "kind": "NON_NULL",
                    "name": null,
                    "ofType": {
                      "kind": "SCALAR",
                      "name": "String",
                      "ofType": null
                    }
                  },
                  "defaultValue": null
                }
              ]
            }
          ]
        }
    });
    sort_schema_value(&mut v);
    v
}<|MERGE_RESOLUTION|>--- conflicted
+++ resolved
@@ -1069,9 +1069,12 @@
                   "deprecationReason": null
                 },
                 {
-<<<<<<< HEAD
                   "name": "VARIABLE_DEFINITION",
-=======
+                  "description": null,
+                  "isDeprecated": false,
+                  "deprecationReason": null
+                },
+                {
                   "name": "SCALAR",
                   "description": null,
                   "isDeprecated": false,
@@ -1079,7 +1082,6 @@
                 },
                 {
                   "name": "ENUM_VALUE",
->>>>>>> 18b10af9
                   "description": null,
                   "isDeprecated": false,
                   "deprecationReason": null
@@ -2402,16 +2404,17 @@
                   "deprecationReason": null
                 },
                 {
-<<<<<<< HEAD
                   "name": "VARIABLE_DEFINITION",
-=======
+                  "isDeprecated": false,
+                  "deprecationReason": null
+                },
+                {
                   "name": "SCALAR",
                   "isDeprecated": false,
                   "deprecationReason": null
                 },
                 {
                   "name": "ENUM_VALUE",
->>>>>>> 18b10af9
                   "isDeprecated": false,
                   "deprecationReason": null
                 }
