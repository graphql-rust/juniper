use crate::{
    ast::Selection,
    executor::{ExecutionResult, Executor},
    parser::Spanning,
    value::{Object, ScalarValue, Value},
};

use crate::BoxFuture;

use super::base::{is_excluded, merge_key_into, Arguments, GraphQLType};

/**
This trait extends `GraphQLType` with asynchronous queries/mutations resolvers.

Convenience macros related to asynchronous queries/mutations expand into an
implementation of this trait and `GraphQLType` for the given type.
*/
pub trait GraphQLTypeAsync<S>: GraphQLType<S> + Send + Sync
where
    Self::Context: Send + Sync,
    Self::TypeInfo: Send + Sync,
    S: ScalarValue + Send + Sync,
{
<<<<<<< HEAD
    /// Resolve the provided selection set against the current object.
    /// This method is called by executor and should call other methods on this
    /// trait (if needed).
    ///
    /// It is similar to `GraphQLType::resolve` except that it
    /// returns a future which resolves into a single value.
    ///
    ///  ## Default implementation
    ///
    /// For object types, the default implementation calls `resolve_field_async`
    /// on each field and `resolve_into_type_async` for each fragment in
    /// provided selection set.
    ///
    /// For non-object types, the selection set will be `None` and default
    /// implementation will panic.
=======
    /// Resolve the value of a single field on this type.
    ///
    /// The arguments object contain all specified arguments, with default
    /// values substituted for the ones not provided by the query.
    ///
    /// The executor can be used to drive selections into sub-objects.
    ///
    /// The default implementation panics.
    fn resolve_field_async<'a>(
        &'a self,
        _info: &'a Self::TypeInfo,
        _field_name: &'a str,
        _arguments: &'a Arguments<S>,
        _executor: &'a Executor<Self::Context, S>,
    ) -> BoxFuture<'a, ExecutionResult<S>> {
        panic!("resolve_field must be implemented by object types");
    }

    /// Resolve the provided selection set against the current object.
    ///
    /// For non-object types, the selection set will be `None` and the value
    /// of the object should simply be returned.
    ///
    /// For objects, all fields in the selection set should be resolved.
    /// The default implementation uses `resolve_field` to resolve all fields,
    /// including those through fragment expansion.
    ///
    /// Since the GraphQL spec specificies that errors during field processing
    /// should result in a null-value, this might return Ok(Null) in case of
    /// failure. Errors are recorded internally.
>>>>>>> 27e00419
    fn resolve_async<'a>(
        &'a self,
        info: &'a Self::TypeInfo,
        selection_set: Option<&'a [Selection<S>]>,
        executor: &'a Executor<Self::Context, S>,
    ) -> BoxFuture<'a, ExecutionResult<S>> {
        if let Some(selection_set) = selection_set {
            Box::pin(async move {
                let value =
                    resolve_selection_set_into_async(self, info, selection_set, executor).await;
                Ok(value)
            })
        } else {
            panic!("resolve() must be implemented by non-object output types");
        }
    }

<<<<<<< HEAD
    /// This method is similar to `GraphQLType::resolve_field`, but it returns
    /// a future that resolves into value instead of value.
    ///
    /// The default implementation panics.
    fn resolve_field_async<'a>(
        &'a self,
        _: &'a Self::TypeInfo,   // this query's type info
        _: &'a str,              // field's type name
        _: &'a Arguments<'a, S>, // field's arguments
        _: &'a Executor<'a, 'a, Self::Context, S>, // field's executor (query's sub-executor
                                 // with current field's selection set)
    ) -> BoxFuture<'a, ExecutionResult<S>> {
        panic!("resolve_field must be implemented by object types");
    }

    /// This method is similar to `GraphQLType::resolve_into_type`, but it
    /// returns future that resolves into value instead of value.
    ///
    /// Default implementation resolves fragments with the same type as `Self`
    /// and panics otherwise.
=======
    /// Resolve this interface or union into a concrete type
    ///
    /// Try to resolve the current type into the type name provided. If the
    /// type matches, pass the instance along to `executor.resolve`.
    ///
    /// The default implementation panics.
>>>>>>> 27e00419
    fn resolve_into_type_async<'a>(
        &'a self,
        info: &'a Self::TypeInfo,
        type_name: &str,
        selection_set: Option<&'a [Selection<'a, S>]>,
        executor: &'a Executor<'a, 'a, Self::Context, S>,
    ) -> BoxFuture<'a, ExecutionResult<S>> {
        if Self::name(info).unwrap() == type_name {
            self.resolve_async(info, selection_set, executor)
        } else {
            panic!("resolve_into_type_async must be implemented by unions and interfaces");
        }
    }
}

// Wrapper function around resolve_selection_set_into_async_recursive.
// This wrapper is necessary because async fns can not be recursive.
fn resolve_selection_set_into_async<'a, 'e, T, CtxT, S>(
    instance: &'a T,
    info: &'a T::TypeInfo,
    selection_set: &'e [Selection<'e, S>],
    executor: &'e Executor<'e, 'e, CtxT, S>,
) -> BoxFuture<'a, Value<S>>
where
    T: GraphQLTypeAsync<S, Context = CtxT>,
    T::TypeInfo: Send + Sync,
    S: ScalarValue + Send + Sync,
    CtxT: Send + Sync,
    'e: 'a,
{
    Box::pin(resolve_selection_set_into_async_recursive(
        instance,
        info,
        selection_set,
        executor,
    ))
}

struct AsyncField<S> {
    name: String,
    value: Option<Value<S>>,
}

enum AsyncValue<S> {
    Field(AsyncField<S>),
    Nested(Value<S>),
}

pub(crate) async fn resolve_selection_set_into_async_recursive<'a, T, CtxT, S>(
    instance: &'a T,
    info: &'a T::TypeInfo,
    selection_set: &'a [Selection<'a, S>],
    executor: &'a Executor<'a, 'a, CtxT, S>,
) -> Value<S>
where
    T: GraphQLTypeAsync<S, Context = CtxT> + Send + Sync,
    T::TypeInfo: Send + Sync,
    S: ScalarValue + Send + Sync,
    CtxT: Send + Sync,
{
    use futures::stream::{FuturesOrdered, StreamExt as _};

    let mut object = Object::with_capacity(selection_set.len());

    let mut async_values = FuturesOrdered::<BoxFuture<'a, AsyncValue<S>>>::new();

    let meta_type = executor
        .schema()
        .concrete_type_by_name(
            T::name(info)
                .expect("Resolving named type's selection set")
                .as_ref(),
        )
        .expect("Type not found in schema");

    for selection in selection_set {
        match *selection {
            Selection::Field(Spanning {
                item: ref f,
                start: ref start_pos,
                ..
            }) => {
                if is_excluded(&f.directives, executor.variables()) {
                    continue;
                }

                let response_name = f.alias.as_ref().unwrap_or(&f.name).item;

                if f.name.item == "__typename" {
                    object.add_field(
                        response_name,
                        Value::scalar(instance.concrete_type_name(executor.context(), info)),
                    );
                    continue;
                }

                let meta_field = meta_type.field_by_name(f.name.item).unwrap_or_else(|| {
                    panic!(format!(
                        "Field {} not found on type {:?}",
                        f.name.item,
                        meta_type.name()
                    ))
                });

                let exec_vars = executor.variables();

                let sub_exec = executor.field_sub_executor(
                    &response_name,
                    f.name.item,
                    start_pos.clone(),
                    f.selection_set.as_ref().map(|v| &v[..]),
                );
                let args = Arguments::new(
                    f.arguments.as_ref().map(|m| {
                        m.item
                            .iter()
                            .map(|&(ref k, ref v)| (k.item, v.item.clone().into_const(exec_vars)))
                            .collect()
                    }),
                    &meta_field.arguments,
                );

                let pos = *start_pos;
                let is_non_null = meta_field.field_type.is_non_null();

                let response_name = response_name.to_string();
                let field_future = async move {
                    // TODO: implement custom future type instead of
                    //       two-level boxing.
                    let res = instance
                        .resolve_field_async(info, f.name.item, &args, &sub_exec)
                        .await;

                    let value = match res {
                        Ok(Value::Null) if is_non_null => None,
                        Ok(v) => Some(v),
                        Err(e) => {
                            sub_exec.push_error_at(e, pos);

                            if is_non_null {
                                None
                            } else {
                                Some(Value::null())
                            }
                        }
                    };
                    AsyncValue::Field(AsyncField {
                        name: response_name,
                        value,
                    })
                };
                async_values.push(Box::pin(field_future));
            }
            Selection::FragmentSpread(Spanning {
                item: ref spread, ..
            }) => {
                if is_excluded(&spread.directives, executor.variables()) {
                    continue;
                }

                // TODO: prevent duplicate boxing.
                let f = async move {
                    let fragment = &executor
                        .fragment_by_name(spread.name.item)
                        .expect("Fragment could not be found");
                    let value = resolve_selection_set_into_async(
                        instance,
                        info,
                        &fragment.selection_set[..],
                        executor,
                    )
                    .await;
                    AsyncValue::Nested(value)
                };
                async_values.push(Box::pin(f));
            }
            Selection::InlineFragment(Spanning {
                item: ref fragment,
                start: ref start_pos,
                ..
            }) => {
                if is_excluded(&fragment.directives, executor.variables()) {
                    continue;
                }

                let sub_exec = executor.type_sub_executor(
                    fragment.type_condition.as_ref().map(|c| c.item),
                    Some(&fragment.selection_set[..]),
                );

                if let Some(ref type_condition) = fragment.type_condition {
                    let sub_result = instance
                        .resolve_into_type_async(
                            info,
                            type_condition.item,
                            Some(&fragment.selection_set[..]),
                            &sub_exec,
                        )
                        .await;

                    if let Ok(Value::Object(obj)) = sub_result {
                        for (k, v) in obj {
                            // TODO: prevent duplicate boxing.
                            let f = async move {
                                AsyncValue::Field(AsyncField {
                                    name: k,
                                    value: Some(v),
                                })
                            };
                            async_values.push(Box::pin(f));
                        }
                    } else if let Err(e) = sub_result {
                        sub_exec.push_error_at(e, start_pos.clone());
                    }
                } else {
                    let f = async move {
                        let value = resolve_selection_set_into_async(
                            instance,
                            info,
                            &fragment.selection_set[..],
                            &sub_exec,
                        )
                        .await;
                        AsyncValue::Nested(value)
                    };
                    async_values.push(Box::pin(f));
                }
            }
        }
    }

    while let Some(item) = async_values.next().await {
        match item {
            AsyncValue::Field(AsyncField { name, value }) => {
                if let Some(value) = value {
                    merge_key_into(&mut object, &name, value);
                } else {
                    return Value::null();
                }
            }
            AsyncValue::Nested(obj) => match obj {
                v @ Value::Null => {
                    return v;
                }
                Value::Object(obj) => {
                    for (k, v) in obj {
                        merge_key_into(&mut object, &k, v);
                    }
                }
                _ => unreachable!(),
            },
        }
    }

    Value::Object(object)
}<|MERGE_RESOLUTION|>--- conflicted
+++ resolved
@@ -21,23 +21,6 @@
     Self::TypeInfo: Send + Sync,
     S: ScalarValue + Send + Sync,
 {
-<<<<<<< HEAD
-    /// Resolve the provided selection set against the current object.
-    /// This method is called by executor and should call other methods on this
-    /// trait (if needed).
-    ///
-    /// It is similar to `GraphQLType::resolve` except that it
-    /// returns a future which resolves into a single value.
-    ///
-    ///  ## Default implementation
-    ///
-    /// For object types, the default implementation calls `resolve_field_async`
-    /// on each field and `resolve_into_type_async` for each fragment in
-    /// provided selection set.
-    ///
-    /// For non-object types, the selection set will be `None` and default
-    /// implementation will panic.
-=======
     /// Resolve the value of a single field on this type.
     ///
     /// The arguments object contain all specified arguments, with default
@@ -68,7 +51,6 @@
     /// Since the GraphQL spec specificies that errors during field processing
     /// should result in a null-value, this might return Ok(Null) in case of
     /// failure. Errors are recorded internally.
->>>>>>> 27e00419
     fn resolve_async<'a>(
         &'a self,
         info: &'a Self::TypeInfo,
@@ -86,35 +68,12 @@
         }
     }
 
-<<<<<<< HEAD
-    /// This method is similar to `GraphQLType::resolve_field`, but it returns
-    /// a future that resolves into value instead of value.
-    ///
-    /// The default implementation panics.
-    fn resolve_field_async<'a>(
-        &'a self,
-        _: &'a Self::TypeInfo,   // this query's type info
-        _: &'a str,              // field's type name
-        _: &'a Arguments<'a, S>, // field's arguments
-        _: &'a Executor<'a, 'a, Self::Context, S>, // field's executor (query's sub-executor
-                                 // with current field's selection set)
-    ) -> BoxFuture<'a, ExecutionResult<S>> {
-        panic!("resolve_field must be implemented by object types");
-    }
-
-    /// This method is similar to `GraphQLType::resolve_into_type`, but it
-    /// returns future that resolves into value instead of value.
-    ///
-    /// Default implementation resolves fragments with the same type as `Self`
-    /// and panics otherwise.
-=======
     /// Resolve this interface or union into a concrete type
     ///
     /// Try to resolve the current type into the type name provided. If the
     /// type matches, pass the instance along to `executor.resolve`.
     ///
     /// The default implementation panics.
->>>>>>> 27e00419
     fn resolve_into_type_async<'a>(
         &'a self,
         info: &'a Self::TypeInfo,
