--- conflicted
+++ resolved
@@ -100,16 +100,6 @@
         Self { args }
     }
 
-<<<<<<< HEAD
-    /// Gets and converts an argument into the desired type.
-    ///
-    /// If the argument has been found, or a default argument has been provided,
-    /// the [`InputValue`] will be converted into the type `T`.
-    ///
-    /// Returns [`Some`] if the argument is present _and_ type conversion
-    /// succeeds.
-    pub fn get<T>(&self, key: &str) -> Option<T>
-=======
     /// Gets an argument by the given `name` and converts it into the desired
     /// type.
     ///
@@ -122,7 +112,6 @@
     ///
     /// If the [`FromInputValue`] conversion fails.
     pub fn get<T>(&self, name: &str) -> FieldResult<Option<T>, S>
->>>>>>> b94c0ee2
     where
         T: FromInputValue<S>,
         T::Error: IntoFieldError<S>,
