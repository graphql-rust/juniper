use std::{
    mem::{self, MaybeUninit},
    ptr,
};

use crate::{
    ast::{FromInputValue, InputValue, Selection, ToInputValue},
    executor::{ExecutionResult, Executor, FieldError, IntoFieldError, Registry},
    schema::meta::MetaType,
    types::{
        async_await::GraphQLValueAsync,
        base::{GraphQLType, GraphQLValue},
    },
    value::{ScalarValue, Value},
};

impl<S, T> GraphQLType<S> for Option<T>
where
    T: GraphQLType<S>,
    S: ScalarValue,
{
    fn name(_: &Self::TypeInfo) -> Option<&'static str> {
        None
    }

    fn meta<'r>(info: &Self::TypeInfo, registry: &mut Registry<'r, S>) -> MetaType<'r, S>
    where
        S: 'r,
    {
        registry.build_nullable_type::<T>(info).into_meta()
    }
}

impl<S, T> GraphQLValue<S> for Option<T>
where
    S: ScalarValue,
    T: GraphQLValue<S>,
{
    type Context = T::Context;
    type TypeInfo = T::TypeInfo;

    fn type_name(&self, _: &Self::TypeInfo) -> Option<&'static str> {
        None
    }

    fn resolve(
        &self,
        info: &Self::TypeInfo,
        _: Option<&[Selection<S>]>,
        executor: &Executor<Self::Context, S>,
    ) -> ExecutionResult<S> {
        match *self {
            Some(ref obj) => executor.resolve(info, obj),
            None => Ok(Value::null()),
        }
    }
}

impl<S, T> GraphQLValueAsync<S> for Option<T>
where
    T: GraphQLValueAsync<S>,
    T::TypeInfo: Sync,
    T::Context: Sync,
    S: ScalarValue + Send + Sync,
{
    fn resolve_async<'a>(
        &'a self,
        info: &'a Self::TypeInfo,
        _: Option<&'a [Selection<S>]>,
        executor: &'a Executor<Self::Context, S>,
    ) -> crate::BoxFuture<'a, ExecutionResult<S>> {
        let f = async move {
            let value = match self {
                Some(obj) => executor.resolve_into_value_async(info, obj).await,
                None => Value::null(),
            };
            Ok(value)
        };
        Box::pin(f)
    }
}

impl<S, T: FromInputValue<S>> FromInputValue<S> for Option<T> {
    type Error = T::Error;

    fn from_input_value(v: &InputValue<S>) -> Result<Self, Self::Error> {
        match v {
            InputValue::Null => Ok(None),
            v => v.convert().map(Some),
        }
    }
}

impl<S, T: ToInputValue<S>> ToInputValue<S> for Option<T> {
    fn to_input_value(&self) -> InputValue<S> {
        match self {
            Some(v) => v.to_input_value(),
            None => InputValue::Null,
        }
    }
}

impl<S, T> GraphQLType<S> for Vec<T>
where
    T: GraphQLType<S>,
    S: ScalarValue,
{
    fn name(_: &Self::TypeInfo) -> Option<&'static str> {
        None
    }

    fn meta<'r>(info: &Self::TypeInfo, registry: &mut Registry<'r, S>) -> MetaType<'r, S>
    where
        S: 'r,
    {
        registry.build_list_type::<T>(info, None).into_meta()
    }
}

impl<S, T> GraphQLValue<S> for Vec<T>
where
    T: GraphQLValue<S>,
    S: ScalarValue,
{
    type Context = T::Context;
    type TypeInfo = T::TypeInfo;

    fn type_name(&self, _: &Self::TypeInfo) -> Option<&'static str> {
        None
    }

    fn resolve(
        &self,
        info: &Self::TypeInfo,
        _: Option<&[Selection<S>]>,
        executor: &Executor<Self::Context, S>,
    ) -> ExecutionResult<S> {
        resolve_into_list(executor, info, self.iter())
    }
}

impl<S, T> GraphQLValueAsync<S> for Vec<T>
where
    T: GraphQLValueAsync<S>,
    T::TypeInfo: Sync,
    T::Context: Sync,
    S: ScalarValue + Send + Sync,
{
    fn resolve_async<'a>(
        &'a self,
        info: &'a Self::TypeInfo,
        _: Option<&'a [Selection<S>]>,
        executor: &'a Executor<Self::Context, S>,
    ) -> crate::BoxFuture<'a, ExecutionResult<S>> {
        let f = resolve_into_list_async(executor, info, self.iter());
        Box::pin(f)
    }
}

<<<<<<< HEAD
impl<S: ScalarValue, T: FromInputValue<S>> FromInputValue<S> for Vec<T> {
    type Error = FromInputValueVecError<T, S>;

    fn from_input_value(v: &InputValue<S>) -> Result<Self, Self::Error> {
        match v {
            InputValue::List(l) => l
                .iter()
                .map(|i| i.item.convert().map_err(FromInputValueVecError::Scalar))
                .collect(),
            // See "Input Coercion" on List types:
            // https://spec.graphql.org/October2021/#sec-Combining-List-and-Non-Null
            InputValue::Null => Err(FromInputValueVecError::Null),
            other => other
                .convert()
                .map(|e| vec![e])
                .map_err(FromInputValueVecError::Scalar),
=======
impl<S, T: FromInputValue<S>> FromInputValue<S> for Vec<T> {
    type Error = T::Error;

    fn from_input_value(v: &InputValue<S>) -> Result<Self, Self::Error> {
        match v {
            InputValue::List(l) => l.iter().map(|i| i.item.convert()).collect(),
            // See "Input Coercion" on List types:
            // https://spec.graphql.org/June2018/#sec-Type-System.List
            // In reality is intercepted by `Option`.
            InputValue::Null => Ok(Vec::new()),
            other => other.convert().map(|e| vec![e]),
>>>>>>> 46be97ad
        }
    }
}

impl<T, S> ToInputValue<S> for Vec<T>
where
    T: ToInputValue<S>,
    S: ScalarValue,
{
    fn to_input_value(&self) -> InputValue<S> {
        InputValue::list(self.iter().map(T::to_input_value).collect())
    }
}

/// Error converting [`InputValue`] into [`Vec`].
#[derive(Clone, Debug, Eq, PartialEq)]
pub enum FromInputValueVecError<T, S>
where
    T: FromInputValue<S>,
    S: ScalarValue,
{
    /// [`InputValue`] cannot be [`Null`].
    ///
    /// <https://spec.graphql.org/October2021/#sec-Combining-List-and-Non-Null>
    ///
    /// [`Null`]: [`InputValue::Null`]
    Null,

    /// Underlying [`ScalarValue`] conversion error.
    Scalar(T::Error),
}

impl<T, S> IntoFieldError<S> for FromInputValueVecError<T, S>
where
    T: FromInputValue<S>,
    T::Error: IntoFieldError<S>,
    S: ScalarValue,
{
    fn into_field_error(self) -> FieldError<S> {
        match self {
            Self::Null => "Failed to convert into Vec: Value cannot be null".into(),
            Self::Scalar(s) => s.into_field_error(),
        }
    }
}

impl<S, T> GraphQLType<S> for [T]
where
    S: ScalarValue,
    T: GraphQLType<S>,
{
    fn name(_: &Self::TypeInfo) -> Option<&'static str> {
        None
    }

    fn meta<'r>(info: &Self::TypeInfo, registry: &mut Registry<'r, S>) -> MetaType<'r, S>
    where
        S: 'r,
    {
        registry.build_list_type::<T>(info, None).into_meta()
    }
}

impl<S, T> GraphQLValue<S> for [T]
where
    S: ScalarValue,
    T: GraphQLValue<S>,
{
    type Context = T::Context;
    type TypeInfo = T::TypeInfo;

    fn type_name(&self, _: &Self::TypeInfo) -> Option<&'static str> {
        None
    }

    fn resolve(
        &self,
        info: &Self::TypeInfo,
        _: Option<&[Selection<S>]>,
        executor: &Executor<Self::Context, S>,
    ) -> ExecutionResult<S> {
        resolve_into_list(executor, info, self.iter())
    }
}

impl<S, T> GraphQLValueAsync<S> for [T]
where
    T: GraphQLValueAsync<S>,
    T::TypeInfo: Sync,
    T::Context: Sync,
    S: ScalarValue + Send + Sync,
{
    fn resolve_async<'a>(
        &'a self,
        info: &'a Self::TypeInfo,
        _: Option<&'a [Selection<S>]>,
        executor: &'a Executor<Self::Context, S>,
    ) -> crate::BoxFuture<'a, ExecutionResult<S>> {
        let f = resolve_into_list_async(executor, info, self.iter());
        Box::pin(f)
    }
}

impl<'a, T, S> ToInputValue<S> for &'a [T]
where
    T: ToInputValue<S>,
    S: ScalarValue,
{
    fn to_input_value(&self) -> InputValue<S> {
        InputValue::list(self.iter().map(T::to_input_value).collect())
    }
}

impl<S, T, const N: usize> GraphQLType<S> for [T; N]
where
    S: ScalarValue,
    T: GraphQLType<S>,
{
    fn name(_: &Self::TypeInfo) -> Option<&'static str> {
        None
    }

    fn meta<'r>(info: &Self::TypeInfo, registry: &mut Registry<'r, S>) -> MetaType<'r, S>
    where
        S: 'r,
    {
        registry.build_list_type::<T>(info, Some(N)).into_meta()
    }
}

impl<S, T, const N: usize> GraphQLValue<S> for [T; N]
where
    S: ScalarValue,
    T: GraphQLValue<S>,
{
    type Context = T::Context;
    type TypeInfo = T::TypeInfo;

    fn type_name(&self, _: &Self::TypeInfo) -> Option<&'static str> {
        None
    }

    fn resolve(
        &self,
        info: &Self::TypeInfo,
        _: Option<&[Selection<S>]>,
        executor: &Executor<Self::Context, S>,
    ) -> ExecutionResult<S> {
        resolve_into_list(executor, info, self.iter())
    }
}

impl<S, T, const N: usize> GraphQLValueAsync<S> for [T; N]
where
    T: GraphQLValueAsync<S>,
    T::TypeInfo: Sync,
    T::Context: Sync,
    S: ScalarValue + Send + Sync,
{
    fn resolve_async<'a>(
        &'a self,
        info: &'a Self::TypeInfo,
        _: Option<&'a [Selection<S>]>,
        executor: &'a Executor<Self::Context, S>,
    ) -> crate::BoxFuture<'a, ExecutionResult<S>> {
        let f = resolve_into_list_async(executor, info, self.iter());
        Box::pin(f)
    }
}

impl<T, S, const N: usize> FromInputValue<S> for [T; N]
where
    T: FromInputValue<S>,
    S: ScalarValue,
{
    type Error = FromInputValueArrayError<T, S>;

    fn from_input_value(v: &InputValue<S>) -> Result<Self, Self::Error> {
        struct PartiallyInitializedArray<T, const N: usize> {
            arr: [MaybeUninit<T>; N],
            init_len: usize,
            no_drop: bool,
        }

        impl<T, const N: usize> Drop for PartiallyInitializedArray<T, N> {
            fn drop(&mut self) {
                if self.no_drop {
                    return;
                }
                // Dropping a `MaybeUninit` does nothing, thus we need to drop
                // the initialized elements manually, otherwise we may introduce
                // a memory/resource leak if `T: Drop`.
                for elem in &mut self.arr[0..self.init_len] {
                    // SAFETY: This is safe, because `self.init_len` represents
                    //         exactly the number of initialized elements.
                    unsafe {
                        ptr::drop_in_place(elem.as_mut_ptr());
                    }
                }
            }
        }

        match *v {
            InputValue::List(ref ls) => {
                if ls.len() != N {
                    return Err(FromInputValueArrayError::WrongCount {
                        actual: ls.len(),
                        expected: N,
                    });
                }
                if N == 0 {
                    // TODO: Use `mem::transmute` instead of
                    //       `mem::transmute_copy` below, once it's allowed
                    //       for const generics:
                    //       https://github.com/rust-lang/rust/issues/61956
                    // SAFETY: `mem::transmute_copy` is safe here, because we
                    //         check `N` to be `0`. It's no-op, actually.
                    return Ok(unsafe { mem::transmute_copy::<[T; 0], Self>(&[]) });
                }

                // SAFETY: The reason we're using a wrapper struct implementing
                //         `Drop` here is to be panic safe:
                //         `T: FromInputValue<S>` implementation is not
                //         controlled by us, so calling `i.item.convert()` below
                //         may cause a panic when our array is initialized only
                //         partially. In such situation we need to drop already
                //         initialized values to avoid possible memory/resource
                //         leaks if `T: Drop`.
                let mut out = PartiallyInitializedArray::<T, N> {
                    // SAFETY: The `.assume_init()` here is safe, because the
                    //         type we are claiming to have initialized here is
                    //         a bunch of `MaybeUninit`s, which do not require
                    //         any initialization.
                    arr: unsafe { MaybeUninit::uninit().assume_init() },
                    init_len: 0,
                    no_drop: false,
                };

                let mut items = ls.iter().map(|i| i.item.convert());
                for elem in &mut out.arr[..] {
                    if let Some(i) = items
                        .next()
                        .transpose()
                        .map_err(FromInputValueArrayError::Scalar)?
                    {
                        *elem = MaybeUninit::new(i);
                        out.init_len += 1;
                    }
                }

                // Do not drop collected `items`, because we're going to return
                // them.
                out.no_drop = true;

                // TODO: Use `mem::transmute` instead of `mem::transmute_copy`
                //       below, once it's allowed for const generics:
                //       https://github.com/rust-lang/rust/issues/61956
                // SAFETY: `mem::transmute_copy` is safe here, because we have
                //         exactly `N` initialized `items`.
                //         Also, despite `mem::transmute_copy` copies the value,
                //         we won't have a double-free when `T: Drop` here,
                //         because original array elements are `MaybeUninit`, so
                //         do nothing on `Drop`.
                Ok(unsafe { mem::transmute_copy::<_, Self>(&out.arr) })
<<<<<<< HEAD
=======
            }
            // See "Input Coercion" on List types:
            // https://spec.graphql.org/June2018/#sec-Type-System.List
            // In reality is intercepted by `Option`.
            InputValue::Null if N == 0 => {
                // TODO: Use `mem::transmute` instead of
                //       `mem::transmute_copy` below, once it's allowed
                //       for const generics:
                //       https://github.com/rust-lang/rust/issues/61956
                // SAFETY: `mem::transmute_copy` is safe here, because we check
                //         `N` to be `0`. It's no-op, actually.
                Ok(unsafe { mem::transmute_copy::<[T; 0], Self>(&[]) })
>>>>>>> 46be97ad
            }
            // See "Input Coercion" on List types:
            // https://spec.graphql.org/October2021/#sec-Combining-List-and-Non-Null
            InputValue::Null => Err(FromInputValueArrayError::Null),
            ref other => {
                other
                    .convert()
                    .map_err(FromInputValueArrayError::Scalar)
                    .and_then(|e: T| {
                        // TODO: Use `mem::transmute` instead of
                        //       `mem::transmute_copy` below, once it's allowed
                        //       for const generics:
                        //       https://github.com/rust-lang/rust/issues/61956
                        if N == 1 {
                            // SAFETY: `mem::transmute_copy` is safe here,
                            //         because we check `N` to be `1`.
                            //         Also, despite `mem::transmute_copy`
                            //         copies the value, we won't have a
                            //         double-free when `T: Drop` here, because
                            //         original `e: T` value is wrapped into
                            //         `mem::ManuallyDrop`, so does nothing on
                            //         `Drop`.
                            Ok(unsafe {
                                mem::transmute_copy::<_, Self>(&[mem::ManuallyDrop::new(e)])
                            })
                        } else {
                            Err(FromInputValueArrayError::WrongCount {
                                actual: 1,
                                expected: N,
                            })
                        }
                    })
            }
        }
    }
}

impl<T, S, const N: usize> ToInputValue<S> for [T; N]
where
    T: ToInputValue<S>,
    S: ScalarValue,
{
    fn to_input_value(&self) -> InputValue<S> {
        InputValue::list(self.iter().map(T::to_input_value).collect())
    }
}

/// Error converting [`InputValue`] into exact-size [`array`](prim@array).
<<<<<<< HEAD
#[derive(Clone, Debug, Eq, PartialEq)]
=======
>>>>>>> 46be97ad
pub enum FromInputValueArrayError<T, S>
where
    T: FromInputValue<S>,
    S: ScalarValue,
{
<<<<<<< HEAD
    /// [`InputValue`] cannot be [`Null`].
    ///
    /// <https://spec.graphql.org/October2021/#sec-Combining-List-and-Non-Null>
    ///
    /// [`Null`]: [`InputValue::Null`]
    Null,

=======
>>>>>>> 46be97ad
    /// Wrong count of elements.
    WrongCount {
        /// Actual count of elements.
        actual: usize,

        /// Expected count of elements.
        expected: usize,
    },

    /// Underlying [`ScalarValue`] conversion error.
    Scalar(T::Error),
}

impl<T, S> IntoFieldError<S> for FromInputValueArrayError<T, S>
where
    T: FromInputValue<S>,
    T::Error: IntoFieldError<S>,
    S: ScalarValue,
{
    fn into_field_error(self) -> FieldError<S> {
        const ERROR_PREFIX: &str = "Failed to convert into exact-size array";
        match self {
<<<<<<< HEAD
            Self::Null => format!("{}: Value cannot be null", ERROR_PREFIX).into(),
=======
>>>>>>> 46be97ad
            Self::WrongCount { actual, expected } => format!(
                "{}: wrong elements count: {} instead of {}",
                ERROR_PREFIX, actual, expected
            )
            .into(),
            Self::Scalar(s) => s.into_field_error(),
        }
    }
}

fn resolve_into_list<'t, S, T, I>(
    executor: &Executor<T::Context, S>,
    info: &T::TypeInfo,
    iter: I,
) -> ExecutionResult<S>
where
    S: ScalarValue,
    I: Iterator<Item = &'t T> + ExactSizeIterator,
    T: GraphQLValue<S> + ?Sized + 't,
{
    let stop_on_null = executor
        .current_type()
        .list_contents()
        .expect("Current type is not a list type")
        .is_non_null();
    let mut result = Vec::with_capacity(iter.len());

    for o in iter {
        let val = executor.resolve(info, o)?;
        if stop_on_null && val.is_null() {
            return Ok(val);
        } else {
            result.push(val)
        }
    }

    Ok(Value::list(result))
}

async fn resolve_into_list_async<'a, 't, S, T, I>(
    executor: &'a Executor<'a, 'a, T::Context, S>,
    info: &'a T::TypeInfo,
    items: I,
) -> ExecutionResult<S>
where
    I: Iterator<Item = &'t T> + ExactSizeIterator,
    T: GraphQLValueAsync<S> + ?Sized + 't,
    T::TypeInfo: Sync,
    T::Context: Sync,
    S: ScalarValue + Send + Sync,
{
    use futures::stream::{FuturesOrdered, StreamExt as _};

    let stop_on_null = executor
        .current_type()
        .list_contents()
        .expect("Current type is not a list type")
        .is_non_null();

    let mut futures = items
        .map(|it| async move { executor.resolve_into_value_async(info, it).await })
        .collect::<FuturesOrdered<_>>();

    let mut values = Vec::with_capacity(futures.len());
    while let Some(value) = futures.next().await {
        if stop_on_null && value.is_null() {
            return Ok(value);
        }
        values.push(value);
    }

    Ok(Value::list(values))
}

#[cfg(test)]
mod coercion {
<<<<<<< HEAD
    use crate::{graphql_input_value, DefaultScalarValue, FromInputValue as _, InputValue};

    use super::{FromInputValueArrayError, FromInputValueVecError};

    type V = InputValue;

    #[test]
    fn option() {
        let v: V = graphql_input_value!(null);
        assert_eq!(<Option<i32>>::from_input_value(&v), Ok(None));

        let v: V = graphql_input_value!(1);
        assert_eq!(<Option<i32>>::from_input_value(&v), Ok(Some(1)));
    }

    // See "Input Coercion" examples on List types:
    // https://spec.graphql.org/October2021/#sec-List.Input-Coercion
    #[test]
    fn vec() {
        let v: V = graphql_input_value!(null);
        assert_eq!(
            <Vec<i32>>::from_input_value(&v),
            Err(FromInputValueVecError::Null),
        );
        assert_eq!(
            <Vec<Option<i32>>>::from_input_value(&v),
            Err(FromInputValueVecError::Null),
        );
        assert_eq!(<Option<Vec<i32>>>::from_input_value(&v), Ok(None));
        assert_eq!(<Option<Vec<Option<i32>>>>::from_input_value(&v), Ok(None));
        assert_eq!(
            <Vec<Vec<i32>>>::from_input_value(&v),
            Err(FromInputValueVecError::Null),
        );
        assert_eq!(
            <Option<Vec<Option<Vec<Option<i32>>>>>>::from_input_value(&v),
            Ok(None),
        );

        let v: V = graphql_input_value!(1);
        assert_eq!(<Vec<i32>>::from_input_value(&v), Ok(vec![1]));
        assert_eq!(<Vec<Option<i32>>>::from_input_value(&v), Ok(vec![Some(1)]));
        assert_eq!(<Option<Vec<i32>>>::from_input_value(&v), Ok(Some(vec![1])));
        assert_eq!(
            <Option<Vec<Option<i32>>>>::from_input_value(&v),
            Ok(Some(vec![Some(1)])),
        );
        assert_eq!(<Vec<Vec<i32>>>::from_input_value(&v), Ok(vec![vec![1]]));
        assert_eq!(
            <Option<Vec<Option<Vec<Option<i32>>>>>>::from_input_value(&v),
            Ok(Some(vec![Some(vec![Some(1)])])),
        );

        let v: V = graphql_input_value!([1, 2, 3]);
        assert_eq!(<Vec<i32>>::from_input_value(&v), Ok(vec![1, 2, 3]));
        assert_eq!(
            <Option<Vec<i32>>>::from_input_value(&v),
            Ok(Some(vec![1, 2, 3])),
        );
        assert_eq!(
            <Vec<Option<i32>>>::from_input_value(&v),
            Ok(vec![Some(1), Some(2), Some(3)]),
        );
        assert_eq!(
            <Option<Vec<Option<i32>>>>::from_input_value(&v),
            Ok(Some(vec![Some(1), Some(2), Some(3)])),
        );
        assert_eq!(
            <Vec<Vec<i32>>>::from_input_value(&v),
            Ok(vec![vec![1], vec![2], vec![3]])
        );
        // Looks like the spec ambiguity.
        // https://github.com/graphql/graphql-spec/pull/515
        assert_eq!(
            <Option<Vec<Option<Vec<Option<i32>>>>>>::from_input_value(&v),
            Ok(Some(vec![
                Some(vec![Some(1)]),
                Some(vec![Some(2)]),
                Some(vec![Some(3)]),
            ])),
        );

        let v: V = graphql_input_value!([1, 2, null]);
        assert_eq!(
            <Vec<i32>>::from_input_value(&v),
            Err(FromInputValueVecError::Scalar(
                "Expected `Int`, found: null".to_owned(),
            )),
        );
        assert_eq!(
            <Option<Vec<i32>>>::from_input_value(&v),
            Err(FromInputValueVecError::Scalar(
                "Expected `Int`, found: null".to_owned(),
            )),
        );
        assert_eq!(
            <Vec<Option<i32>>>::from_input_value(&v),
            Ok(vec![Some(1), Some(2), None]),
        );
        assert_eq!(
            <Option<Vec<Option<i32>>>>::from_input_value(&v),
            Ok(Some(vec![Some(1), Some(2), None])),
        );
        assert_eq!(
            <Vec<Vec<i32>>>::from_input_value(&v),
            Err(FromInputValueVecError::Scalar(FromInputValueVecError::Null)),
        );
        // Looks like the spec ambiguity.
        // https://github.com/graphql/graphql-spec/pull/515
        assert_eq!(
            <Option<Vec<Option<Vec<Option<i32>>>>>>::from_input_value(&v),
            Ok(Some(vec![Some(vec![Some(1)]), Some(vec![Some(2)]), None])),
        );
    }

    // See "Input Coercion" examples on List types:
    // https://spec.graphql.org/October2021/#sec-List.Input-Coercion
    #[test]
    fn array() {
        let v: V = graphql_input_value!(null);
        assert_eq!(
            <[i32; 0]>::from_input_value(&v),
            Err(FromInputValueArrayError::Null),
        );
        assert_eq!(
            <[i32; 1]>::from_input_value(&v),
            Err(FromInputValueArrayError::Null),
        );
        assert_eq!(
            <[Option<i32>; 0]>::from_input_value(&v),
            Err(FromInputValueArrayError::Null),
        );
        assert_eq!(
            <[Option<i32>; 1]>::from_input_value(&v),
            Err(FromInputValueArrayError::Null),
        );
        assert_eq!(<Option<[i32; 0]>>::from_input_value(&v), Ok(None));
        assert_eq!(<Option<[i32; 1]>>::from_input_value(&v), Ok(None));
        assert_eq!(<Option<[Option<i32>; 0]>>::from_input_value(&v), Ok(None));
        assert_eq!(<Option<[Option<i32>; 1]>>::from_input_value(&v), Ok(None));
        assert_eq!(
            <[[i32; 1]; 1]>::from_input_value(&v),
            Err(FromInputValueArrayError::Null),
        );
        assert_eq!(
            <Option<[Option<[Option<i32>; 1]>; 1]>>::from_input_value(&v),
            Ok(None),
        );

        let v: V = graphql_input_value!(1);
        assert_eq!(<[i32; 1]>::from_input_value(&v), Ok([1]));
        assert_eq!(
            <[i32; 0]>::from_input_value(&v),
            Err(FromInputValueArrayError::WrongCount {
                expected: 0,
                actual: 1,
            }),
        );
        assert_eq!(<[Option<i32>; 1]>::from_input_value(&v), Ok([Some(1)]));
        assert_eq!(<Option<[i32; 1]>>::from_input_value(&v), Ok(Some([1])));
        assert_eq!(
            <Option<[Option<i32>; 1]>>::from_input_value(&v),
            Ok(Some([Some(1)])),
        );
        assert_eq!(<[[i32; 1]; 1]>::from_input_value(&v), Ok([[1]]));
        assert_eq!(
            <Option<[Option<[Option<i32>; 1]>; 1]>>::from_input_value(&v),
            Ok(Some([Some([Some(1)])])),
        );

        let v: V = graphql_input_value!([1, 2, 3]);
        assert_eq!(<[i32; 3]>::from_input_value(&v), Ok([1, 2, 3]));
        assert_eq!(
            <Option<[i32; 3]>>::from_input_value(&v),
            Ok(Some([1, 2, 3])),
        );
        assert_eq!(
            <[Option<i32>; 3]>::from_input_value(&v),
            Ok([Some(1), Some(2), Some(3)]),
        );
        assert_eq!(
            <Option<[Option<i32>; 3]>>::from_input_value(&v),
            Ok(Some([Some(1), Some(2), Some(3)])),
        );
        assert_eq!(<[[i32; 1]; 3]>::from_input_value(&v), Ok([[1], [2], [3]]));
        // Looks like the spec ambiguity.
        // https://github.com/graphql/graphql-spec/pull/515
        assert_eq!(
            <Option<[Option<[Option<i32>; 1]>; 3]>>::from_input_value(&v),
            Ok(Some([Some([Some(1)]), Some([Some(2)]), Some([Some(3)]),])),
        );

        let v: V = graphql_input_value!([1, 2, null]);
        assert_eq!(
            <[i32; 3]>::from_input_value(&v),
            Err(FromInputValueArrayError::Scalar(
                "Expected `Int`, found: null".to_owned(),
            )),
        );
        assert_eq!(
            <Option<[i32; 3]>>::from_input_value(&v),
            Err(FromInputValueArrayError::Scalar(
                "Expected `Int`, found: null".to_owned(),
            )),
        );
        assert_eq!(
            <[Option<i32>; 3]>::from_input_value(&v),
            Ok([Some(1), Some(2), None]),
        );
        assert_eq!(
            <Option<[Option<i32>; 3]>>::from_input_value(&v),
            Ok(Some([Some(1), Some(2), None])),
        );
        assert_eq!(
            <[[i32; 1]; 3]>::from_input_value(&v),
            Err(FromInputValueArrayError::Scalar(
                FromInputValueArrayError::Null
            )),
        );
        // Looks like the spec ambiguity.
        // https://github.com/graphql/graphql-spec/pull/515
        assert_eq!(
            <Option<[Option<[Option<i32>; 1]>; 3]>>::from_input_value(&v),
            Ok(Some([Some([Some(1)]), Some([Some(2)]), None])),
        );
=======
    use crate::{graphql_input_value, FromInputValue as _, InputValue};

    type V = InputValue;

    // See "Input Coercion" examples on List types:
    // https://spec.graphql.org/June2018/#sec-Type-System.List
    #[test]
    fn vec() {
        let v: V = graphql_input_value!([1, 2, 3]);
        assert_eq!(<Vec<i32>>::from_input_value(&v), Ok(vec![1, 2, 3]),);
        // TODO: all examples
>>>>>>> 46be97ad
    }
}<|MERGE_RESOLUTION|>--- conflicted
+++ resolved
@@ -157,7 +157,6 @@
     }
 }
 
-<<<<<<< HEAD
 impl<S: ScalarValue, T: FromInputValue<S>> FromInputValue<S> for Vec<T> {
     type Error = FromInputValueVecError<T, S>;
 
@@ -174,19 +173,6 @@
                 .convert()
                 .map(|e| vec![e])
                 .map_err(FromInputValueVecError::Scalar),
-=======
-impl<S, T: FromInputValue<S>> FromInputValue<S> for Vec<T> {
-    type Error = T::Error;
-
-    fn from_input_value(v: &InputValue<S>) -> Result<Self, Self::Error> {
-        match v {
-            InputValue::List(l) => l.iter().map(|i| i.item.convert()).collect(),
-            // See "Input Coercion" on List types:
-            // https://spec.graphql.org/June2018/#sec-Type-System.List
-            // In reality is intercepted by `Option`.
-            InputValue::Null => Ok(Vec::new()),
-            other => other.convert().map(|e| vec![e]),
->>>>>>> 46be97ad
         }
     }
 }
@@ -227,7 +213,7 @@
 {
     fn into_field_error(self) -> FieldError<S> {
         match self {
-            Self::Null => "Failed to convert into Vec: Value cannot be null".into(),
+            Self::Null => "Failed to convert into `Vec`: Value cannot be `null`".into(),
             Self::Scalar(s) => s.into_field_error(),
         }
     }
@@ -451,21 +437,6 @@
                 //         because original array elements are `MaybeUninit`, so
                 //         do nothing on `Drop`.
                 Ok(unsafe { mem::transmute_copy::<_, Self>(&out.arr) })
-<<<<<<< HEAD
-=======
-            }
-            // See "Input Coercion" on List types:
-            // https://spec.graphql.org/June2018/#sec-Type-System.List
-            // In reality is intercepted by `Option`.
-            InputValue::Null if N == 0 => {
-                // TODO: Use `mem::transmute` instead of
-                //       `mem::transmute_copy` below, once it's allowed
-                //       for const generics:
-                //       https://github.com/rust-lang/rust/issues/61956
-                // SAFETY: `mem::transmute_copy` is safe here, because we check
-                //         `N` to be `0`. It's no-op, actually.
-                Ok(unsafe { mem::transmute_copy::<[T; 0], Self>(&[]) })
->>>>>>> 46be97ad
             }
             // See "Input Coercion" on List types:
             // https://spec.graphql.org/October2021/#sec-Combining-List-and-Non-Null
@@ -514,16 +485,12 @@
 }
 
 /// Error converting [`InputValue`] into exact-size [`array`](prim@array).
-<<<<<<< HEAD
 #[derive(Clone, Debug, Eq, PartialEq)]
-=======
->>>>>>> 46be97ad
 pub enum FromInputValueArrayError<T, S>
 where
     T: FromInputValue<S>,
     S: ScalarValue,
 {
-<<<<<<< HEAD
     /// [`InputValue`] cannot be [`Null`].
     ///
     /// <https://spec.graphql.org/October2021/#sec-Combining-List-and-Non-Null>
@@ -531,8 +498,6 @@
     /// [`Null`]: [`InputValue::Null`]
     Null,
 
-=======
->>>>>>> 46be97ad
     /// Wrong count of elements.
     WrongCount {
         /// Actual count of elements.
@@ -555,10 +520,7 @@
     fn into_field_error(self) -> FieldError<S> {
         const ERROR_PREFIX: &str = "Failed to convert into exact-size array";
         match self {
-<<<<<<< HEAD
-            Self::Null => format!("{}: Value cannot be null", ERROR_PREFIX).into(),
-=======
->>>>>>> 46be97ad
+            Self::Null => format!("{}: Value cannot be `null`", ERROR_PREFIX).into(),
             Self::WrongCount { actual, expected } => format!(
                 "{}: wrong elements count: {} instead of {}",
                 ERROR_PREFIX, actual, expected
@@ -635,7 +597,6 @@
 
 #[cfg(test)]
 mod coercion {
-<<<<<<< HEAD
     use crate::{graphql_input_value, DefaultScalarValue, FromInputValue as _, InputValue};
 
     use super::{FromInputValueArrayError, FromInputValueVecError};
@@ -861,18 +822,5 @@
             <Option<[Option<[Option<i32>; 1]>; 3]>>::from_input_value(&v),
             Ok(Some([Some([Some(1)]), Some([Some(2)]), None])),
         );
-=======
-    use crate::{graphql_input_value, FromInputValue as _, InputValue};
-
-    type V = InputValue;
-
-    // See "Input Coercion" examples on List types:
-    // https://spec.graphql.org/June2018/#sec-Type-System.List
-    #[test]
-    fn vec() {
-        let v: V = graphql_input_value!([1, 2, 3]);
-        assert_eq!(<Vec<i32>>::from_input_value(&v), Ok(vec![1, 2, 3]),);
-        // TODO: all examples
->>>>>>> 46be97ad
     }
 }