--- conflicted
+++ resolved
@@ -5,11 +5,6 @@
 pub mod scalars;
 pub mod utilities;
 
-<<<<<<< HEAD
-#[cfg(feature = "async")]
 pub mod async_await;
 #[cfg(feature = "async")]
-pub mod subscriptions;
-=======
-pub mod async_await;
->>>>>>> 48c924ea
+pub mod subscriptions;