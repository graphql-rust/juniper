//! GraphQL implementation for [`Nullable`].

use std::mem;

use futures::future;

use crate::{
    ast::{FromInputValue, InputValue, ToInputValue},
    behavior,
    executor::{ExecutionResult, Executor, Registry},
    graphql, reflect, resolve,
    schema::meta::MetaType,
    types::{
        async_await::GraphQLValueAsync,
        base::{GraphQLType, GraphQLValue},
        marker::IsInputType,
    },
    BoxFuture, ScalarValue, Selection,
};

/// [`Nullable`] wrapper allowing to distinguish between an implicit and
/// explicit `null` input value.
///
/// [GraphQL spec states][0] that these two field calls are similar, but are not
/// identical:
///
/// > ```graphql
/// > {
/// >   field(arg: null)
/// >   field
/// > }
/// > ```
/// > The first has explicitly provided `null` to the argument "arg", while the
/// > second has implicitly not provided a value to the argument "arg". These
/// > two forms may be interpreted differently. For example, a mutation
/// > representing deleting a field vs not altering a field, respectively.
///
/// In cases where there is no need to distinguish between the two types of
/// `null`, it's better to simply use [`Option`].
///
/// [0]: https://spec.graphql.org/October2021#example-1c7eb
#[derive(Clone, Copy, Debug, Eq, Hash, Ord, PartialEq, PartialOrd)]
pub enum Nullable<T> {
    /// No value specified.
    ImplicitNull,

<<<<<<< HEAD
    /// Value explicitly specified to be `null`.
    ExplicitNull,

    /// Explicitly specified non-`null` value of `T`.
=======
    /// No value, explicitly specified to be null
    ExplicitNull,

    /// Some value `T`
>>>>>>> faf1f572
    Some(T),
}

// Implemented manually to omit redundant `T: Default` trait bound, imposed by
// `#[derive(Default)]`.
impl<T> Default for Nullable<T> {
    fn default() -> Self {
        Self::ImplicitNull
    }
}

impl<T> Nullable<T> {
    /// Indicates whether this [`Nullable`] represents an [`ExplicitNull`].
    ///
    /// [`ExplicitNull`]: Nullable::ExplicitNull
    #[inline]
    pub fn is_explicit_null(&self) -> bool {
        matches!(self, Self::ExplicitNull)
    }

    /// Indicates whether this [`Nullable`] represents an [`ImplicitNull`].
    ///
    /// [`ImplicitNull`]: Nullable::ImplicitNull
    #[inline]
    pub fn is_implicit_null(&self) -> bool {
        matches!(self, Self::ImplicitNull)
    }

    /// Indicates whether this [`Nullable`] contains a non-`null` value.
    #[inline]
    pub fn is_some(&self) -> bool {
        matches!(self, Self::Some(_))
    }

    /// Indicates whether this [`Nullable`] represents a `null`.
    #[inline]
    pub fn is_null(&self) -> bool {
        !matches!(self, Self::Some(_))
    }

    /// Converts from `&Nullable<T>` to `Nullable<&T>`.
    #[inline]
    pub fn as_ref(&self) -> Nullable<&T> {
        match self {
            Self::Some(x) => Nullable::Some(x),
            Self::ImplicitNull => Nullable::ImplicitNull,
            Self::ExplicitNull => Nullable::ExplicitNull,
        }
    }

    /// Converts from `&mut Nullable<T>` to `Nullable<&mut T>`.
    #[inline]
    pub fn as_mut(&mut self) -> Nullable<&mut T> {
        match self {
            Self::Some(x) => Nullable::Some(x),
            Self::ImplicitNull => Nullable::ImplicitNull,
            Self::ExplicitNull => Nullable::ExplicitNull,
        }
    }

    /// Returns the contained non-`null` value, consuming the `self` value.
    ///
    /// # Panics
    ///
    /// With a custom `msg` if this [`Nullable`] represents a `null`.
    #[inline]
    #[track_caller]
    pub fn expect(self, msg: &str) -> T {
        self.some().expect(msg)
    }

    /// Returns the contained non-`null` value or the provided `default` one.
    #[inline]
    pub fn unwrap_or(self, default: T) -> T {
        self.some().unwrap_or(default)
    }

    /// Returns thecontained non-`null` value  or computes it from the provided
    /// `func`tion.
    #[inline]
    pub fn unwrap_or_else<F: FnOnce() -> T>(self, func: F) -> T {
        self.some().unwrap_or_else(func)
    }

    /// Returns the contained non-`null` value or the [`Default`] one.
    #[inline]
    pub fn unwrap_or_default(self) -> T
    where
        T: Default,
    {
        self.some().unwrap_or_default()
    }

    /// Maps this `Nullable<T>` to `Nullable<U>` by applying the provided
    /// `func`tion to the contained non-`null` value.
    #[inline]
    pub fn map<U, F: FnOnce(T) -> U>(self, func: F) -> Nullable<U> {
        match self {
            Self::Some(x) => Nullable::Some(func(x)),
            Self::ImplicitNull => Nullable::ImplicitNull,
            Self::ExplicitNull => Nullable::ExplicitNull,
        }
    }

    /// Applies the provided `func`tion to the contained non-`null` value (if
    /// any), or returns the provided `default` value (if not).
    #[inline]
    pub fn map_or<U, F: FnOnce(T) -> U>(self, default: U, func: F) -> U {
        self.some().map_or(default, func)
    }

    /// Applies the provided `func`tion to the contained non-`null` value (if
    /// any), or computes the provided `default` one (if not).
    #[inline]
    pub fn map_or_else<U, D: FnOnce() -> U, F: FnOnce(T) -> U>(self, default: D, func: F) -> U {
        self.some().map_or_else(default, func)
    }

    /// Transforms this `Nullable<T>` into a `Result<T, E>`, mapping `Some(v)`
    /// to `Ok(v)` and [`ImplicitNull`] or [`ExplicitNull`] to `Err(err)`.
    ///
    /// [`ExplicitNull`]: Nullable::ExplicitNull
    /// [`ImplicitNull`]: Nullable::ImplicitNull
    #[inline]
    pub fn ok_or<E>(self, err: E) -> Result<T, E> {
        self.some().ok_or(err)
    }

    /// Transforms this `Nullable<T>` into a `Result<T, E>`, mapping `Some(v)`
    /// to `Ok(v)` and [`ImplicitNull`] or [`ExplicitNull`] to `Err(err())`.
    ///
    /// [`ExplicitNull`]: Nullable::ExplicitNull
    /// [`ImplicitNull`]: Nullable::ImplicitNull
    #[inline]
    pub fn ok_or_else<E, F: FnOnce() -> E>(self, err: F) -> Result<T, E> {
        self.some().ok_or_else(err)
    }

    /// Returns this [`Nullable`] if it contains a non-`null` value, otherwise
    /// returns the specified `b` [`Nullable`] value.
    #[inline]
    #[must_use]
    pub fn or(self, b: Self) -> Self {
        match self {
            Self::Some(_) => self,
            _ => b,
        }
    }

    /// Returns this [`Nullable`] if it contains a non-`null` value, otherwise
    /// computes a [`Nullable`] value from the specified `func`tion.
    #[inline]
    #[must_use]
    pub fn or_else<F: FnOnce() -> Nullable<T>>(self, func: F) -> Nullable<T> {
        match self {
            Self::Some(_) => self,
            _ => func(),
        }
    }

    /// Replaces the contained non-`null` value in this [`Nullable`] by the
    /// provided `value`, returning the old one if present, leaving a [`Some`]
    /// in its place without deinitializing either one.
    ///
    /// [`Some`]: Nullable::Some
    #[inline]
    #[must_use]
    pub fn replace(&mut self, value: T) -> Self {
        mem::replace(self, Self::Some(value))
    }

    /// Converts this [`Nullable`] to [Option].
    #[inline]
    pub fn some(self) -> Option<T> {
        match self {
            Self::Some(v) => Some(v),
            Self::ExplicitNull | Self::ImplicitNull => None,
        }
    }

    /// Converts this [`Nullable`] to `Option<Option<T>>`, mapping `Some(v)` to
    /// `Some(Some(v))`, [`ExplicitNull`] to `Some(None)`, and [`ImplicitNull`]
    /// to [`None`].
    ///
    /// [`ExplicitNull`]: Nullable::ExplicitNull
    /// [`ImplicitNull`]: Nullable::ImplicitNull
    pub fn explicit(self) -> Option<Option<T>> {
        match self {
            Self::Some(v) => Some(Some(v)),
            Self::ExplicitNull => Some(None),
            Self::ImplicitNull => None,
        }
    }
}

impl<T: Copy> Nullable<&T> {
    /// Maps this `Nullable<&T>` to a `Nullable<T>` by [`Copy`]ing the contents
    /// of this [`Nullable`].
    pub fn copied(self) -> Nullable<T> {
        self.map(|t| *t)
    }
}

impl<T: Copy> Nullable<&mut T> {
    /// Maps this `Nullable<&mut T>` to a `Nullable<T>` by [`Copy`]ing the
    /// contents of this [`Nullable`].
    pub fn copied(self) -> Nullable<T> {
        self.map(|t| *t)
    }
}

impl<T: Clone> Nullable<&T> {
    /// Maps this `Nullable<&T>` to a `Nullable<T>` by [`Clone`]ing the contents
    /// of this [`Nullable`].
    pub fn cloned(self) -> Nullable<T> {
        self.map(T::clone)
    }
}

impl<T: Clone> Nullable<&mut T> {
    /// Maps this `Nullable<&mut T>` to a `Nullable<T>` by [`Clone`]ing the
    /// contents of this [`Nullable`].
    pub fn cloned(self) -> Nullable<T> {
        self.map(|t| t.clone())
    }
}

impl<T, TI, SV, BH> resolve::Type<TI, SV, BH> for Nullable<T>
where
    T: resolve::Type<TI, SV, BH>,
    TI: ?Sized,
    BH: ?Sized,
{
    fn meta<'r, 'ti: 'r>(registry: &mut Registry<'r, SV>, type_info: &'ti TI) -> MetaType<'r, SV>
    where
        SV: 'r,
    {
        registry.wrap_nullable::<behavior::Coerce<T, BH>, _>(type_info)
    }
}

impl<T, TI, CX, SV, BH> resolve::Value<TI, CX, SV, BH> for Nullable<T>
where
    T: resolve::Value<TI, CX, SV, BH>,
    TI: ?Sized,
    CX: ?Sized,
    BH: ?Sized,
{
    fn resolve_value(
        &self,
        selection_set: Option<&[Selection<'_, SV>]>,
        type_info: &TI,
        executor: &Executor<CX, SV>,
    ) -> ExecutionResult<SV> {
        match self {
            Self::Some(v) => v.resolve_value(selection_set, type_info, executor),
            Self::ImplicitNull | Self::ExplicitNull => Ok(graphql::Value::Null),
        }
    }
}

impl<T, TI, CX, SV, BH> resolve::ValueAsync<TI, CX, SV, BH> for Nullable<T>
where
    T: resolve::ValueAsync<TI, CX, SV, BH>,
    TI: ?Sized,
    CX: ?Sized,
    SV: Send,
    BH: ?Sized,
{
    fn resolve_value_async<'r>(
        &'r self,
        selection_set: Option<&'r [Selection<'_, SV>]>,
        type_info: &'r TI,
        executor: &'r Executor<CX, SV>,
    ) -> BoxFuture<'r, ExecutionResult<SV>> {
        match self {
            Self::Some(v) => v.resolve_value_async(selection_set, type_info, executor),
            Self::ImplicitNull | Self::ExplicitNull => Box::pin(future::ok(graphql::Value::Null)),
        }
    }
}

impl<T, SV, BH> resolve::ToInputValue<SV, BH> for Nullable<T>
where
    T: resolve::ToInputValue<SV, BH>,
    BH: ?Sized,
{
    fn to_input_value(&self) -> graphql::InputValue<SV> {
        match self {
            Self::Some(v) => v.to_input_value(),
            Self::ImplicitNull | Self::ExplicitNull => graphql::InputValue::Null,
        }
    }
}

impl<'i, T, SV, BH> resolve::InputValue<'i, SV, BH> for Nullable<T>
where
    T: resolve::InputValue<'i, SV, BH>,
    SV: 'i,
    BH: ?Sized,
{
    type Error = T::Error;

    fn try_from_input_value(v: &'i graphql::InputValue<SV>) -> Result<Self, Self::Error> {
        if v.is_null() {
            Ok(Self::ExplicitNull)
        } else {
            T::try_from_input_value(v).map(Self::Some)
        }
    }

    fn try_from_implicit_null() -> Result<Self, Self::Error> {
        Ok(Self::ImplicitNull)
    }
}

impl<'i, T, TI, SV, BH> graphql::InputType<'i, TI, SV, BH> for Nullable<T>
where
    T: graphql::InputType<'i, TI, SV, BH>,
    TI: ?Sized,
    SV: 'i,
    BH: ?Sized,
{
    fn assert_input_type() {
        T::assert_input_type()
    }
}

impl<T, TI, CX, SV, BH> graphql::OutputType<TI, CX, SV, BH> for Nullable<T>
where
    T: graphql::OutputType<TI, CX, SV, BH>,
    TI: ?Sized,
    CX: ?Sized,
    BH: ?Sized,
    Self: resolve::ValueAsync<TI, CX, SV, BH>,
{
    fn assert_output_type() {
        T::assert_output_type()
    }
}

impl<T, BH> reflect::BaseType<BH> for Nullable<T>
where
    T: reflect::BaseType<BH>,
    BH: ?Sized,
{
    const NAME: reflect::Type = T::NAME;
}

impl<T, BH> reflect::BaseSubTypes<BH> for Nullable<T>
where
    T: reflect::BaseSubTypes<BH>,
    BH: ?Sized,
{
    const NAMES: reflect::Types = T::NAMES;
}

impl<T, BH> reflect::WrappedType<BH> for Nullable<T>
where
    T: reflect::WrappedType<BH>,
    BH: ?Sized,
{
    const VALUE: reflect::WrappedValue = reflect::wrap::nullable(T::VALUE);
}

////////////////////////////////////////////////////////////////////////////////

impl<S, T> GraphQLType<S> for Nullable<T>
where
    T: GraphQLType<S>,
    S: ScalarValue,
{
    fn name(_: &Self::TypeInfo) -> Option<&'static str> {
        None
    }

    fn meta<'r>(info: &Self::TypeInfo, registry: &mut Registry<'r, S>) -> MetaType<'r, S>
    where
        S: 'r,
    {
        registry.build_nullable_type::<T>(info).into_meta()
    }
}

impl<S, T> GraphQLValue<S> for Nullable<T>
where
    S: ScalarValue,
    T: GraphQLValue<S>,
{
    type Context = T::Context;
    type TypeInfo = T::TypeInfo;

    fn type_name(&self, _: &Self::TypeInfo) -> Option<&'static str> {
        None
    }

    fn resolve(
        &self,
        info: &Self::TypeInfo,
        _: Option<&[Selection<S>]>,
        executor: &Executor<Self::Context, S>,
    ) -> ExecutionResult<S> {
        match *self {
            Self::Some(ref obj) => executor.resolve(info, obj),
            _ => Ok(graphql::Value::null()),
        }
    }
}

impl<S, T> GraphQLValueAsync<S> for Nullable<T>
where
    T: GraphQLValueAsync<S>,
    T::TypeInfo: Sync,
    T::Context: Sync,
    S: ScalarValue + Send + Sync,
{
    fn resolve_async<'a>(
        &'a self,
        info: &'a Self::TypeInfo,
        _: Option<&'a [Selection<S>]>,
        executor: &'a Executor<Self::Context, S>,
    ) -> BoxFuture<'a, ExecutionResult<S>> {
        let f = async move {
            let value = match self {
                Self::Some(obj) => executor.resolve_into_value_async(info, obj).await,
                _ => graphql::Value::null(),
            };
            Ok(value)
        };
        Box::pin(f)
    }
}

impl<S, T: FromInputValue<S>> FromInputValue<S> for Nullable<T> {
    type Error = <T as FromInputValue<S>>::Error;

    fn from_input_value(v: &InputValue<S>) -> Result<Self, Self::Error> {
        match v {
            &InputValue::Null => Ok(Self::ExplicitNull),
            v => v.convert().map(Self::Some),
        }
    }

    fn from_implicit_null() -> Result<Self, Self::Error> {
        Ok(Self::ImplicitNull)
    }
}

impl<S, T> ToInputValue<S> for Nullable<T>
where
    T: ToInputValue<S>,
    S: ScalarValue,
{
    fn to_input_value(&self) -> InputValue<S> {
        match *self {
            Self::Some(ref v) => v.to_input_value(),
            _ => InputValue::null(),
        }
    }
}

impl<S, T> IsInputType<S> for Nullable<T>
where
    T: IsInputType<S>,
    S: ScalarValue,
{
}<|MERGE_RESOLUTION|>--- conflicted
+++ resolved
@@ -44,17 +44,10 @@
     /// No value specified.
     ImplicitNull,
 
-<<<<<<< HEAD
     /// Value explicitly specified to be `null`.
     ExplicitNull,
 
     /// Explicitly specified non-`null` value of `T`.
-=======
-    /// No value, explicitly specified to be null
-    ExplicitNull,
-
-    /// Some value `T`
->>>>>>> faf1f572
     Some(T),
 }
 
