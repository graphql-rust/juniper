--- conflicted
+++ resolved
@@ -71,18 +71,11 @@
     }
 }
 
-<<<<<<< HEAD
-impl<S, T, CtxT> GraphQLTypeAsync<S> for Box<T>
-where
-    T: GraphQLTypeAsync<S, Context = CtxT> + ?Sized,
+impl<S, T> GraphQLValueAsync<S> for Box<T>
+where
+    T: GraphQLValueAsync<S> + ?Sized,
     T::TypeInfo: Sync,
-    CtxT: Sync,
-=======
-impl<S, T, CtxT> GraphQLValueAsync<S> for Box<T>
-where
-    T: GraphQLValueAsync<S, Context = CtxT> + ?Sized,
-    T::TypeInfo: Send + Sync,
->>>>>>> 7578175b
+    T::Context: Sync,
     S: ScalarValue + Send + Sync,
 {
     fn resolve_async<'a>(
@@ -179,17 +172,10 @@
 
 impl<'e, S, T> GraphQLValueAsync<S> for &'e T
 where
-<<<<<<< HEAD
-    T: GraphQLTypeAsync<S> + ?Sized,
+    T: GraphQLValueAsync<S> + ?Sized,
     T::TypeInfo: Sync,
     T::Context: Sync,
     S: ScalarValue + Send + Sync,
-=======
-    S: ScalarValue + Send + Sync,
-    T: GraphQLValueAsync<S> + ?Sized,
-    T::TypeInfo: Send + Sync,
-    T::Context: Send + Sync,
->>>>>>> 7578175b
 {
     fn resolve_field_async<'b>(
         &'b self,
@@ -282,16 +268,10 @@
 
 impl<'e, S, T> GraphQLValueAsync<S> for Arc<T>
 where
-    T: GraphQLTypeAsync<S> + Send + ?Sized,
+    T: GraphQLValueAsync<S> + Send + ?Sized,
     T::TypeInfo: Sync,
     T::Context: Sync,
     S: ScalarValue + Send + Sync,
-<<<<<<< HEAD
-=======
-    T: GraphQLValueAsync<S> + ?Sized,
-    <T as GraphQLValue<S>>::TypeInfo: Send + Sync,
-    <T as GraphQLValue<S>>::Context: Send + Sync,
->>>>>>> 7578175b
 {
     fn resolve_async<'a>(
         &'a self,
