--- conflicted
+++ resolved
@@ -356,18 +356,6 @@
     }
 }
 
-<<<<<<< HEAD
-=======
-impl<S, T> crate::GraphQLTypeAsync<S> for EmptyMutation<T>
-where
-    S: ScalarValue + Send + Sync,
-    Self: GraphQLType<S> + Send + Sync,
-    Self::TypeInfo: Send + Sync,
-    Self::Context: Send + Sync,
-    T: Send + Sync,
-{
-}
-
 impl<T> Default for EmptyMutation<T> {
     fn default() -> Self {
         Self {
@@ -376,7 +364,6 @@
     }
 }
 
->>>>>>> 2cb96d0f
 /// Utillity type to define read-only schemas
 ///
 /// If you instantiate `RootNode` with this as the subscription,
