--- conflicted
+++ resolved
@@ -60,19 +60,6 @@
 /// server integration crates.
 pub trait SubscriptionConnection<'a, S>: futures::Stream<Item = GraphQLResponse<'a, S>> {}
 
-<<<<<<< HEAD
-/**
- This trait adds resolver logic with asynchronous subscription execution logic
- on GraphQL types. It should be used with `GraphQLType` in order to implement
- subscription resolvers on GraphQL objects.
-
- Subscription-related convenience macros expand into an implementation of this
- trait and `GraphQLType` for the given type.
-
- See trait methods for more detailed explanation on how this trait works.
-*/
-pub trait GraphQLSubscriptionType<S>: GraphQLType<S> + Sync
-=======
 /// Extension of [`GraphQLValue`] trait with asynchronous [subscription][1] execution logic.
 /// It should be used with [`GraphQLValue`] in order to implement [subscription][1] resolvers on
 /// [GraphQL objects][2].
@@ -84,8 +71,7 @@
 ///
 /// [1]: https://spec.graphql.org/June2018/#sec-Subscription
 /// [2]: https://spec.graphql.org/June2018/#sec-Objects
-pub trait GraphQLSubscriptionValue<S = DefaultScalarValue>: GraphQLValue<S> + Send + Sync
->>>>>>> 7578175b
+pub trait GraphQLSubscriptionValue<S = DefaultScalarValue>: GraphQLValue<S> + Sync
 where
     Self::TypeInfo: Sync,
     Self::Context: Sync,
@@ -197,8 +183,8 @@
 pub trait GraphQLSubscriptionType<S = DefaultScalarValue>:
     GraphQLSubscriptionValue<S> + GraphQLType<S>
 where
-    Self::Context: Send + Sync,
-    Self::TypeInfo: Send + Sync,
+    Self::Context: Sync,
+    Self::TypeInfo: Sync,
     S: ScalarValue + Send + Sync,
 {
 }
@@ -206,8 +192,8 @@
 impl<S, T> GraphQLSubscriptionType<S> for T
 where
     T: GraphQLSubscriptionValue<S> + GraphQLType<S>,
-    T::Context: Send + Sync,
-    T::TypeInfo: Send + Sync,
+    T::Context: Sync,
+    T::TypeInfo: Sync,
     S: ScalarValue + Send + Sync,
 {
 }
@@ -227,14 +213,9 @@
     'e: 'fut,
     'ref_e: 'fut,
     'res: 'fut,
-<<<<<<< HEAD
-    T: GraphQLSubscriptionType<S> + ?Sized,
+    T: GraphQLSubscriptionValue<S> + ?Sized,
     T::TypeInfo: Sync,
     T::Context: Sync,
-=======
-    T: GraphQLSubscriptionValue<S, Context = CtxT> + ?Sized,
-    T::TypeInfo: Send + Sync,
->>>>>>> 7578175b
     S: ScalarValue + Send + Sync,
 {
     Box::pin(resolve_selection_set_into_stream_recursive(
@@ -251,14 +232,9 @@
     executor: &'ref_e Executor<'ref_e, 'e, T::Context, S>,
 ) -> Value<ValuesStream<'res, S>>
 where
-<<<<<<< HEAD
-    T: GraphQLSubscriptionType<S> + ?Sized,
+    T: GraphQLSubscriptionValue<S> + ?Sized,
     T::TypeInfo: Sync,
     T::Context: Sync,
-=======
-    T: GraphQLSubscriptionValue<S, Context = CtxT> + Send + Sync + ?Sized,
-    T::TypeInfo: Send + Sync,
->>>>>>> 7578175b
     S: ScalarValue + Send + Sync,
     'inf: 'res,
     'e: 'res,
