--- conflicted
+++ resolved
@@ -57,33 +57,16 @@
             .and_then(|args| args.iter().find(|a| a.name == arg_name.item))
         {
             let meta_type = ctx.schema.make_type(&argument_meta.arg_type);
-            let validity_error = validate_literal_value(ctx.schema, &meta_type, &arg_value.item);
-
-            if let Some(validity_error) = validity_error {
-                ctx.report_error(
-<<<<<<< HEAD
-                    &error_message(arg_name.item, &validity_error),
-                    &[arg_value.start],
-                );
+
+            if let Some(err) = validate_literal_value(ctx.schema, &meta_type, &arg_value.item) {
+                ctx.report_error(&error_message(arg_name.item, err), &[arg_value.span.start]);
             }
         }
     }
 }
 
-fn error_message(arg_name: &str, error_message: &str) -> String {
-    format!("Error for argument \"{}\": {}", arg_name, error_message)
-=======
-                    &error_message(arg_name.item, &argument_meta.arg_type),
-                    &[arg_value.span.start],
-                );
-            }
-        }
-    }
-}
-
-fn error_message(arg_name: impl fmt::Display, type_name: impl fmt::Display) -> String {
-    format!("Invalid value for argument \"{arg_name}\", expected type \"{type_name}\"",)
->>>>>>> 7c03f922
+fn error_message(arg_name: impl fmt::Display, msg: impl fmt::Display) -> String {
+    format!("Invalid value for argument \"{arg_name}\": {msg}")
 }
 
 #[cfg(test)]
