--- conflicted
+++ resolved
@@ -36,31 +36,9 @@
             } else {
                 let meta_type = ctx.schema.make_type(&var_def.var_type.item);
 
-                if let Some(error_message) =
-                    validate_literal_value(ctx.schema, &meta_type, var_value)
-                {
+                if let Some(err) = validate_literal_value(ctx.schema, &meta_type, var_value) {
                     ctx.report_error(
-<<<<<<< HEAD
-                        &type_error_message(
-                            var_name.item,
-                            &format!("{}", var_def.var_type.item),
-                            &error_message,
-                        ),
-                        &[*start],
-                    );
-                }
-            }
-        }
-    }
-}
-
-fn type_error_message(arg_name: &str, type_name: &str, reason: &str) -> String {
-    format!(
-        "Invalid default value for argument \"{}\", expected type \"{}\".  Reason: {}",
-        arg_name, type_name, reason
-    )
-=======
-                        &type_error_message(var_name.item, &var_def.var_type.item),
+                        &type_error_message(var_name.item, &var_def.var_type.item, err),
                         &[span.start],
                     );
                 }
@@ -69,9 +47,15 @@
     }
 }
 
-fn type_error_message(arg_name: impl fmt::Display, type_name: impl fmt::Display) -> String {
-    format!("Invalid default value for argument \"{arg_name}\", expected type \"{type_name}\"")
->>>>>>> 7c03f922
+fn type_error_message(
+    arg_name: impl fmt::Display,
+    type_name: impl fmt::Display,
+    reason: impl fmt::Display,
+) -> String {
+    format!(
+        "Invalid default value for argument \"{arg_name}\", expected type \"{type_name}\", \
+         reason: {reason}",
+    )
 }
 
 fn non_null_error_message(arg_name: impl fmt::Display, type_name: impl fmt::Display) -> String {
