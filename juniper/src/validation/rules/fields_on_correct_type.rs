--- conflicted
+++ resolved
@@ -381,42 +381,26 @@
     }
 
     #[test]
-<<<<<<< HEAD
-    fn typename_on_subscription() {
-=======
     fn forbids_typename_on_subscription() {
->>>>>>> e264cf50
         expect_fails_rule::<_, _, DefaultScalarValue>(
             factory,
             r#"subscription { __typename }"#,
             &[RuleError::new(
-<<<<<<< HEAD
-                "`__typename` may not be included as a root field in a subscription operation",
-=======
                 "`__typename` may not be included as a root field in a \
                  subscription operation",
->>>>>>> e264cf50
                 &[SourcePosition::new(15, 0, 15)],
             )],
         );
     }
 
     #[test]
-<<<<<<< HEAD
-    fn typename_on_explicit_subscription() {
-=======
     fn forbids_typename_on_explicit_subscription() {
->>>>>>> e264cf50
         expect_fails_rule::<_, _, DefaultScalarValue>(
             factory,
             r#"subscription SubscriptionRoot { __typename }"#,
             &[RuleError::new(
-<<<<<<< HEAD
-                "`__typename` may not be included as a root field in a subscription operation",
-=======
                 "`__typename` may not be included as a root field in a \
                  subscription operation",
->>>>>>> e264cf50
                 &[SourcePosition::new(32, 0, 32)],
             )],
         );
