--- conflicted
+++ resolved
@@ -47,11 +47,7 @@
                 .and_then(|s| ctx.schema.concrete_type_by_name(s.item)),
         ) {
             // Even if there is no object type in the overlap of interfaces
-<<<<<<< HEAD
-            // implementers, it's ok to spread in case `frag_type` implements
-=======
             // implementers, it's OK to spread in case `frag_type` implements
->>>>>>> 9ca2364b
             // `parent_type`.
             // https://spec.graphql.org/October2021#sel-JALVFJNRDABABqDy5B
             if let MetaType::Interface(InterfaceMeta {
@@ -90,11 +86,7 @@
             self.fragment_types.get(spread.item.name.item),
         ) {
             // Even if there is no object type in the overlap of interfaces
-<<<<<<< HEAD
-            // implementers, it's ok to spread in case `frag_type` implements
-=======
             // implementers, it's OK to spread in case `frag_type` implements
->>>>>>> 9ca2364b
             // `parent_type`.
             // https://spec.graphql.org/October2021/#sel-JALVFJNRDABABqDy5B
             if let MetaType::Interface(InterfaceMeta {
