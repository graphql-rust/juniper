--- conflicted
+++ resolved
@@ -14,7 +14,7 @@
     },
     validation::{visit, MultiVisitorNil, RuleError, ValidatorContext, Visitor},
     value::ScalarValue,
-    FieldError, GraphQLInputObject, IntoFieldError,
+    GraphQLInputObject,
 };
 
 struct Being;
@@ -616,11 +616,7 @@
 where
     S: ScalarValue,
 {
-<<<<<<< HEAD
-    type Error = FieldError<S>;
-=======
     type Error = String;
->>>>>>> 46be97ad
 
     fn from_input_value<'a>(v: &InputValue<S>) -> Result<ComplexInput, Self::Error> {
         let obj = v.to_object_value().ok_or("Expected object")?;
@@ -648,11 +644,7 @@
                 .ok_or("Expected booleanField")?,
             string_list_field: obj
                 .get("stringListField")
-<<<<<<< HEAD
-                .map(|v| v.convert().map_err(IntoFieldError::into_field_error))
-=======
                 .map(|v| v.convert())
->>>>>>> 46be97ad
                 .transpose()?
                 .ok_or("Expected stringListField")?,
         })
