/*!

# juniper_actix

This repository contains the [actix][actix] web server integration for
[Juniper][Juniper], a [GraphQL][GraphQL] implementation for Rust, its inspired and some parts are copied from [juniper_warp][juniper_warp]

## Documentation

For documentation, including guides and examples, check out [Juniper][Juniper].

A basic usage example can also be found in the [API documentation][documentation].

## Examples

Check [examples/actix_server][example] for example code of a working actix
server with GraphQL handlers.

## Links

* [Juniper][Juniper]
* [API Reference][documentation]
* [actix][actix]

## License

This project is under the BSD-2 license.

Check the LICENSE file for details.

[actix]: https://github.com/actix/actix-web
[Juniper]: https://github.com/graphql-rust/juniper
[GraphQL]: http://graphql.org
[documentation]: https://docs.rs/juniper_actix
[example]: https://github.com/graphql-rust/juniper/blob/master/juniper_actix/examples/actix_server.rs
[juniper_warp]: https://github.com/graphql-rust/juniper/juniper_warp
*/

#![deny(missing_docs)]
#![deny(warnings)]
#![doc(html_root_url = "https://docs.rs/juniper_actix/0.1.0")]

use actix_web::{
    error::JsonPayloadError, http::Method, web, Error, FromRequest, HttpMessage, HttpRequest,
    HttpResponse,
};
use juniper::{
    http::{
        graphiql::graphiql_source, playground::playground_source, GraphQLBatchRequest,
        GraphQLRequest,
    },
    ScalarValue,
};
use serde::Deserialize;

#[derive(Deserialize, Clone, PartialEq, Debug)]
#[serde(deny_unknown_fields)]
struct GetGraphQLRequest {
    query: String,
    #[serde(rename = "operationName")]
    operation_name: Option<String>,
    variables: Option<String>,
}

impl<S> From<GetGraphQLRequest> for GraphQLRequest<S>
where
    S: ScalarValue,
{
    fn from(get_req: GetGraphQLRequest) -> Self {
        let GetGraphQLRequest {
            query,
            operation_name,
            variables,
        } = get_req;
        let variables = variables.map(|s| serde_json::from_str(&s).unwrap());
        Self::new(query, operation_name, variables)
    }
}

/// Actix Web GraphQL Handler for GET and POST requests
pub async fn graphql_handler<Query, Mutation, Subscription, CtxT, S>(
    schema: &juniper::RootNode<'static, Query, Mutation, Subscription, S>,
    context: &CtxT,
    req: HttpRequest,
    payload: actix_web::web::Payload,
) -> Result<HttpResponse, Error>
where
    Query: juniper::GraphQLTypeAsync<S, Context = CtxT>,
    Query::TypeInfo: Sync,
    Mutation: juniper::GraphQLTypeAsync<S, Context = CtxT>,
    Mutation::TypeInfo: Sync,
    Subscription: juniper::GraphQLSubscriptionType<S, Context = CtxT>,
    Subscription::TypeInfo: Sync,
    CtxT: Sync,
    S: ScalarValue + Send + Sync,
{
    match *req.method() {
        Method::POST => post_graphql_handler(schema, context, req, payload).await,
        Method::GET => get_graphql_handler(schema, context, req).await,
        _ => Err(actix_web::error::UrlGenerationError::ResourceNotFound.into()),
    }
}
/// Actix GraphQL Handler for GET requests
pub async fn get_graphql_handler<Query, Mutation, Subscription, CtxT, S>(
    schema: &juniper::RootNode<'static, Query, Mutation, Subscription, S>,
    context: &CtxT,
    req: HttpRequest,
) -> Result<HttpResponse, Error>
where
    Query: juniper::GraphQLTypeAsync<S, Context = CtxT>,
    Query::TypeInfo: Sync,
    Mutation: juniper::GraphQLTypeAsync<S, Context = CtxT>,
    Mutation::TypeInfo: Sync,
    Subscription: juniper::GraphQLSubscriptionType<S, Context = CtxT>,
    Subscription::TypeInfo: Sync,
    CtxT: Sync,
    S: ScalarValue + Send + Sync,
{
    let get_req = web::Query::<GetGraphQLRequest>::from_query(req.query_string())?;
    let req = GraphQLRequest::from(get_req.into_inner());
    let gql_response = req.execute(schema, context).await;
    let body_response = serde_json::to_string(&gql_response)?;
    let mut response = match gql_response.is_ok() {
        true => HttpResponse::Ok(),
        false => HttpResponse::BadRequest(),
    };
    Ok(response
        .content_type("application/json")
        .body(body_response))
}

/// Actix GraphQL Handler for POST requests
pub async fn post_graphql_handler<Query, Mutation, Subscription, CtxT, S>(
    schema: &juniper::RootNode<'static, Query, Mutation, Subscription, S>,
    context: &CtxT,
    req: HttpRequest,
    payload: actix_web::web::Payload,
) -> Result<HttpResponse, Error>
where
    Query: juniper::GraphQLTypeAsync<S, Context = CtxT>,
    Query::TypeInfo: Sync,
    Mutation: juniper::GraphQLTypeAsync<S, Context = CtxT>,
    Mutation::TypeInfo: Sync,
    Subscription: juniper::GraphQLSubscriptionType<S, Context = CtxT>,
    Subscription::TypeInfo: Sync,
    CtxT: Sync,
    S: ScalarValue + Send + Sync,
{
    let req = match req.content_type() {
        "application/json" => {
            let body = String::from_request(&req, &mut payload.into_inner()).await?;
            serde_json::from_str::<GraphQLBatchRequest<S>>(&body)
                .map_err(JsonPayloadError::Deserialize)
        }
        "application/graphql" => {
            let body = String::from_request(&req, &mut payload.into_inner()).await?;
            Ok(GraphQLBatchRequest::Single(GraphQLRequest::new(
                body, None, None,
            )))
        }
        _ => Err(JsonPayloadError::ContentType),
    }?;
    let gql_batch_response = req.execute(schema, context).await;
    let gql_response = serde_json::to_string(&gql_batch_response)?;
    let mut response = match gql_batch_response.is_ok() {
        true => HttpResponse::Ok(),
        false => HttpResponse::BadRequest(),
    };
    Ok(response.content_type("application/json").body(gql_response))
}

/// Create a handler that replies with an HTML page containing GraphiQL. This does not handle routing, so you can mount it on any endpoint
///
/// For example:
///
/// ```
/// # use juniper_actix::graphiql_handler;
/// # use actix_web::{web, App};
///
/// let app = App::new()
///          .route("/", web::get().to(|| graphiql_handler("/graphql", Some("/graphql/subscriptions"))));
/// ```
#[allow(dead_code)]
pub async fn graphiql_handler(
    graphql_endpoint_url: &str,
    subscriptions_endpoint_url: Option<&'static str>,
) -> Result<HttpResponse, Error> {
    let html = graphiql_source(graphql_endpoint_url, subscriptions_endpoint_url);
    Ok(HttpResponse::Ok()
        .content_type("text/html; charset=utf-8")
        .body(html))
}

/// Create a handler that replies with an HTML page containing GraphQL Playground. This does not handle routing, so you cant mount it on any endpoint.
pub async fn playground_handler(
    graphql_endpoint_url: &str,
    subscriptions_endpoint_url: Option<&'static str>,
) -> Result<HttpResponse, Error> {
    let html = playground_source(graphql_endpoint_url, subscriptions_endpoint_url);
    Ok(HttpResponse::Ok()
        .content_type("text/html; charset=utf-8")
        .body(html))
}

/// `juniper_actix` subscriptions handler implementation.
/// Cannot be merged to `juniper_actix` yet as GraphQL over WS[1]
/// is not fully supported in current implementation.
///
/// *Note: this implementation is in an alpha state.*
///
/// [1]: https://github.com/apollographql/subscriptions-transport-ws/blob/master/PROTOCOL.md
#[cfg(feature = "subscriptions")]
pub mod subscriptions {
    use std::{fmt, sync::Arc};

    use actix::{prelude::*, Actor, StreamHandler};
    use actix_web::{
        http::header::{HeaderName, HeaderValue},
        web, HttpRequest, HttpResponse,
    };
    use actix_web_actors::ws;
    use juniper::{
        futures::{
            stream::{SplitSink, SplitStream, StreamExt},
            SinkExt,
        },
        GraphQLSubscriptionType, GraphQLTypeAsync, RootNode, ScalarValue,
    };
    use juniper_graphql_ws::{ArcSchema, ClientMessage, Connection, Init, ServerMessage};
    use tokio::sync::Mutex;

    /// Serves the graphql-ws protocol over a WebSocket connection.
    ///
    /// The `init` argument is used to provide the context and additional configuration for
    /// connections. This can be a `juniper_graphql_ws::ConnectionConfig` if the context and
    /// configuration are already known, or it can be a closure that gets executed asynchronously
    /// when the client sends the ConnectionInit message. Using a closure allows you to perform
    /// authentication based on the parameters provided by the client.
    pub async fn subscriptions_handler<Query, Mutation, Subscription, CtxT, S, I>(
        req: HttpRequest,
        stream: web::Payload,
        root_node: Arc<RootNode<'static, Query, Mutation, Subscription, S>>,
        init: I,
    ) -> Result<HttpResponse, actix_web::Error>
    where
        Query: GraphQLTypeAsync<S, Context = CtxT> + Send + 'static,
        Query::TypeInfo: Send + Sync,
        Mutation: GraphQLTypeAsync<S, Context = CtxT> + Send + 'static,
        Mutation::TypeInfo: Send + Sync,
        Subscription: GraphQLSubscriptionType<S, Context = CtxT> + Send + 'static,
        Subscription::TypeInfo: Send + Sync,
        CtxT: Unpin + Send + Sync + 'static,
        S: ScalarValue + Send + Sync + 'static,
        I: Init<S, CtxT> + Send,
    {
        let (s_tx, s_rx) = Connection::new(ArcSchema(root_node), init).split::<Message>();

        let mut resp = ws::start(
            SubscriptionActor {
                graphql_tx: Arc::new(Mutex::new(s_tx)),
                graphql_rx: Arc::new(Mutex::new(s_rx)),
            },
            &req,
            stream,
        )?;

        resp.headers_mut().insert(
            HeaderName::from_static("sec-websocket-protocol"),
            HeaderValue::from_static("graphql-ws"),
        );

        Ok(resp)
    }

    type ConnectionSplitSink<Query, Mutation, Subscription, CtxT, S, I> = Arc<
        Mutex<SplitSink<Connection<ArcSchema<Query, Mutation, Subscription, CtxT, S>, I>, Message>>,
    >;

    type ConnectionSplitStream<Query, Mutation, Subscription, CtxT, S, I> =
        Arc<Mutex<SplitStream<Connection<ArcSchema<Query, Mutation, Subscription, CtxT, S>, I>>>>;

    /// Subscription Actor
    /// coordinates messages between actix_web and juniper_graphql_ws
    /// ws message -> actor -> juniper
    /// juniper -> actor -> ws response
    struct SubscriptionActor<Query, Mutation, Subscription, CtxT, S, I>
    where
        Query: GraphQLTypeAsync<S, Context = CtxT> + Send + 'static,
        Query::TypeInfo: Send + Sync,
        Mutation: GraphQLTypeAsync<S, Context = CtxT> + Send + 'static,
        Mutation::TypeInfo: Send + Sync,
        Subscription: GraphQLSubscriptionType<S, Context = CtxT> + Send + 'static,
        Subscription::TypeInfo: Send + Sync,
        CtxT: Unpin + Send + Sync + 'static,
        S: ScalarValue + Send + Sync + 'static,
        I: Init<S, CtxT> + Send,
    {
        graphql_tx: ConnectionSplitSink<Query, Mutation, Subscription, CtxT, S, I>,
        graphql_rx: ConnectionSplitStream<Query, Mutation, Subscription, CtxT, S, I>,
    }

    /// ws message -> actor -> juniper
    impl<Query, Mutation, Subscription, CtxT, S, I>
        StreamHandler<Result<ws::Message, ws::ProtocolError>>
        for SubscriptionActor<Query, Mutation, Subscription, CtxT, S, I>
    where
        Query: GraphQLTypeAsync<S, Context = CtxT> + Send + 'static,
        Query::TypeInfo: Send + Sync,
        Mutation: GraphQLTypeAsync<S, Context = CtxT> + Send + 'static,
        Mutation::TypeInfo: Send + Sync,
        Subscription: GraphQLSubscriptionType<S, Context = CtxT> + Send + 'static,
        Subscription::TypeInfo: Send + Sync,
        CtxT: Unpin + Send + Sync + 'static,
        S: ScalarValue + Send + Sync + 'static,
        I: Init<S, CtxT> + Send,
    {
        fn handle(&mut self, msg: Result<ws::Message, ws::ProtocolError>, ctx: &mut Self::Context) {
            let msg = msg.map(Message);

            #[allow(clippy::single_match)]
            match msg {
                Ok(msg) => {
                    let tx = self.graphql_tx.clone();

                    async move {
                        tx.lock()
                            .await
                            .send(msg)
                            .await
                            .expect("Infallible: this should not happen");
                    }
                    .into_actor(self)
                    .wait(ctx);
                }
                Err(_) => {
                    // TODO: trace
                    // ignore the message if there's a transport error
                }
            }
        }
    }

    /// juniper -> actor
    impl<Query, Mutation, Subscription, CtxT, S, I> Actor
        for SubscriptionActor<Query, Mutation, Subscription, CtxT, S, I>
    where
        Query: GraphQLTypeAsync<S, Context = CtxT> + Send + 'static,
        Query::TypeInfo: Send + Sync,
        Mutation: GraphQLTypeAsync<S, Context = CtxT> + Send + 'static,
        Mutation::TypeInfo: Send + Sync,
        Subscription: GraphQLSubscriptionType<S, Context = CtxT> + Send + 'static,
        Subscription::TypeInfo: Send + Sync,
        CtxT: Unpin + Send + Sync + 'static,
        S: ScalarValue + Send + Sync + 'static,
        I: Init<S, CtxT> + Send,
    {
        type Context = ws::WebsocketContext<Self>;

        fn started(&mut self, ctx: &mut Self::Context) {
            let stream = self.graphql_rx.clone();
            let addr = ctx.address();

            let fut = async move {
                let mut stream = stream.lock().await;
                while let Some(message) = stream.next().await {
                    // sending the message to self so that it can be forwarded back to the client
                    addr.do_send(ServerMessageWrapper { message });
                }
            }
            .into_actor(self);

            // TODO: trace
            ctx.spawn(fut);
        }

        fn stopped(&mut self, _: &mut Self::Context) {
            // TODO: trace
        }
    }

    /// actor -> websocket response
    impl<Query, Mutation, Subscription, CtxT, S, I> actix::prelude::Handler<ServerMessageWrapper<S>>
        for SubscriptionActor<Query, Mutation, Subscription, CtxT, S, I>
    where
        Query: GraphQLTypeAsync<S, Context = CtxT> + Send + 'static,
        Query::TypeInfo: Send + Sync,
        Mutation: GraphQLTypeAsync<S, Context = CtxT> + Send + 'static,
        Mutation::TypeInfo: Send + Sync,
        Subscription: GraphQLSubscriptionType<S, Context = CtxT> + Send + 'static,
        Subscription::TypeInfo: Send + Sync,
        CtxT: Unpin + Send + Sync + 'static,
        S: ScalarValue + Send + Sync + 'static,
        I: Init<S, CtxT> + Send,
    {
        type Result = ();

        fn handle(
            &mut self,
            msg: ServerMessageWrapper<S>,
            ctx: &mut Self::Context,
        ) -> Self::Result {
            let msg = serde_json::to_string(&msg.message);
            match msg {
                Ok(msg) => ctx.text(msg),
                Err(e) => {
                    let reason = ws::CloseReason {
                        code: ws::CloseCode::Error,
                        description: Some(format!("error serializing response: {}", e)),
                    };

                    // TODO: trace
                    ctx.close(Some(reason))
                }
            };
        }
    }
    #[derive(Message)]
    #[rtype(result = "()")]
    struct ServerMessageWrapper<S>
    where
        S: ScalarValue + Send + Sync + 'static,
    {
        message: ServerMessage<S>,
    }

    #[derive(Debug)]
    struct Message(ws::Message);

    impl<S: ScalarValue> std::convert::TryFrom<Message> for ClientMessage<S> {
        type Error = Error;

        fn try_from(msg: Message) -> Result<Self, Self::Error> {
            match msg.0 {
                ws::Message::Text(text) => {
                    serde_json::from_slice(text.as_bytes()).map_err(Error::Serde)
                }
                ws::Message::Close(_) => Ok(ClientMessage::ConnectionTerminate),
                _ => Err(Error::UnexpectedClientMessage),
            }
        }
    }

    /// Errors that can happen while handling client messages
    #[derive(Debug)]
    enum Error {
        /// Errors that can happen while deserializing client messages
        Serde(serde_json::Error),

        /// Error for unexpected client messages
        UnexpectedClientMessage,
    }

    impl fmt::Display for Error {
        fn fmt(&self, f: &mut fmt::Formatter<'_>) -> fmt::Result {
            match self {
                Self::Serde(e) => write!(f, "serde error: {}", e),
                Self::UnexpectedClientMessage => {
                    write!(f, "unexpected message received from client")
                }
            }
        }
    }

    impl std::error::Error for Error {}
}

#[cfg(test)]
mod tests {
    use std::pin::Pin;

    use actix_http::body::MessageBody;
    use actix_web::{
        dev::ServiceResponse,
        http,
        http::header::CONTENT_TYPE,
        test::{self, TestRequest},
        web::Data,
        App,
    };
    use futures::future;
    use juniper::{
        http::tests::{run_http_test_suite, HttpIntegration, TestResponse},
        tests::fixtures::starwars::schema::{Database, Query},
        EmptyMutation, EmptySubscription, RootNode,
    };

    use super::*;
    use actix_web::http::header::ACCEPT;

    type Schema =
        juniper::RootNode<'static, Query, EmptyMutation<Database>, EmptySubscription<Database>>;

    async fn take_response_body_string(resp: ServiceResponse) -> String {
        let mut body = resp.into_body();
        String::from_utf8(
            future::poll_fn(|cx| Pin::new(&mut body).poll_next(cx))
                .await
                .unwrap()
                .unwrap()
                .to_vec(),
        )
        .unwrap()
    }

    async fn index(
        req: HttpRequest,
        payload: actix_web::web::Payload,
        schema: web::Data<Schema>,
    ) -> Result<HttpResponse, Error> {
        let context = Database::new();
        graphql_handler(&schema, &context, req, payload).await
    }

    #[actix_web::rt::test]
    async fn graphiql_response_does_not_panic() {
        let result = graphiql_handler("/abcd", None).await;
        assert!(result.is_ok())
    }

    #[actix_web::rt::test]
    async fn graphiql_endpoint_matches() {
        async fn graphql_handler() -> Result<HttpResponse, Error> {
            graphiql_handler("/abcd", None).await
        }
        let mut app =
            test::init_service(App::new().route("/", web::get().to(graphql_handler))).await;
        let req = TestRequest::get()
            .uri("/")
            .append_header((ACCEPT, "text/html"))
            .to_request();

        let resp = test::call_service(&mut app, req).await;
        assert_eq!(resp.status(), http::StatusCode::OK);
    }

    #[actix_web::rt::test]
    async fn graphiql_endpoint_returns_graphiql_source() {
        async fn graphql_handler() -> Result<HttpResponse, Error> {
            graphiql_handler("/dogs-api/graphql", Some("/dogs-api/subscriptions")).await
        }
        let mut app =
            test::init_service(App::new().route("/", web::get().to(graphql_handler))).await;
        let req = TestRequest::get()
            .uri("/")
            .append_header((ACCEPT, "text/html"))
            .to_request();

        let resp = test::call_service(&mut app, req).await;
        assert_eq!(resp.status(), http::StatusCode::OK);
        assert_eq!(
            resp.headers().get(CONTENT_TYPE).unwrap().to_str().unwrap(),
            "text/html; charset=utf-8"
        );
        let body = take_response_body_string(resp).await;
        assert!(body.contains("<script>var GRAPHQL_URL = '/dogs-api/graphql';</script>"));
        assert!(body.contains(
            "<script>var GRAPHQL_SUBSCRIPTIONS_URL = '/dogs-api/subscriptions';</script>"
        ))
    }

    #[actix_web::rt::test]
    async fn playground_endpoint_matches() {
        async fn graphql_handler() -> Result<HttpResponse, Error> {
            playground_handler("/abcd", None).await
        }
        let mut app =
            test::init_service(App::new().route("/", web::get().to(graphql_handler))).await;
        let req = TestRequest::get()
            .uri("/")
            .append_header((ACCEPT, "text/html"))
            .to_request();

        let resp = test::call_service(&mut app, req).await;
        assert_eq!(resp.status(), http::StatusCode::OK);
    }

    #[actix_web::rt::test]
    async fn playground_endpoint_returns_playground_source() {
        async fn graphql_handler() -> Result<HttpResponse, Error> {
            playground_handler("/dogs-api/graphql", Some("/dogs-api/subscriptions")).await
        }
        let mut app =
            test::init_service(App::new().route("/", web::get().to(graphql_handler))).await;
        let req = TestRequest::get()
            .uri("/")
            .append_header((ACCEPT, "text/html"))
            .to_request();

        let resp = test::call_service(&mut app, req).await;
        assert_eq!(resp.status(), http::StatusCode::OK);
        assert_eq!(
            resp.headers().get(CONTENT_TYPE).unwrap().to_str().unwrap(),
            "text/html; charset=utf-8"
        );
        let body = take_response_body_string(resp).await;
        assert!(body.contains("GraphQLPlayground.init(root, { endpoint: '/dogs-api/graphql', subscriptionEndpoint: '/dogs-api/subscriptions' })"));
    }

    #[actix_web::rt::test]
    async fn graphql_post_works_json_post() {
        let schema: Schema = RootNode::new(
            Query,
            EmptyMutation::<Database>::new(),
            EmptySubscription::<Database>::new(),
        );

        let req = TestRequest::post()
            .append_header(("content-type", "application/json; charset=utf-8"))
            .set_payload(
                r##"{ "variables": null, "query": "{ hero(episode: NEW_HOPE) { name } }" }"##,
            )
            .uri("/")
            .to_request();

        let mut app = test::init_service(
            App::new()
                .app_data(Data::new(schema))
                .route("/", web::post().to(index)),
        )
        .await;

        let resp = test::call_service(&mut app, req).await;
        assert_eq!(resp.status(), http::StatusCode::OK);
        assert_eq!(
            resp.headers().get("content-type").unwrap(),
            "application/json",
        );
<<<<<<< HEAD

=======
>>>>>>> e264cf50
        assert_eq!(
            take_response_body_string(resp).await,
            r#"{"data":{"hero":{"name":"R2-D2"}}}"#
        );
    }

    #[actix_web::rt::test]
    async fn graphql_get_works() {
        let schema: Schema = RootNode::new(
            Query,
            EmptyMutation::<Database>::new(),
            EmptySubscription::<Database>::new(),
        );

        let req = TestRequest::get()
            .append_header(("content-type", "application/json"))
            .uri("/?query=%7B%20hero%28episode%3A%20NEW_HOPE%29%20%7B%20name%20%7D%20%7D&variables=null")
            .to_request();

        let mut app = test::init_service(
            App::new()
                .app_data(Data::new(schema))
                .route("/", web::get().to(index)),
        )
        .await;

        let resp = test::call_service(&mut app, req).await;

        assert_eq!(resp.status(), http::StatusCode::OK);
        assert_eq!(
            resp.headers().get("content-type").unwrap(),
            "application/json",
        );
<<<<<<< HEAD

=======
>>>>>>> e264cf50
        assert_eq!(
            take_response_body_string(resp).await,
            r#"{"data":{"hero":{"name":"R2-D2"}}}"#
        );
    }

    #[actix_web::rt::test]
    async fn batch_request_works() {
        use juniper::{
            tests::fixtures::starwars::schema::{Database, Query},
            EmptyMutation, EmptySubscription, RootNode,
        };

        let schema: Schema = RootNode::new(
            Query,
            EmptyMutation::<Database>::new(),
            EmptySubscription::<Database>::new(),
        );

        let req = TestRequest::post()
            .append_header(("content-type", "application/json"))
            .set_payload(
                r##"[
                     { "variables": null, "query": "{ hero(episode: NEW_HOPE) { name } }" },
                     { "variables": null, "query": "{ hero(episode: EMPIRE) { id name } }" }
                 ]"##,
            )
            .uri("/")
            .to_request();

        let mut app = test::init_service(
            App::new()
                .app_data(Data::new(schema))
                .route("/", web::post().to(index)),
        )
        .await;

        let resp = test::call_service(&mut app, req).await;

        assert_eq!(resp.status(), http::StatusCode::OK);
        assert_eq!(
            resp.headers().get("content-type").unwrap(),
            "application/json",
        );
        assert_eq!(
            take_response_body_string(resp).await,
            r#"[{"data":{"hero":{"name":"R2-D2"}}},{"data":{"hero":{"id":"1000","name":"Luke Skywalker"}}}]"#
        );
    }

    #[test]
    fn batch_request_deserialization_can_fail() {
        let json = r#"blah"#;
        let result: Result<GraphQLBatchRequest, _> = serde_json::from_str(json);

        assert!(result.is_err());
    }

    pub struct TestActixWebIntegration;

    impl TestActixWebIntegration {
        fn make_request(&self, req: TestRequest) -> TestResponse {
            actix_web::rt::System::new().block_on(async move {
                let schema = Schema::new(
                    Query,
                    EmptyMutation::<Database>::new(),
                    EmptySubscription::<Database>::new(),
                );

                let mut app = test::init_service(
                    App::new()
                        .app_data(Data::new(schema))
                        .route("/", web::to(index)),
                )
                .await;

                let resp = test::call_service(&mut app, req.to_request()).await;
                make_test_response(resp).await
            })
        }
    }

    impl HttpIntegration for TestActixWebIntegration {
        fn get(&self, url: &str) -> TestResponse {
            self.make_request(TestRequest::get().uri(url))
        }

        fn post_json(&self, url: &str, body: &str) -> TestResponse {
            self.make_request(
                TestRequest::post()
                    .append_header(("content-type", "application/json"))
                    .set_payload(body.to_string())
                    .uri(url),
            )
        }

        fn post_graphql(&self, url: &str, body: &str) -> TestResponse {
            self.make_request(
                TestRequest::post()
                    .append_header(("content-type", "application/graphql"))
                    .set_payload(body.to_string())
                    .uri(url),
            )
        }
    }

    async fn make_test_response(resp: ServiceResponse) -> TestResponse {
        let status_code = resp.status().as_u16();
        let content_type = resp
            .headers()
            .get(CONTENT_TYPE)
            .unwrap()
            .to_str()
            .unwrap()
            .to_string();
        let body = take_response_body_string(resp).await;
        TestResponse {
            status_code: status_code as i32,
            body: Some(body),
            content_type,
        }
    }

    #[test]
    fn test_actix_web_integration() {
        run_http_test_suite(&TestActixWebIntegration);
    }
}

#[cfg(feature = "subscriptions")]
#[cfg(test)]
mod subscription_tests {
    use std::time::Duration;

    use actix_test::start;
    use actix_web::{
        web::{self, Data},
        App, Error, HttpRequest, HttpResponse,
    };
    use actix_web_actors::ws;
    use juniper::{
        futures::{SinkExt, StreamExt},
        http::tests::{run_ws_test_suite, WsIntegration, WsIntegrationMessage},
        tests::fixtures::starwars::schema::{Database, Query, Subscription},
        EmptyMutation, LocalBoxFuture,
    };
    use juniper_graphql_ws::ConnectionConfig;
    use tokio::time::timeout;

    use super::subscriptions::subscriptions_handler;

    #[derive(Default)]
    struct TestActixWsIntegration;

    impl TestActixWsIntegration {
        async fn run_async(
            &self,
            messages: Vec<WsIntegrationMessage>,
        ) -> Result<(), anyhow::Error> {
            let mut server = start(|| {
                App::new()
                    .app_data(Data::new(Schema::new(
                        Query,
                        EmptyMutation::<Database>::new(),
                        Subscription,
                    )))
                    .service(web::resource("/subscriptions").to(subscriptions))
            });
            let mut framed = server.ws_at("/subscriptions").await.unwrap();

            for message in &messages {
                match message {
                    WsIntegrationMessage::Send(body) => {
                        framed
                            .send(ws::Message::Text(body.to_owned().into()))
                            .await
                            .map_err(|e| anyhow::anyhow!("WS error: {:?}", e))?;
                    }
                    WsIntegrationMessage::Expect(body, message_timeout) => {
                        let frame = timeout(Duration::from_millis(*message_timeout), framed.next())
                            .await
                            .map_err(|_| anyhow::anyhow!("Timed-out waiting for message"))?
                            .ok_or_else(|| anyhow::anyhow!("Empty message received"))?
                            .map_err(|e| anyhow::anyhow!("WS error: {:?}", e))?;

                        match frame {
                            ws::Frame::Text(ref bytes) => {
                                let expected_value =
                                    serde_json::from_str::<serde_json::Value>(body)
                                        .map_err(|e| anyhow::anyhow!("Serde error: {:?}", e))?;

                                let value: serde_json::Value = serde_json::from_slice(bytes)
                                    .map_err(|e| anyhow::anyhow!("Serde error: {:?}", e))?;

                                if value != expected_value {
                                    return Err(anyhow::anyhow!(
                                        "Expected message: {}. Received message: {}",
                                        expected_value,
                                        value,
                                    ));
                                }
                            }
                            _ => return Err(anyhow::anyhow!("Received non-text frame")),
                        }
                    }
                }
            }

            Ok(())
        }
    }

    impl WsIntegration for TestActixWsIntegration {
        fn run(
            &self,
            messages: Vec<WsIntegrationMessage>,
        ) -> LocalBoxFuture<Result<(), anyhow::Error>> {
            Box::pin(self.run_async(messages))
        }
    }

    type Schema = juniper::RootNode<'static, Query, EmptyMutation<Database>, Subscription>;

    async fn subscriptions(
        req: HttpRequest,
        stream: web::Payload,
        schema: web::Data<Schema>,
    ) -> Result<HttpResponse, Error> {
        let context = Database::new();
        let schema = schema.into_inner();
        let config = ConnectionConfig::new(context);

        subscriptions_handler(req, stream, schema, config).await
    }

    #[actix_web::rt::test]
    async fn test_actix_ws_integration() {
        run_ws_test_suite(&mut TestActixWsIntegration::default()).await;
    }
}<|MERGE_RESOLUTION|>--- conflicted
+++ resolved
@@ -625,10 +625,6 @@
             resp.headers().get("content-type").unwrap(),
             "application/json",
         );
-<<<<<<< HEAD
-
-=======
->>>>>>> e264cf50
         assert_eq!(
             take_response_body_string(resp).await,
             r#"{"data":{"hero":{"name":"R2-D2"}}}"#
@@ -662,10 +658,6 @@
             resp.headers().get("content-type").unwrap(),
             "application/json",
         );
-<<<<<<< HEAD
-
-=======
->>>>>>> e264cf50
         assert_eq!(
             take_response_body_string(resp).await,
             r#"{"data":{"hero":{"name":"R2-D2"}}}"#
