--- conflicted
+++ resolved
@@ -471,11 +471,7 @@
         dev::ServiceResponse,
         http,
         http::header::CONTENT_TYPE,
-<<<<<<< HEAD
-        test::{call_service, init_service, TestRequest},
-=======
         test::{self, TestRequest},
->>>>>>> acde85a8
         web::Data,
         App,
     };
@@ -518,18 +514,14 @@
         async fn graphql_handler() -> Result<HttpResponse, Error> {
             graphiql_handler("/abcd", None).await
         }
-<<<<<<< HEAD
-        let mut app = init_service(App::new().route("/", web::get().to(graphql_handler))).await;
-=======
         let mut app =
             test::init_service(App::new().route("/", web::get().to(graphql_handler))).await;
->>>>>>> acde85a8
         let req = TestRequest::get()
             .uri("/")
             .append_header((ACCEPT, "text/html"))
             .to_request();
 
-        let resp = call_service(&mut app, req).await;
+        let resp = test::call_service(&mut app, req).await;
         assert_eq!(resp.status(), http::StatusCode::OK);
     }
 
@@ -538,18 +530,14 @@
         async fn graphql_handler() -> Result<HttpResponse, Error> {
             graphiql_handler("/dogs-api/graphql", Some("/dogs-api/subscriptions")).await
         }
-<<<<<<< HEAD
-        let mut app = init_service(App::new().route("/", web::get().to(graphql_handler))).await;
-=======
         let mut app =
             test::init_service(App::new().route("/", web::get().to(graphql_handler))).await;
->>>>>>> acde85a8
         let req = TestRequest::get()
             .uri("/")
             .append_header((ACCEPT, "text/html"))
             .to_request();
 
-        let mut resp = call_service(&mut app, req).await;
+        let mut resp = test::call_service(&mut app, req).await;
         let body = take_response_body_string(&mut resp).await;
         assert_eq!(resp.status(), http::StatusCode::OK);
         assert_eq!(
@@ -567,18 +555,14 @@
         async fn graphql_handler() -> Result<HttpResponse, Error> {
             playground_handler("/abcd", None).await
         }
-<<<<<<< HEAD
-        let mut app = init_service(App::new().route("/", web::get().to(graphql_handler))).await;
-=======
         let mut app =
             test::init_service(App::new().route("/", web::get().to(graphql_handler))).await;
->>>>>>> acde85a8
         let req = TestRequest::get()
             .uri("/")
             .append_header((ACCEPT, "text/html"))
             .to_request();
 
-        let resp = call_service(&mut app, req).await;
+        let resp = test::call_service(&mut app, req).await;
         assert_eq!(resp.status(), http::StatusCode::OK);
     }
 
@@ -587,18 +571,14 @@
         async fn graphql_handler() -> Result<HttpResponse, Error> {
             playground_handler("/dogs-api/graphql", Some("/dogs-api/subscriptions")).await
         }
-<<<<<<< HEAD
-        let mut app = init_service(App::new().route("/", web::get().to(graphql_handler))).await;
-=======
         let mut app =
             test::init_service(App::new().route("/", web::get().to(graphql_handler))).await;
->>>>>>> acde85a8
         let req = TestRequest::get()
             .uri("/")
             .append_header((ACCEPT, "text/html"))
             .to_request();
 
-        let mut resp = call_service(&mut app, req).await;
+        let mut resp = test::call_service(&mut app, req).await;
         let body = take_response_body_string(&mut resp).await;
         assert_eq!(resp.status(), http::StatusCode::OK);
         assert_eq!(
@@ -624,14 +604,14 @@
             .uri("/")
             .to_request();
 
-        let mut app = init_service(
+        let mut app = test::init_service(
             App::new()
                 .app_data(Data::new(schema))
                 .route("/", web::post().to(index)),
         )
         .await;
 
-        let mut resp = call_service(&mut app, req).await;
+        let mut resp = test::call_service(&mut app, req).await;
         dbg!(take_response_body_string(&mut resp).await);
         assert_eq!(resp.status(), http::StatusCode::OK);
         assert_eq!(
@@ -657,14 +637,14 @@
             .uri("/?query=%7B%20hero%28episode%3A%20NEW_HOPE%29%20%7B%20name%20%7D%20%7D&variables=null")
             .to_request();
 
-        let mut app = init_service(
+        let mut app = test::init_service(
             App::new()
                 .app_data(Data::new(schema))
                 .route("/", web::get().to(index)),
         )
         .await;
 
-        let mut resp = call_service(&mut app, req).await;
+        let mut resp = test::call_service(&mut app, req).await;
 
         assert_eq!(resp.status(), http::StatusCode::OK);
         assert_eq!(
@@ -701,14 +681,14 @@
             .uri("/")
             .to_request();
 
-        let mut app = init_service(
+        let mut app = test::init_service(
             App::new()
                 .app_data(Data::new(schema))
                 .route("/", web::post().to(index)),
         )
         .await;
 
-        let mut resp = call_service(&mut app, req).await;
+        let mut resp = test::call_service(&mut app, req).await;
 
         assert_eq!(resp.status(), http::StatusCode::OK);
         assert_eq!(
@@ -740,14 +720,14 @@
                     EmptySubscription::<Database>::new(),
                 );
 
-                let mut app = init_service(
+                let mut app = test::init_service(
                     App::new()
                         .app_data(Data::new(schema))
                         .route("/", web::to(index)),
                 )
                 .await;
 
-                let resp = call_service(&mut app, req.to_request()).await;
+                let resp = test::call_service(&mut app, req.to_request()).await;
                 make_test_response(resp).await
             })
         }
