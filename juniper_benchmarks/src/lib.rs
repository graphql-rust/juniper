--- conflicted
+++ resolved
@@ -98,11 +98,7 @@
 
 pub struct Subscription;
 
-<<<<<<< HEAD
-#[subscription(Context = Context)]
-=======
 #[graphql_subscription(Context = Context)]
->>>>>>> 284e9b2d
 impl Subscription {}
 
 pub fn new_schema() -> juniper::RootNode<'static, Query, Mutation, Subscription> {
