--- conflicted
+++ resolved
@@ -14,22 +14,11 @@
     token,
 };
 
-<<<<<<< HEAD
-use crate::{
-    common::{
-        behavior,
-        parse::{
-            attr::{err, OptionExt as _},
-            ParseBufferExt as _, TypeExt as _,
-        },
-        scalar,
-=======
 use crate::common::{
-    default, diagnostic, filter_attrs,
+    behavior, default, diagnostic, filter_attrs,
     parse::{
         attr::{err, OptionExt as _},
         ParseBufferExt as _, TypeExt as _,
->>>>>>> faf1f572
     },
     path_eq_single, rename, scalar, Description, SpanContainer,
 };
@@ -64,7 +53,7 @@
     pub(crate) default: Option<SpanContainer<default::Value>>,
 
     /// Explicitly specified type of the custom [`Behavior`] this
-    /// [GraphQL argument][0] implementation is parametrized with, to [coerce]
+    /// [GraphQL argument][1] implementation is parametrized with, to [coerce]
     /// in the generated code from.
     ///
     /// If [`None`], then [`behavior::Standard`] will be used for the generated
@@ -72,7 +61,7 @@
     ///
     /// [`Behavior`]: juniper::behavior
     /// [`behavior::Standard`]: juniper::behavior::Standard
-    /// [0]: https://spec.graphql.org/October2021#sec-Language.Arguments
+    /// [1]: https://spec.graphql.org/October2021#sec-Language.Arguments
     /// [coerce]: juniper::behavior::Coerce
     pub(crate) behavior: Option<SpanContainer<behavior::Type>>,
 
@@ -258,23 +247,17 @@
     ///
     /// If [`None`], then this [argument][1] is a [required][2] one.
     ///
-<<<<<<< HEAD
-    /// [1]: https://spec.graphql.org/June2018/#sec-Language.Arguments
-    /// [2]: https://spec.graphql.org/June2018/#sec-Required-Arguments
-    pub(crate) default: Option<Option<syn::Expr>>,
-
-    /// [`Behavior`] parametrization of this [GraphQL argument][0]
+    /// [1]: https://spec.graphql.org/October2021#sec-Language.Arguments
+    /// [2]: https://spec.graphql.org/October2021#sec-Required-Arguments
+    pub(crate) default: Option<default::Value>,
+
+    /// [`Behavior`] parametrization of this [GraphQL field argument][1]
     /// implementation to [coerce] from in the generated code.
     ///
     /// [`Behavior`]: juniper::behavior
-    /// [0]: https://spec.graphql.org/October2021#sec-Language.Arguments
+    /// [1]: https://spec.graphql.org/October2021#sec-Language.Arguments
     /// [coerce]: juniper::behavior::Coerce
     pub(crate) behavior: behavior::Type,
-=======
-    /// [1]: https://spec.graphql.org/October2021#sec-Language.Arguments
-    /// [2]: https://spec.graphql.org/October2021#sec-Required-Arguments
-    pub(crate) default: Option<default::Value>,
->>>>>>> faf1f572
 }
 
 /// Possible kinds of Rust method arguments for code generation.
@@ -477,14 +460,9 @@
         Some(Self::Regular(Box::new(OnField {
             name,
             ty: argument.ty.as_ref().clone(),
-<<<<<<< HEAD
-            description: attr.description.as_ref().map(|d| d.as_ref().value()),
-            default: attr.default.as_ref().map(|v| v.as_ref().clone()),
-            behavior: attr.behavior.into(),
-=======
             description: attr.description.map(SpanContainer::into_inner),
             default: attr.default.map(SpanContainer::into_inner),
->>>>>>> faf1f572
+            behavior: attr.behavior.into(),
         })))
     }
 }