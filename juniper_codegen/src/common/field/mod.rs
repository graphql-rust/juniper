//! Common functions, definitions and extensions for parsing and code generation
//! of [GraphQL fields][1]
//!
//! [1]: https://spec.graphql.org/June2018/#sec-Language.Fields.

pub(crate) mod arg;

use proc_macro2::TokenStream;
use quote::quote;
use syn::{
    parse::{Parse, ParseStream},
    parse_quote,
    spanned::Spanned as _,
    token,
};

use crate::{
    common::{
        gen,
        parse::{
            attr::{err, OptionExt as _},
            ParseBufferExt as _,
        },
        scalar,
    },
    util::{filter_attrs, get_deprecated, get_doc_comment, span_container::SpanContainer},
};

pub(crate) use self::arg::OnMethod as MethodArgument;

/// Available metadata (arguments) behind `#[graphql]` attribute placed on a
/// [GraphQL field][1] definition.
///
/// [1]: https://spec.graphql.org/June2018/#sec-Language.Fields
#[derive(Debug, Default)]
pub(crate) struct Attr {
    /// Explicitly specified name of this [GraphQL field][1].
    ///
    /// If [`None`], then `camelCased` Rust method name is used by default.
    ///
    /// [1]: https://spec.graphql.org/June2018/#sec-Language.Fields
    pub(crate) name: Option<SpanContainer<syn::LitStr>>,

    /// Explicitly specified [description][2] of this [GraphQL field][1].
    ///
    /// If [`None`], then Rust doc comment is used as the [description][2], if
    /// any.
    ///
    /// [1]: https://spec.graphql.org/June2018/#sec-Language.Fields
    /// [2]: https://spec.graphql.org/June2018/#sec-Descriptions
    pub(crate) description: Option<SpanContainer<syn::LitStr>>,

    /// Explicitly specified [deprecation][2] of this [GraphQL field][1].
    ///
    /// If [`None`], then Rust `#[deprecated]` attribute is used as the
    /// [deprecation][2], if any.
    ///
    /// [1]: https://spec.graphql.org/June2018/#sec-Language.Fields
    /// [2]: https://spec.graphql.org/June2018/#sec-Deprecation
    pub(crate) deprecated: Option<SpanContainer<Option<syn::LitStr>>>,

    /// Explicitly specified marker indicating that this method (or struct
    /// field) should be omitted by code generation and not considered as the
    /// [GraphQL field][1] definition.
    ///
    /// [1]: https://spec.graphql.org/June2018/#sec-Language.Fields
    pub(crate) ignore: Option<SpanContainer<syn::Ident>>,

    /// Explicitly specified marker indicating that this trait method doesn't
    /// represent a [GraphQL field][1], but is a downcasting function into the
    /// [GraphQL object][2] implementer type returned by this trait method.
    ///
    /// Once this marker is specified, the [GraphQL object][2] implementer type
    /// cannot be downcast via another trait method or external downcasting
    /// function.
    ///
    /// Omit using this field if you're generating code for [GraphQL object][2].
    ///
    /// [1]: https://spec.graphql.org/June2018/#sec-Language.Fields
    /// [2]: https://spec.graphql.org/June2018/#sec-Objects
    pub(crate) downcast: Option<SpanContainer<syn::Ident>>,
}

impl Parse for Attr {
    fn parse(input: ParseStream<'_>) -> syn::Result<Self> {
        let mut out = Self::default();
        while !input.is_empty() {
            let ident = input.parse::<syn::Ident>()?;
            match ident.to_string().as_str() {
                "name" => {
                    input.parse::<token::Eq>()?;
                    let name = input.parse::<syn::LitStr>()?;
                    out.name
                        .replace(SpanContainer::new(ident.span(), Some(name.span()), name))
                        .none_or_else(|_| err::dup_arg(&ident))?
                }
                "desc" | "description" => {
                    input.parse::<token::Eq>()?;
                    let desc = input.parse::<syn::LitStr>()?;
                    out.description
                        .replace(SpanContainer::new(ident.span(), Some(desc.span()), desc))
                        .none_or_else(|_| err::dup_arg(&ident))?
                }
                "deprecated" => {
                    let mut reason = None;
                    if input.is_next::<token::Eq>() {
                        input.parse::<token::Eq>()?;
                        reason = Some(input.parse::<syn::LitStr>()?);
                    }
                    out.deprecated
                        .replace(SpanContainer::new(
                            ident.span(),
                            reason.as_ref().map(|r| r.span()),
                            reason,
                        ))
                        .none_or_else(|_| err::dup_arg(&ident))?
                }
                "ignore" | "skip" => out
                    .ignore
                    .replace(SpanContainer::new(ident.span(), None, ident.clone()))
                    .none_or_else(|_| err::dup_arg(&ident))?,
                "downcast" => out
                    .downcast
                    .replace(SpanContainer::new(ident.span(), None, ident.clone()))
                    .none_or_else(|_| err::dup_arg(&ident))?,
                name => {
                    return Err(err::unknown_arg(&ident, name));
                }
            }
            input.try_parse::<token::Comma>()?;
        }
        Ok(out)
    }
}

impl Attr {
    /// Tries to merge two [`Attrs`]s into a single one, reporting about
    /// duplicates, if any.
    fn try_merge(self, mut another: Self) -> syn::Result<Self> {
        Ok(Self {
            name: try_merge_opt!(name: self, another),
            description: try_merge_opt!(description: self, another),
            deprecated: try_merge_opt!(deprecated: self, another),
            ignore: try_merge_opt!(ignore: self, another),
            downcast: try_merge_opt!(downcast: self, another),
        })
    }

    /// Parses [`Attr`] from the given multiple `name`d [`syn::Attribute`]s
    /// placed on a [GraphQL field][1] definition.
    ///
    /// [1]: https://spec.graphql.org/June2018/#sec-Language.Fields
    pub(crate) fn from_attrs(name: &str, attrs: &[syn::Attribute]) -> syn::Result<Self> {
        let mut attr = filter_attrs(name, attrs)
            .map(|attr| attr.parse_args())
            .try_fold(Self::default(), |prev, curr| prev.try_merge(curr?))?;

        if let Some(ignore) = &attr.ignore {
            if attr.name.is_some()
                || attr.description.is_some()
                || attr.deprecated.is_some()
                || attr.downcast.is_some()
            {
                return Err(syn::Error::new(
                    ignore.span(),
                    "`ignore` attribute argument is not composable with any other arguments",
                ));
            }
        }

        if let Some(downcast) = &attr.downcast {
            if attr.name.is_some()
                || attr.description.is_some()
                || attr.deprecated.is_some()
                || attr.ignore.is_some()
            {
                return Err(syn::Error::new(
                    downcast.span(),
                    "`downcast` attribute argument is not composable with any other arguments",
                ));
            }
        }

        if attr.description.is_none() {
            attr.description = get_doc_comment(attrs).map(|sc| {
                let span = sc.span_ident();
                sc.map(|desc| syn::LitStr::new(&desc, span))
            });
        }

        if attr.deprecated.is_none() {
            attr.deprecated = get_deprecated(attrs).map(|sc| {
                let span = sc.span_ident();
                sc.map(|depr| depr.reason.map(|rsn| syn::LitStr::new(&rsn, span)))
            });
        }

        Ok(attr)
    }
}

/// Representation of a [GraphQL field][1] for code generation.
///
/// [1]: https://spec.graphql.org/June2018/#sec-Language.Fields
#[derive(Debug)]
pub(crate) struct Definition {
    /// Rust type that this [GraphQL field][1] is represented by (method return
    /// type or struct field type).
    ///
    /// [1]: https://spec.graphql.org/June2018/#sec-Language.Fields
    pub(crate) ty: syn::Type,

    /// Name of this [GraphQL field][1] in GraphQL schema.
    ///
    /// [1]: https://spec.graphql.org/June2018/#sec-Language.Fields
    pub(crate) name: String,

    /// [Description][2] of this [GraphQL field][1] to put into GraphQL schema.
    ///
    /// [1]: https://spec.graphql.org/June2018/#sec-Language.Fields
    /// [2]: https://spec.graphql.org/June2018/#sec-Descriptions
    pub(crate) description: Option<String>,

    /// [Deprecation][2] of this [GraphQL field][1] to put into GraphQL schema.
    ///
    /// If inner [`Option`] is [`None`], then deprecation has no message
    /// attached.
    ///
    /// [1]: https://spec.graphql.org/June2018/#sec-Language.Fields
    /// [2]: https://spec.graphql.org/June2018/#sec-Deprecation
    pub(crate) deprecated: Option<Option<String>>,

    /// Ident of the Rust method (or struct field) representing this
    /// [GraphQL field][1].
    ///
    /// [1]: https://spec.graphql.org/June2018/#sec-Language.Fields
    pub(crate) ident: syn::Ident,

    /// Rust [`MethodArgument`]s required to call the method representing this
    /// [GraphQL field][1].
    ///
    /// If [`None`] then this [GraphQL field][1] is represented by a struct
    /// field.
    ///
    /// [1]: https://spec.graphql.org/June2018/#sec-Language.Fields
    pub(crate) arguments: Option<Vec<MethodArgument>>,

    /// Indicator whether the Rust method representing this [GraphQL field][1]
    /// has a [`syn::Receiver`].
    ///
    /// [1]: https://spec.graphql.org/June2018/#sec-Language.Fields
    pub(crate) has_receiver: bool,

    /// Indicator whether this [GraphQL field][1] should be resolved
    /// asynchronously.
    ///
    /// [1]: https://spec.graphql.org/June2018/#sec-Language.Fields
    pub(crate) is_async: bool,
}

impl Definition {
    /// Indicates whether this [GraphQL field][1] is represented by a method,
    /// not a struct field.
    ///
    /// [1]: https://spec.graphql.org/June2018/#sec-Language.Fields
    #[must_use]
    pub(crate) fn is_method(&self) -> bool {
        self.arguments.is_some()
    }

    /// Returns generated code that errors about unknown [GraphQL field][1]
    /// tried to be resolved in the [`GraphQLValue::resolve_field`] method.
    ///
    /// [`GraphQLValue::resolve_field`]: juniper::GraphQLValue::resolve_field
    /// [1]: https://spec.graphql.org/June2018/#sec-Language.Fields
    #[must_use]
<<<<<<< HEAD
    pub(crate) fn method_resolve_field_err_no_field_tokens(scalar: &scalar::Type) -> TokenStream {
        quote! {
            return Err(::juniper::FieldError::<#scalar>::from(format!(
                "Field `{}` not found on type `{}`",
                field,
                <Self as ::juniper::GraphQLType<#scalar>>::name(info)
                    .ok_or_else(|| ::juniper::FieldError::<#scalar>::from("No name for GraphQLType"))?,
=======
    pub(crate) fn method_resolve_field_err_no_field_tokens(
        scalar: &scalar::Type,
        ty_name: &str,
    ) -> TokenStream {
        quote! {
            return Err(::juniper::FieldError::from(format!(
                "Field `{}` not found on type `{}`",
                field,
                <Self as ::juniper::GraphQLType<#scalar>>::name(info)
                    .ok_or_else(|| ::juniper::macros::helper::err_unnamed_type(#ty_name))?,
>>>>>>> 46be97ad
            )))
        }
    }

    /// Returns generated code that errors about [GraphQL fields][1] tried to be
    /// resolved asynchronously in the [`GraphQLValue::resolve_field`] method
    /// (which is synchronous itself).
    ///
    /// [`GraphQLValue::resolve_field`]: juniper::GraphQLValue::resolve_field
    /// [1]: https://spec.graphql.org/June2018/#sec-Language.Fields
    #[must_use]
    pub(crate) fn method_resolve_field_err_async_field_tokens(
        field_names: &[&str],
        scalar: &scalar::Type,
        ty_name: &str,
    ) -> TokenStream {
        quote! {
<<<<<<< HEAD
            #( #field_names )|* => return Err(::juniper::FieldError::<#scalar>::from(
                format!(
                    "Tried to resolve async field `{}` on type `{}` with a sync resolver",
                    field,
                    <Self as ::juniper::GraphQLType<#scalar>>::name(info)
                        .ok_or_else(|| ::juniper::FieldError::<#scalar>::from("No name for GraphQLType"))?,
                )
            )),
=======
            #( #field_names )|* => return Err(::juniper::FieldError::from(format!(
                "Tried to resolve async field `{}` on type `{}` with a sync resolver",
                field,
                <Self as ::juniper::GraphQLType<#scalar>>::name(info)
                    .ok_or_else(|| ::juniper::macros::helper::err_unnamed_type(#ty_name))?,
            ))),
>>>>>>> 46be97ad
        }
    }

    /// Returns generated code for the [`marker::IsOutputType::mark`] method,
    /// which performs static checks for this [GraphQL field][1].
    ///
    /// [`marker::IsOutputType::mark`]: juniper::marker::IsOutputType::mark
    /// [1]: https://spec.graphql.org/June2018/#sec-Language.Fields
    #[must_use]
    pub(crate) fn method_mark_tokens(
        &self,
        infer_result: bool,
        scalar: &scalar::Type,
    ) -> TokenStream {
        let args_marks = self
            .arguments
            .iter()
            .flat_map(|args| args.iter().filter_map(|a| a.method_mark_tokens(scalar)));

        let ty = &self.ty;
        let mut ty = quote! { #ty };
        if infer_result {
            ty = quote! {
                <#ty as ::juniper::IntoFieldResult::<_, #scalar>>::Item
            };
        }
        let resolved_ty = quote! {
            <#ty as ::juniper::IntoResolvable<
                '_, #scalar, _, <Self as ::juniper::GraphQLValue<#scalar>>::Context,
            >>::Type
        };

        quote! {
            #( #args_marks )*
            <#resolved_ty as ::juniper::marker::IsOutputType<#scalar>>::mark();
        }
    }

    /// Returns generated code for the [`GraphQLType::meta`] method, which
    /// registers this [GraphQL field][1] in [`Registry`].
    ///
    /// [`GraphQLType::meta`]: juniper::GraphQLType::meta
    /// [`Registry`]: juniper::Registry
    /// [1]: https://spec.graphql.org/June2018/#sec-Language.Fields
    #[must_use]
    pub(crate) fn method_meta_tokens(
        &self,
        extract_stream_type: Option<&scalar::Type>,
    ) -> TokenStream {
        let (name, ty) = (&self.name, &self.ty);
        let mut ty = quote! { #ty };
        if let Some(scalar) = extract_stream_type {
            ty = quote! {
                <#ty as ::juniper::ExtractTypeFromStream<_, #scalar>>::Item
            };
        }

        let description = self
            .description
            .as_ref()
            .map(|desc| quote! { .description(#desc) });

        let deprecated = self.deprecated.as_ref().map(|reason| {
            let reason = reason
                .as_ref()
                .map(|rsn| quote! { Some(#rsn) })
                .unwrap_or_else(|| quote! { None });
            quote! { .deprecated(#reason) }
        });

        let args = self
            .arguments
            .iter()
            .flat_map(|args| args.iter().filter_map(MethodArgument::method_meta_tokens));

        quote! {
            registry.field_convert::<#ty, _, Self::Context>(#name, info)
                #( #args )*
                #description
                #deprecated
        }
    }

    /// Returns generated code for the [`GraphQLValue::resolve_field`][0]
    /// method, which resolves this [GraphQL field][1] synchronously.
    ///
    /// Returns [`None`] if this [`Definition::is_async`].
    ///
    /// [0]: juniper::GraphQLValue::resolve_field
    /// [1]: https://spec.graphql.org/June2018/#sec-Language.Fields
    #[must_use]
    pub(crate) fn method_resolve_field_tokens(
        &self,
        scalar: &scalar::Type,
        trait_ty: Option<&syn::Type>,
    ) -> Option<TokenStream> {
        if self.is_async {
            return None;
        }

        let (name, mut ty, ident) = (&self.name, self.ty.clone(), &self.ident);

        let res = if self.is_method() {
            let args = self
                .arguments
                .as_ref()
                .unwrap()
                .iter()
                .map(|arg| arg.method_resolve_field_tokens(scalar, false));

            let rcv = self.has_receiver.then(|| {
                quote! { self, }
            });

            if trait_ty.is_some() {
                quote! { <Self as #trait_ty>::#ident(#rcv #( #args ),*) }
            } else {
                quote! { Self::#ident(#rcv #( #args ),*) }
            }
        } else {
            ty = parse_quote! { _ };
            quote! { &self.#ident }
        };

        let resolving_code = gen::sync_resolving_code();

        Some(quote! {
            #name => {
                let res: #ty = #res;
                #resolving_code
            }
        })
    }

    /// Returns generated code for the
    /// [`GraphQLValueAsync::resolve_field_async`][0] method, which resolves
    /// this [GraphQL field][1] asynchronously.
    ///
    /// [0]: juniper::GraphQLValueAsync::resolve_field_async
    /// [1]: https://spec.graphql.org/June2018/#sec-Language.Fields
    #[must_use]
    pub(crate) fn method_resolve_field_async_tokens(
        &self,
        scalar: &scalar::Type,
        trait_ty: Option<&syn::Type>,
    ) -> TokenStream {
        let (name, mut ty, ident) = (&self.name, self.ty.clone(), &self.ident);

        let mut fut = if self.is_method() {
            let args = self
                .arguments
                .as_ref()
                .unwrap()
                .iter()
<<<<<<< HEAD
                .map(|arg| arg.method_resolve_field_async_tokens(scalar));
=======
                .map(|arg| arg.method_resolve_field_tokens(scalar, true));
>>>>>>> 46be97ad

            let rcv = self.has_receiver.then(|| {
                quote! { self, }
            });

            if trait_ty.is_some() {
                quote! { <Self as #trait_ty>::#ident(#rcv #( #args ),*) }
            } else {
                quote! { Self::#ident(#rcv #( #args ),*) }
            }
        } else {
            ty = parse_quote! { _ };
            quote! { &self.#ident }
        };
        if !self.is_async {
            fut = quote! { ::juniper::futures::future::ready(#fut) };
        }

        let resolving_code = gen::async_resolving_code(Some(&ty));

        quote! {
            #name => {
                let fut = #fut;
                #resolving_code
            }
        }
    }

    /// Returns generated code for the
    /// [`GraphQLSubscriptionValue::resolve_field_into_stream`][0] method, which
    /// resolves this [GraphQL field][1] as [subscription][2].
    ///
    /// [0]: juniper::GraphQLSubscriptionValue::resolve_field_into_stream
    /// [1]: https://spec.graphql.org/June2018/#sec-Language.Fields
    /// [2]: https://spec.graphql.org/June2018/#sec-Subscription
    #[must_use]
    pub(crate) fn method_resolve_field_into_stream_tokens(
        &self,
        scalar: &scalar::Type,
    ) -> TokenStream {
        let (name, mut ty, ident) = (&self.name, self.ty.clone(), &self.ident);

        let mut fut = if self.is_method() {
            let args = self
                .arguments
                .as_ref()
                .unwrap()
                .iter()
                .map(|arg| arg.method_resolve_field_tokens(scalar, false));

            let rcv = self.has_receiver.then(|| {
                quote! { self, }
            });

            quote! { Self::#ident(#rcv #( #args ),*) }
        } else {
            ty = parse_quote! { _ };
            quote! { &self.#ident }
        };
        if !self.is_async {
            fut = quote! { ::juniper::futures::future::ready(#fut) };
        }

        quote! {
            #name => {
                ::juniper::futures::FutureExt::boxed(async move {
                    let res: #ty = #fut.await;
                    let res = ::juniper::IntoFieldResult::<_, #scalar>::into_result(res)?;
                    let executor = executor.as_owned_executor();
                    let stream = ::juniper::futures::StreamExt::then(res, move |res| {
                        let executor = executor.clone();
                        let res2: ::juniper::FieldResult<_, #scalar> =
                            ::juniper::IntoResolvable::into(res, executor.context());
                        async move {
                            let ex = executor.as_executor();
                            match res2 {
                                Ok(Some((ctx, r))) => {
                                    let sub = ex.replaced_context(ctx);
                                    sub.resolve_with_ctx_async(&(), &r)
                                        .await
                                        .map_err(|e| ex.new_error(e))
                                }
                                Ok(None) => Ok(::juniper::Value::null()),
                                Err(e) => Err(ex.new_error(e)),
                            }
                        }
                    });
                    Ok(::juniper::Value::Scalar::<
                        ::juniper::ValuesStream::<#scalar>
                    >(::juniper::futures::StreamExt::boxed(stream)))
                })
            }
        }
    }
}

/// Checks whether all [GraphQL fields][1] fields have different names.
///
/// [1]: https://spec.graphql.org/June2018/#sec-Language.Fields
#[must_use]
pub(crate) fn all_different(fields: &[Definition]) -> bool {
    let mut names: Vec<_> = fields.iter().map(|f| &f.name).collect();
    names.dedup();
    names.len() == fields.len()
}<|MERGE_RESOLUTION|>--- conflicted
+++ resolved
@@ -274,15 +274,6 @@
     /// [`GraphQLValue::resolve_field`]: juniper::GraphQLValue::resolve_field
     /// [1]: https://spec.graphql.org/June2018/#sec-Language.Fields
     #[must_use]
-<<<<<<< HEAD
-    pub(crate) fn method_resolve_field_err_no_field_tokens(scalar: &scalar::Type) -> TokenStream {
-        quote! {
-            return Err(::juniper::FieldError::<#scalar>::from(format!(
-                "Field `{}` not found on type `{}`",
-                field,
-                <Self as ::juniper::GraphQLType<#scalar>>::name(info)
-                    .ok_or_else(|| ::juniper::FieldError::<#scalar>::from("No name for GraphQLType"))?,
-=======
     pub(crate) fn method_resolve_field_err_no_field_tokens(
         scalar: &scalar::Type,
         ty_name: &str,
@@ -293,7 +284,6 @@
                 field,
                 <Self as ::juniper::GraphQLType<#scalar>>::name(info)
                     .ok_or_else(|| ::juniper::macros::helper::err_unnamed_type(#ty_name))?,
->>>>>>> 46be97ad
             )))
         }
     }
@@ -311,23 +301,12 @@
         ty_name: &str,
     ) -> TokenStream {
         quote! {
-<<<<<<< HEAD
-            #( #field_names )|* => return Err(::juniper::FieldError::<#scalar>::from(
-                format!(
-                    "Tried to resolve async field `{}` on type `{}` with a sync resolver",
-                    field,
-                    <Self as ::juniper::GraphQLType<#scalar>>::name(info)
-                        .ok_or_else(|| ::juniper::FieldError::<#scalar>::from("No name for GraphQLType"))?,
-                )
-            )),
-=======
             #( #field_names )|* => return Err(::juniper::FieldError::from(format!(
                 "Tried to resolve async field `{}` on type `{}` with a sync resolver",
                 field,
                 <Self as ::juniper::GraphQLType<#scalar>>::name(info)
                     .ok_or_else(|| ::juniper::macros::helper::err_unnamed_type(#ty_name))?,
             ))),
->>>>>>> 46be97ad
         }
     }
 
@@ -482,11 +461,7 @@
                 .as_ref()
                 .unwrap()
                 .iter()
-<<<<<<< HEAD
-                .map(|arg| arg.method_resolve_field_async_tokens(scalar));
-=======
                 .map(|arg| arg.method_resolve_field_tokens(scalar, true));
->>>>>>> 46be97ad
 
             let rcv = self.has_receiver.then(|| {
                 quote! { self, }
