//! Common functions, definitions and extensions for parsing and code generation
//! of [GraphQL fields][1]
//!
//! [1]: https://spec.graphql.org/October2021#sec-Language.Fields

pub(crate) mod arg;

use proc_macro2::TokenStream;
use quote::{quote, quote_spanned};
use syn::{
    parse::{Parse, ParseStream},
    parse_quote,
    spanned::Spanned as _,
    token,
};

<<<<<<< HEAD
use crate::{
    common::{
        behavior,
        parse::{
            attr::{err, OptionExt as _},
            ParseBufferExt as _,
        },
        scalar,
=======
use crate::common::{
    deprecation, filter_attrs,
    parse::{
        attr::{err, OptionExt as _},
        ParseBufferExt as _,
>>>>>>> faf1f572
    },
    scalar, Description, SpanContainer,
};

pub(crate) use self::arg::OnMethod as MethodArgument;

/// Available metadata (arguments) behind `#[graphql]` attribute placed on a
/// [GraphQL field][1] definition.
///
/// [1]: https://spec.graphql.org/October2021#sec-Language.Fields
#[derive(Debug, Default)]
pub(crate) struct Attr {
    /// Explicitly specified name of this [GraphQL field][1].
    ///
    /// If [`None`], then `camelCased` Rust method name is used by default.
    ///
    /// [1]: https://spec.graphql.org/October2021#sec-Language.Fields
    pub(crate) name: Option<SpanContainer<syn::LitStr>>,

    /// Explicitly specified [description][2] of this [GraphQL field][1].
    ///
    /// If [`None`], then Rust doc comment will be used as the [description][2],
    /// if any.
    ///
    /// [1]: https://spec.graphql.org/October2021#sec-Language.Fields
    /// [2]: https://spec.graphql.org/October2021#sec-Descriptions
    pub(crate) description: Option<SpanContainer<Description>>,

    /// Explicitly specified [deprecation][2] of this [GraphQL field][1].
    ///
    /// If [`None`], then Rust `#[deprecated]` attribute will be used as the
    /// [deprecation][2], if any.
    ///
    /// [1]: https://spec.graphql.org/October2021#sec-Language.Fields
    /// [2]: https://spec.graphql.org/October2021#sec-Deprecation
    pub(crate) deprecated: Option<SpanContainer<deprecation::Directive>>,

    /// Explicitly specified type of the custom [`Behavior`] this
    /// [GraphQL field][0] implementation is parametrized with, to [coerce] in
    /// the generated code from.
    ///
    /// If [`None`], then [`behavior::Standard`] will be used for the generated
    /// code.
    ///
    /// [`Behavior`]: juniper::behavior
    /// [`behavior::Standard`]: juniper::behavior::Standard
    /// [0]: https://spec.graphql.org/October2021#sec-Language.Fields
    /// [coerce]: juniper::behavior::Coerce
    pub(crate) behavior: Option<SpanContainer<behavior::Type>>,

    /// Explicitly specified marker indicating that this method (or struct
    /// field) should be omitted by code generation and not considered as the
    /// [GraphQL field][1] definition.
    ///
    /// [1]: https://spec.graphql.org/October2021#sec-Language.Fields
    pub(crate) ignore: Option<SpanContainer<syn::Ident>>,
}

impl Parse for Attr {
    fn parse(input: ParseStream<'_>) -> syn::Result<Self> {
        let mut out = Self::default();
        while !input.is_empty() {
            let ident = input.parse::<syn::Ident>()?;
            match ident.to_string().as_str() {
                "name" => {
                    input.parse::<token::Eq>()?;
                    let name = input.parse::<syn::LitStr>()?;
                    out.name
                        .replace(SpanContainer::new(ident.span(), Some(name.span()), name))
                        .none_or_else(|_| err::dup_arg(&ident))?
                }
                "desc" | "description" => {
                    input.parse::<token::Eq>()?;
                    let desc = input.parse::<Description>()?;
                    out.description
                        .replace(SpanContainer::new(ident.span(), Some(desc.span()), desc))
                        .none_or_else(|_| err::dup_arg(&ident))?
                }
                "deprecated" => {
                    let directive = input.parse::<deprecation::Directive>()?;
                    out.deprecated
                        .replace(SpanContainer::new(
                            ident.span(),
                            directive.reason.as_ref().map(|r| r.span()),
                            directive,
                        ))
                        .none_or_else(|_| err::dup_arg(&ident))?
                }
                "behave" | "behavior" => {
                    input.parse::<token::Eq>()?;
                    let bh = input.parse::<behavior::Type>()?;
                    out.behavior
                        .replace(SpanContainer::new(ident.span(), Some(bh.span()), bh))
                        .none_or_else(|_| err::dup_arg(&ident))?
                }
                "ignore" | "skip" => out
                    .ignore
                    .replace(SpanContainer::new(ident.span(), None, ident.clone()))
                    .none_or_else(|_| err::dup_arg(&ident))?,
                name => {
                    return Err(err::unknown_arg(&ident, name));
                }
            }
            input.try_parse::<token::Comma>()?;
        }
        Ok(out)
    }
}

impl Attr {
    /// Tries to merge two [`Attrs`]s into a single one, reporting about
    /// duplicates, if any.
    fn try_merge(self, mut another: Self) -> syn::Result<Self> {
        Ok(Self {
            name: try_merge_opt!(name: self, another),
            description: try_merge_opt!(description: self, another),
            deprecated: try_merge_opt!(deprecated: self, another),
            behavior: try_merge_opt!(behavior: self, another),
            ignore: try_merge_opt!(ignore: self, another),
        })
    }

    /// Parses [`Attr`] from the given multiple `name`d [`syn::Attribute`]s
    /// placed on a [GraphQL field][1] definition.
    ///
    /// [1]: https://spec.graphql.org/October2021#sec-Language.Fields
    pub(crate) fn from_attrs(name: &str, attrs: &[syn::Attribute]) -> syn::Result<Self> {
        let mut attr = filter_attrs(name, attrs)
            .map(|attr| attr.parse_args())
            .try_fold(Self::default(), |prev, curr| prev.try_merge(curr?))?;

        if let Some(ignore) = &attr.ignore {
            if attr.name.is_some() || attr.description.is_some() || attr.deprecated.is_some() {
                return Err(syn::Error::new(
                    ignore.span(),
                    "`ignore` attribute argument is not composable with any other arguments",
                ));
            }
        }

        if attr.description.is_none() {
            attr.description = Description::parse_from_doc_attrs(attrs)?;
        }

        if attr.deprecated.is_none() {
            attr.deprecated = deprecation::Directive::parse_from_deprecated_attr(attrs)?;
        }

        Ok(attr)
    }
}

/// Representation of a [GraphQL field][1] for code generation.
///
/// [1]: https://spec.graphql.org/October2021#sec-Language.Fields
#[derive(Debug)]
pub(crate) struct Definition {
    /// Rust type that this [GraphQL field][1] is represented by (method return
    /// type or struct field type).
    ///
    /// [1]: https://spec.graphql.org/October2021#sec-Language.Fields
    pub(crate) ty: syn::Type,

    /// Name of this [GraphQL field][1] in GraphQL schema.
    ///
    /// [1]: https://spec.graphql.org/October2021#sec-Language.Fields
    pub(crate) name: String,

    /// [Description][2] of this [GraphQL field][1] to put into GraphQL schema.
    ///
    /// [1]: https://spec.graphql.org/October2021#sec-Language.Fields
    /// [2]: https://spec.graphql.org/October2021#sec-Descriptions
    pub(crate) description: Option<Description>,

    /// [Deprecation][2] of this [GraphQL field][1] to put into GraphQL schema.
    ///
    /// [1]: https://spec.graphql.org/October2021#sec-Language.Fields
    /// [2]: https://spec.graphql.org/October2021#sec-Deprecation
    pub(crate) deprecated: Option<deprecation::Directive>,

    /// Ident of the Rust method (or struct field) representing this
    /// [GraphQL field][1].
    ///
    /// [1]: https://spec.graphql.org/October2021#sec-Language.Fields
    pub(crate) ident: syn::Ident,

    /// [`Behavior`] parametrization of this [GraphQL field][0] implementation
    /// to [coerce] from in the generated code.
    ///
    /// [`Behavior`]: juniper::behavior
    /// [0]: https://spec.graphql.org/October2021#sec-Language.Fields
    /// [coerce]: juniper::behavior::Coerce
    pub(crate) behavior: behavior::Type,

    /// Rust [`MethodArgument`]s required to call the method representing this
    /// [GraphQL field][1].
    ///
    /// If [`None`] then this [GraphQL field][1] is represented by a struct
    /// field.
    ///
    /// [1]: https://spec.graphql.org/October2021#sec-Language.Fields
    pub(crate) arguments: Option<Vec<MethodArgument>>,

    /// Indicator whether the Rust method representing this [GraphQL field][1]
    /// has a [`syn::Receiver`].
    ///
    /// [1]: https://spec.graphql.org/October2021#sec-Language.Fields
    pub(crate) has_receiver: bool,

    /// Indicator whether this [GraphQL field][1] should be resolved
    /// asynchronously.
    ///
    /// [1]: https://spec.graphql.org/October2021#sec-Language.Fields
    pub(crate) is_async: bool,
}

impl Definition {
    /// Indicates whether this [GraphQL field][1] is represented by a method,
    /// not a struct field.
    ///
    /// [1]: https://spec.graphql.org/October2021#sec-Language.Fields
    #[must_use]
    pub(crate) fn is_method(&self) -> bool {
        self.arguments.is_some()
    }

    /// Returns generated code that errors about unknown [GraphQL field][1]
    /// tried to be resolved in the [`GraphQLValue::resolve_field`] method.
    ///
    /// [`GraphQLValue::resolve_field`]: juniper::GraphQLValue::resolve_field
    /// [1]: https://spec.graphql.org/October2021#sec-Language.Fields
    #[must_use]
    pub(crate) fn method_resolve_field_err_no_field_tokens(
        scalar: &scalar::Type,
        ty_name: &str,
    ) -> TokenStream {
        quote! {
            return Err(::juniper::FieldError::from(::std::format!(
                "Field `{}` not found on type `{}`",
                field,
                <Self as ::juniper::GraphQLType<#scalar>>::name(info)
                    .ok_or_else(|| ::juniper::macros::helper::err_unnamed_type(#ty_name))?,
            )))
        }
    }

    /// Returns generated code for the [`marker::IsOutputType::mark`] method,
    /// which performs static checks for this [GraphQL field][1].
    ///
    /// [`marker::IsOutputType::mark`]: juniper::marker::IsOutputType::mark
    /// [1]: https://spec.graphql.org/October2021#sec-Language.Fields
    #[must_use]
    pub(crate) fn method_mark_tokens(
        &self,
        infer_result: bool,
        scalar: &scalar::Type,
    ) -> TokenStream {
        let args_marks = self
            .arguments
            .iter()
            .flat_map(|args| args.iter().filter_map(|a| a.method_mark_tokens(scalar)));

        let ty = &self.ty;
        let mut ty = quote! { #ty };
        if infer_result {
            ty = quote! {
                <#ty as ::juniper::IntoFieldResult::<_, #scalar>>::Item
            };
        }
        let resolved_ty = quote! {
            <#ty as ::juniper::IntoResolvable<
                '_, #scalar, _, <Self as ::juniper::GraphQLValue<#scalar>>::Context,
            >>::Type
        };

        quote_spanned! { self.ty.span() =>
            #( #args_marks )*
            <#resolved_ty as ::juniper::marker::IsOutputType<#scalar>>::mark();
        }
    }

    /// Returns generated code for the [`GraphQLType::meta`] method, which
    /// registers this [GraphQL field][1] in [`Registry`].
    ///
    /// [`GraphQLType::meta`]: juniper::GraphQLType::meta
    /// [`Registry`]: juniper::Registry
    /// [1]: https://spec.graphql.org/October2021#sec-Language.Fields
    #[must_use]
    pub(crate) fn method_meta_tokens(
        &self,
        extract_stream_type: Option<&scalar::Type>,
    ) -> TokenStream {
        let (name, ty) = (&self.name, &self.ty);
        let mut ty = quote! { #ty };
        if let Some(scalar) = extract_stream_type {
            ty = quote! {
                <#ty as ::juniper::ExtractTypeFromStream<_, #scalar>>::Item
            };
        }

        let description = &self.description;
        let deprecated = &self.deprecated;

        let args = self
            .arguments
            .iter()
            .flat_map(|args| args.iter().filter_map(MethodArgument::method_meta_tokens));

        quote! {
            registry.field_convert::<#ty, _, Self::Context>(#name, info)
                #( #args )*
                #description
                #deprecated
        }
    }

    /// Returns generated code for the
    /// [`GraphQLSubscriptionValue::resolve_field_into_stream`][0] method, which
    /// resolves this [GraphQL field][1] as [subscription][2].
    ///
    /// [0]: juniper::GraphQLSubscriptionValue::resolve_field_into_stream
    /// [1]: https://spec.graphql.org/October2021#sec-Language.Fields
    /// [2]: https://spec.graphql.org/October2021#sec-Subscription
    #[must_use]
    pub(crate) fn method_resolve_field_into_stream_tokens(
        &self,
        scalar: &scalar::Type,
    ) -> TokenStream {
        let (name, mut ty, ident) = (&self.name, self.ty.clone(), &self.ident);

        let mut fut = if self.is_method() {
            let args = self
                .arguments
                .as_ref()
                .unwrap()
                .iter()
                .map(|arg| arg.method_resolve_field_tokens(scalar, false));

            let rcv = self.has_receiver.then(|| {
                quote! { self, }
            });

            quote! { Self::#ident(#rcv #( #args ),*) }
        } else {
            ty = parse_quote! { _ };
            quote! { &self.#ident }
        };
        if !self.is_async {
            fut = quote! { ::juniper::futures::future::ready(#fut) };
        }

        quote! {
            #name => {
                ::juniper::futures::FutureExt::boxed(async move {
                    let res: #ty = #fut.await;
                    let res = ::juniper::IntoFieldResult::<_, #scalar>::into_result(res)?;
                    let executor = executor.as_owned_executor();
                    let stream = ::juniper::futures::StreamExt::then(res, move |res| {
                        let executor = executor.clone();
                        let res2: ::juniper::FieldResult<_, #scalar> =
                            ::juniper::IntoResolvable::into_resolvable(res, executor.context());
                        async move {
                            let ex = executor.as_executor();
                            match res2 {
                                Ok(Some((ctx, r))) => {
                                    let sub = ex.replaced_context(ctx);
                                    sub.resolve_with_ctx_async(&(), &r)
                                        .await
                                        .map_err(|e| ex.new_error(e))
                                }
                                Ok(None) => Ok(::juniper::Value::null()),
                                Err(e) => Err(ex.new_error(e)),
                            }
                        }
                    });
                    Ok(::juniper::Value::Scalar::<
                        ::juniper::ValuesStream::<#scalar>
                    >(::juniper::futures::StreamExt::boxed(stream)))
                })
            }
        }
    }
}

/// Checks whether all [GraphQL fields][1] fields have different names.
///
/// [1]: https://spec.graphql.org/October2021#sec-Language.Fields
#[must_use]
pub(crate) fn all_different(fields: &[Definition]) -> bool {
    let mut names: Vec<_> = fields.iter().map(|f| &f.name).collect();
    names.dedup();
    names.len() == fields.len()
}<|MERGE_RESOLUTION|>--- conflicted
+++ resolved
@@ -14,22 +14,11 @@
     token,
 };
 
-<<<<<<< HEAD
-use crate::{
-    common::{
-        behavior,
-        parse::{
-            attr::{err, OptionExt as _},
-            ParseBufferExt as _,
-        },
-        scalar,
-=======
 use crate::common::{
-    deprecation, filter_attrs,
+    behavior, deprecation, filter_attrs,
     parse::{
         attr::{err, OptionExt as _},
         ParseBufferExt as _,
->>>>>>> faf1f572
     },
     scalar, Description, SpanContainer,
 };
@@ -68,7 +57,7 @@
     pub(crate) deprecated: Option<SpanContainer<deprecation::Directive>>,
 
     /// Explicitly specified type of the custom [`Behavior`] this
-    /// [GraphQL field][0] implementation is parametrized with, to [coerce] in
+    /// [GraphQL field][1] implementation is parametrized with, to [coerce] in
     /// the generated code from.
     ///
     /// If [`None`], then [`behavior::Standard`] will be used for the generated
@@ -76,7 +65,7 @@
     ///
     /// [`Behavior`]: juniper::behavior
     /// [`behavior::Standard`]: juniper::behavior::Standard
-    /// [0]: https://spec.graphql.org/October2021#sec-Language.Fields
+    /// [1]: https://spec.graphql.org/October2021#sec-Language.Fields
     /// [coerce]: juniper::behavior::Coerce
     pub(crate) behavior: Option<SpanContainer<behavior::Type>>,
 
@@ -216,11 +205,11 @@
     /// [1]: https://spec.graphql.org/October2021#sec-Language.Fields
     pub(crate) ident: syn::Ident,
 
-    /// [`Behavior`] parametrization of this [GraphQL field][0] implementation
+    /// [`Behavior`] parametrization of this [GraphQL field][1] implementation
     /// to [coerce] from in the generated code.
     ///
     /// [`Behavior`]: juniper::behavior
-    /// [0]: https://spec.graphql.org/October2021#sec-Language.Fields
+    /// [1]: https://spec.graphql.org/October2021#sec-Language.Fields
     /// [coerce]: juniper::behavior::Coerce
     pub(crate) behavior: behavior::Type,
 
