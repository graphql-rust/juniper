--- conflicted
+++ resolved
@@ -101,19 +101,12 @@
     };
 
     let _async = quote!(
-        impl <__S> ::juniper::GraphQLValueAsync<__S> for #ident
-        where
-<<<<<<< HEAD
-            Self: #crate_name::GraphQLType<__S> + Sync,
+        impl<__S> ::juniper::GraphQLValueAsync<__S> for #ident
+        where
+            Self: Sync,
+            Self::TypeInfo: Sync,
             Self::Context: Sync,
-            Self::TypeInfo: Sync,
-            __S: #crate_name::ScalarValue + Send + Sync,
-=======
             __S: ::juniper::ScalarValue + Send + Sync,
-            Self: Send + Sync,
-            Self::Context: Send + Sync,
-            Self::TypeInfo: Send + Sync,
->>>>>>> 7578175b
         {
             fn resolve_async<'a>(
                 &'a self,
