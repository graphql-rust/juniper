//! Code generation for [GraphQL enums][0].
//!
//! [0]: https://spec.graphql.org/October2021#sec-Enums

pub(crate) mod derive;

use proc_macro2::TokenStream;
use quote::{format_ident, quote, ToTokens};
use syn::{
    ext::IdentExt as _,
    parse::{Parse, ParseStream},
    parse_quote,
    spanned::Spanned as _,
    token,
};

<<<<<<< HEAD
use crate::{
    common::{
        behavior,
        parse::{
            attr::{err, OptionExt as _},
            ParseBufferExt as _,
        },
        scalar,
    },
    util::{
        filter_attrs, get_deprecated, get_doc_comment, span_container::SpanContainer, RenameRule,
=======
use crate::common::{
    deprecation, filter_attrs,
    parse::{
        attr::{err, OptionExt as _},
        ParseBufferExt as _,
>>>>>>> faf1f572
    },
    rename, scalar, Description, SpanContainer,
};

/// Available arguments behind `#[graphql]` attribute placed on a Rust enum
/// definition, when generating code for a [GraphQL enum][0].
///
/// [0]: https://spec.graphql.org/October2021#sec-Enums
#[derive(Debug, Default)]
struct ContainerAttr {
    /// Explicitly specified name of this [GraphQL enum][0].
    ///
    /// If [`None`], then Rust enum name will be used by default.
    ///
    /// [0]: https://spec.graphql.org/October2021#sec-Enums
    name: Option<SpanContainer<String>>,

    /// Explicitly specified [description][2] of this [GraphQL enum][0].
    ///
    /// If [`None`], then Rust doc comment will be used as the [description][2],
    /// if any.
    ///
    /// [0]: https://spec.graphql.org/October2021#sec-Enums
    /// [2]: https://spec.graphql.org/October2021#sec-Descriptions
    description: Option<SpanContainer<Description>>,

    /// Explicitly specified type of [`Context`] to use for resolving this
    /// [GraphQL enum][0] type with.
    ///
    /// If [`None`], then unit type `()` is assumed as a type of [`Context`].
    ///
    /// [`Context`]: juniper::Context
    /// [0]: https://spec.graphql.org/October2021#sec-Enums
    context: Option<SpanContainer<syn::Type>>,

    /// Explicitly specified type (or type parameter with its bounds) of
    /// [`ScalarValue`] to resolve this [GraphQL enum][0] type with.
    ///
    /// If [`None`], then generated code will be generic over any
    /// [`ScalarValue`] type.
    ///
    /// [`GraphQLType`]: juniper::GraphQLType
    /// [`ScalarValue`]: juniper::ScalarValue
    /// [0]: https://spec.graphql.org/October2021#sec-Enums
    scalar: Option<SpanContainer<scalar::AttrValue>>,

<<<<<<< HEAD
    /// Explicitly specified type of the custom [`Behavior`] to parametrize this
    /// [GraphQL enum][0] implementation with.
    ///
    /// If [`None`], then [`behavior::Standard`] will be used for the generated
    /// code.
    ///
    /// [`Behavior`]: juniper::behavior
    /// [`behavior::Standard`]: juniper::behavior::Standard
    /// [0]: https://spec.graphql.org/October2021#sec-Enums
    behavior: Option<SpanContainer<behavior::Type>>,

    /// Explicitly specified [`RenameRule`] for all [values][1] of this
=======
    /// Explicitly specified [`rename::Policy`] for all [values][1] of this
>>>>>>> faf1f572
    /// [GraphQL enum][0].
    ///
    /// If [`None`], then the [`rename::Policy::ScreamingSnakeCase`] will be
    /// applied by default.
    ///
    /// [0]: https://spec.graphql.org/October2021#sec-Enums
    /// [1]: https://spec.graphql.org/October2021#EnumValuesDefinition
    rename_values: Option<SpanContainer<rename::Policy>>,

    /// Indicator whether the generated code is intended to be used only inside
    /// the [`juniper`] library.
    is_internal: bool,
}

impl Parse for ContainerAttr {
    fn parse(input: ParseStream<'_>) -> syn::Result<Self> {
        let mut out = Self::default();
        while !input.is_empty() {
            let ident = input.parse_any_ident()?;
            match ident.to_string().as_str() {
                "name" => {
                    input.parse::<token::Eq>()?;
                    let name = input.parse::<syn::LitStr>()?;
                    out.name
                        .replace(SpanContainer::new(
                            ident.span(),
                            Some(name.span()),
                            name.value(),
                        ))
                        .none_or_else(|_| err::dup_arg(&ident))?
                }
                "desc" | "description" => {
                    input.parse::<token::Eq>()?;
                    let desc = input.parse::<Description>()?;
                    out.description
                        .replace(SpanContainer::new(ident.span(), Some(desc.span()), desc))
                        .none_or_else(|_| err::dup_arg(&ident))?
                }
                "ctx" | "context" | "Context" => {
                    input.parse::<token::Eq>()?;
                    let ctx = input.parse::<syn::Type>()?;
                    out.context
                        .replace(SpanContainer::new(ident.span(), Some(ctx.span()), ctx))
                        .none_or_else(|_| err::dup_arg(&ident))?
                }
                "scalar" | "Scalar" | "ScalarValue" => {
                    input.parse::<token::Eq>()?;
                    let scl = input.parse::<scalar::AttrValue>()?;
                    out.scalar
                        .replace(SpanContainer::new(ident.span(), Some(scl.span()), scl))
                        .none_or_else(|_| err::dup_arg(&ident))?
                }
                "behave" | "behavior" => {
                    input.parse::<token::Eq>()?;
                    let bh = input.parse::<behavior::Type>()?;
                    out.behavior
                        .replace(SpanContainer::new(ident.span(), Some(bh.span()), bh))
                        .none_or_else(|_| err::dup_arg(&ident))?
                }
                "rename_all" => {
                    input.parse::<token::Eq>()?;
                    let val = input.parse::<syn::LitStr>()?;
                    out.rename_values
                        .replace(SpanContainer::new(
                            ident.span(),
                            Some(val.span()),
                            val.try_into()?,
                        ))
                        .none_or_else(|_| err::dup_arg(&ident))?;
                }
                "internal" => {
                    out.is_internal = true;
                }
                name => {
                    return Err(err::unknown_arg(&ident, name));
                }
            }
            input.try_parse::<token::Comma>()?;
        }
        Ok(out)
    }
}

impl ContainerAttr {
    /// Tries to merge two [`ContainerAttr`]s into a single one, reporting about
    /// duplicates, if any.
    fn try_merge(self, mut another: Self) -> syn::Result<Self> {
        Ok(Self {
            name: try_merge_opt!(name: self, another),
            description: try_merge_opt!(description: self, another),
            context: try_merge_opt!(context: self, another),
            scalar: try_merge_opt!(scalar: self, another),
            behavior: try_merge_opt!(behavior: self, another),
            rename_values: try_merge_opt!(rename_values: self, another),
            is_internal: self.is_internal || another.is_internal,
        })
    }

    /// Parses [`ContainerAttr`] from the given multiple `name`d
    /// [`syn::Attribute`]s placed on a trait definition.
    fn from_attrs(name: &str, attrs: &[syn::Attribute]) -> syn::Result<Self> {
        let mut attr = filter_attrs(name, attrs)
            .map(|attr| attr.parse_args())
            .try_fold(Self::default(), |prev, curr| prev.try_merge(curr?))?;

        if attr.description.is_none() {
            attr.description = Description::parse_from_doc_attrs(attrs)?;
        }

        Ok(attr)
    }
}

/// Available arguments behind `#[graphql]` attribute when generating code for
/// a [GraphQL enum][0]'s [value][1].
///
/// [0]: https://spec.graphql.org/October2021#sec-Enums
/// [1]: https://spec.graphql.org/October2021#sec-Enum-Value
#[derive(Debug, Default)]
struct VariantAttr {
    /// Explicitly specified name of this [GraphQL enum value][1].
    ///
    /// If [`None`], then Rust enum variant's name will be used by default.
    ///
    /// [1]: https://spec.graphql.org/October2021#sec-Enum-Value
    name: Option<SpanContainer<String>>,

    /// Explicitly specified [description][2] of this [GraphQL enum value][1].
    ///
    /// If [`None`], then Rust doc comment will be used as the [description][2],
    /// if any.
    ///
    /// [1]: https://spec.graphql.org/October2021#sec-Enum-Value
    /// [2]: https://spec.graphql.org/October2021#sec-Descriptions
    description: Option<SpanContainer<Description>>,

    /// Explicitly specified [deprecation][2] of this [GraphQL enum value][1].
    ///
    /// If [`None`], then Rust `#[deprecated]` attribute will be used as the
    /// [deprecation][2], if any.
    ///
    /// [1]: https://spec.graphql.org/October2021#sec-Enum-Value
    /// [2]: https://spec.graphql.org/October2021#sec--deprecated
    /// [3]: https://spec.graphql.org/October2021#sel-GAHnBZDACEDDGAA_6L
    deprecated: Option<SpanContainer<deprecation::Directive>>,

    /// Explicitly specified marker for the Rust enum variant to be ignored and
    /// not included into the code generated for a [GraphQL enum][0]
    /// implementation.
    ///
    /// [0]: https://spec.graphql.org/October20210#sec-Enums
    ignore: Option<SpanContainer<syn::Ident>>,
}

impl Parse for VariantAttr {
    fn parse(input: ParseStream<'_>) -> syn::Result<Self> {
        let mut out = Self::default();
        while !input.is_empty() {
            let ident = input.parse_any_ident()?;
            match ident.to_string().as_str() {
                "name" => {
                    input.parse::<token::Eq>()?;
                    let name = input.parse::<syn::LitStr>()?;
                    out.name
                        .replace(SpanContainer::new(
                            ident.span(),
                            Some(name.span()),
                            name.value(),
                        ))
                        .none_or_else(|_| err::dup_arg(&ident))?
                }
                "desc" | "description" => {
                    input.parse::<token::Eq>()?;
                    let desc = input.parse::<Description>()?;
                    out.description
                        .replace(SpanContainer::new(ident.span(), Some(desc.span()), desc))
                        .none_or_else(|_| err::dup_arg(&ident))?
                }
                "deprecated" => {
                    let directive = input.parse::<deprecation::Directive>()?;
                    out.deprecated
                        .replace(SpanContainer::new(
                            ident.span(),
                            directive.reason.as_ref().map(|r| r.span()),
                            directive,
                        ))
                        .none_or_else(|_| err::dup_arg(&ident))?
                }
                "ignore" | "skip" => out
                    .ignore
                    .replace(SpanContainer::new(ident.span(), None, ident.clone()))
                    .none_or_else(|_| err::dup_arg(&ident))?,
                name => {
                    return Err(err::unknown_arg(&ident, name));
                }
            }
            input.try_parse::<token::Comma>()?;
        }
        Ok(out)
    }
}

impl VariantAttr {
    /// Tries to merge two [`VariantAttr`]s into a single one, reporting about
    /// duplicates, if any.
    fn try_merge(self, mut another: Self) -> syn::Result<Self> {
        Ok(Self {
            name: try_merge_opt!(name: self, another),
            description: try_merge_opt!(description: self, another),
            deprecated: try_merge_opt!(deprecated: self, another),
            ignore: try_merge_opt!(ignore: self, another),
        })
    }

    /// Parses [`VariantAttr`] from the given multiple `name`d
    /// [`syn::Attribute`]s placed on a trait definition.
    fn from_attrs(name: &str, attrs: &[syn::Attribute]) -> syn::Result<Self> {
        let mut attr = filter_attrs(name, attrs)
            .map(|attr| attr.parse_args())
            .try_fold(Self::default(), |prev, curr| prev.try_merge(curr?))?;

        if attr.description.is_none() {
            attr.description = Description::parse_from_doc_attrs(attrs)?;
        }

        if attr.deprecated.is_none() {
            attr.deprecated = deprecation::Directive::parse_from_deprecated_attr(attrs)?;
        }

        Ok(attr)
    }
}

/// Representation of a [GraphQL enum value][1] for code generation.
///
/// [1]: https://spec.graphql.org/October2021#sec-Enum-Value
#[derive(Debug)]
struct ValueDefinition {
    /// [`Ident`] of the Rust enum variant behind this [GraphQL enum value][1].
    ///
    /// [`Ident`]: syn::Ident
    /// [1]: https://spec.graphql.org/October2021#sec-Enum-Value
    ident: syn::Ident,

    /// Name of this [GraphQL enum value][1] in GraphQL schema.
    ///
    /// [1]: https://spec.graphql.org/October2021#sec-Enum-Value
    name: Box<str>,

    /// [Description][2] of this [GraphQL enum value][1] to put into GraphQL
    /// schema.
    ///
    /// [1]: https://spec.graphql.org/October2021#sec-Enum-Value
    /// [2]: https://spec.graphql.org/October2021#sec-Descriptions
    description: Option<Description>,

    /// [Deprecation][2] of this [GraphQL enum value][1] to put into GraphQL
    /// schema.
    ///
    /// [1]: https://spec.graphql.org/October2021#sec-Enum-Value
    /// [2]: https://spec.graphql.org/October2021#sec--deprecated
    deprecated: Option<deprecation::Directive>,
}

/// Representation of a [GraphQL enum][0] for code generation.
///
/// [0]: https://spec.graphql.org/October2021#sec-Enums
struct Definition {
    /// [`Ident`] of the Rust enum behind this [GraphQL enum][0].
    ///
    /// [0]: https://spec.graphql.org/October2021#sec-Enums
    ident: syn::Ident,

    /// [`Generics`] of the Rust enum behind this [GraphQL enum][0].
    ///
    /// [`Generics`]: syn::Generics
    /// [0]: https://spec.graphql.org/October2021#sec-Enums
    generics: syn::Generics,

    /// Name of this [GraphQL enum][0] in GraphQL schema.
    ///
    /// [0]: https://spec.graphql.org/October2021#sec-Enums
    name: Box<str>,

    /// [Description][2] of this [GraphQL enum][0] to put into GraphQL schema.
    ///
    /// [0]: https://spec.graphql.org/October2021#sec-Enums
    /// [2]: https://spec.graphql.org/October2021#sec-Descriptions
    description: Option<Description>,

    /// Rust type of [`Context`] to generate [`GraphQLType`] implementation with
    /// for this [GraphQL enum][0].
    ///
    /// [`GraphQLType`]: juniper::GraphQLType
    /// [`Context`]: juniper::Context
    /// [0]: https://spec.graphql.org/October2021#sec-Enums
    context: syn::Type,

    /// [`ScalarValue`] parametrization to generate [`GraphQLType`]
    /// implementation with for this [GraphQL enum][0].
    ///
    /// [`GraphQLType`]: juniper::GraphQLType
    /// [`ScalarValue`]: juniper::ScalarValue
    /// [0]: https://spec.graphql.org/October2021#sec-Enums
    scalar: scalar::Type,

    /// [`Behavior`] parametrization to generate code with for this
    /// [GraphQL enum][0].
    ///
    /// [`Behavior`]: juniper::behavior
    /// [0]: https://spec.graphql.org/October2021#sec-Enums
    behavior: behavior::Type,

    /// [Values][1] of this [GraphQL enum][0].
    ///
    /// [0]: https://spec.graphql.org/October2021#sec-Enums
    /// [1]: https://spec.graphql.org/October2021#EnumValuesDefinition
    values: Vec<ValueDefinition>,

    /// Indicates whether the Rust enum behind this [GraphQL enum][0] contains
    /// ignored variants.
    ///
    /// [0]: https://spec.graphql.org/October2021#sec-Enums
    has_ignored_variants: bool,
}

impl ToTokens for Definition {
    fn to_tokens(&self, into: &mut TokenStream) {
        self.impl_input_and_output_type_tokens().to_tokens(into);
        self.impl_graphql_type_tokens().to_tokens(into);
        self.impl_graphql_value_tokens().to_tokens(into);
        self.impl_graphql_value_async_tokens().to_tokens(into);
        self.impl_from_input_value_tokens().to_tokens(into);
        self.impl_to_input_value_tokens().to_tokens(into);
        self.impl_reflection_traits_tokens().to_tokens(into);
        ////////////////////////////////////////////////////////////////////////
        self.impl_resolve_type().to_tokens(into);
        self.impl_resolve_type_name().to_tokens(into);
        self.impl_resolve_value().to_tokens(into);
        self.impl_resolve_value_async().to_tokens(into);
        self.impl_resolve_to_input_value().to_tokens(into);
        self.impl_resolve_input_value().to_tokens(into);
        self.impl_graphql_input_type().to_tokens(into);
        self.impl_graphql_output_type().to_tokens(into);
        self.impl_graphql_enum().to_tokens(into);
        self.impl_reflect().to_tokens(into);
    }
}

impl Definition {
    /// Returns generated code implementing [`marker::IsOutputType`] trait for
    /// this [GraphQL enum][0].
    ///
    /// [`marker::IsOutputType`]: juniper::marker::IsOutputType
    /// [0]: https://spec.graphql.org/October2021#sec-Enums
    fn impl_input_and_output_type_tokens(&self) -> TokenStream {
        let ident = &self.ident;
        let scalar = &self.scalar;

        let generics = self.impl_generics(false);
        let (impl_generics, _, where_clause) = generics.split_for_impl();
        let (_, ty_generics, _) = self.generics.split_for_impl();

        quote! {
            #[automatically_derived]
            impl #impl_generics ::juniper::marker::IsInputType<#scalar>
                for #ident #ty_generics
                #where_clause {}

            #[automatically_derived]
            impl #impl_generics ::juniper::marker::IsOutputType<#scalar>
                for #ident #ty_generics
                #where_clause {}
        }
    }

    /// Returns generated code implementing [`graphql::InputType`] trait for
    /// this [GraphQL enum][0].
    ///
    /// [`graphql::InputType`]: juniper::graphql::InputType
    /// [0]: https://spec.graphql.org/October2021#sec-Enums
    #[must_use]
    fn impl_graphql_input_type(&self) -> TokenStream {
        let bh = &self.behavior;
        let (ty, generics) = self.ty_and_generics();
        let (inf, generics) = self.mix_type_info(generics);
        let (sv, generics) = self.mix_scalar_value(generics);
        let (lt, mut generics) = self.mix_input_lifetime(generics, &sv);
        generics.make_where_clause().predicates.push(parse_quote! {
            Self: ::juniper::resolve::Type<#inf, #sv, #bh>
                  + ::juniper::resolve::ToInputValue<#sv, #bh>
                  + ::juniper::resolve::InputValue<#lt, #sv, #bh>
        });
        let (impl_gens, _, where_clause) = generics.split_for_impl();

        quote! {
            #[automatically_derived]
            impl#impl_gens ::juniper::graphql::InputType<#lt, #inf, #sv, #bh>
                for #ty #where_clause
            {
                fn assert_input_type() {}
            }
        }
    }

    /// Returns generated code implementing [`graphql::OutputType`] trait for
    /// this [GraphQL enum][0].
    ///
    /// [`graphql::OutputType`]: juniper::graphql::OutputType
    /// [0]: https://spec.graphql.org/October2021#sec-Enums
    #[must_use]
    fn impl_graphql_output_type(&self) -> TokenStream {
        let bh = &self.behavior;
        let (ty, generics) = self.ty_and_generics();
        let (inf, generics) = self.mix_type_info(generics);
        let (cx, generics) = self.mix_context(generics);
        let (sv, mut generics) = self.mix_scalar_value(generics);
        generics.make_where_clause().predicates.push(parse_quote! {
            Self: ::juniper::resolve::Type<#inf, #sv, #bh>
                  + ::juniper::resolve::Value<#inf, #cx, #sv, #bh>
                  + ::juniper::resolve::ValueAsync<#inf, #cx, #sv, #bh>
        });
        let (impl_gens, _, where_clause) = generics.split_for_impl();

        quote! {
            #[automatically_derived]
            impl#impl_gens ::juniper::graphql::OutputType<#inf, #cx, #sv, #bh>
                for #ty #where_clause
            {
                fn assert_output_type() {}
            }
        }
    }

    /// Returns generated code implementing [`graphql::Enum`] trait for this
    /// [GraphQL enum][0].
    ///
    /// [`graphql::Enum`]: juniper::graphql::Enum
    /// [0]: https://spec.graphql.org/October2021#sec-Enums
    #[must_use]
    fn impl_graphql_enum(&self) -> TokenStream {
        let bh = &self.behavior;
        let (ty, generics) = self.ty_and_generics();
        let (inf, generics) = self.mix_type_info(generics);
        let (cx, generics) = self.mix_context(generics);
        let (sv, generics) = self.mix_scalar_value(generics);
        let (lt, mut generics) = self.mix_input_lifetime(generics, &sv);
        generics.make_where_clause().predicates.push(parse_quote! {
            Self: ::juniper::graphql::InputType<#lt, #inf, #sv, #bh>
                  + ::juniper::graphql::OutputType<#inf, #cx, #sv, #bh>
        });
        let (impl_gens, _, where_clause) = generics.split_for_impl();

        quote! {
            #[automatically_derived]
            impl#impl_gens ::juniper::graphql::Enum<#lt, #inf, #cx, #sv, #bh>
                for #ty #where_clause
            {
                fn assert_enum() {}
            }
        }
    }

    /// Returns generated code implementing [`GraphQLType`] trait for this
    /// [GraphQL enum][0].
    ///
    /// [`GraphQLType`]: juniper::GraphQLType
    /// [0]: https://spec.graphql.org/October2021#sec-Enums
    fn impl_graphql_type_tokens(&self) -> TokenStream {
        let ident = &self.ident;
        let scalar = &self.scalar;

        let generics = self.impl_generics(false);
        let (impl_generics, _, where_clause) = generics.split_for_impl();
        let (_, ty_generics, _) = self.generics.split_for_impl();

        let name = &self.name;
        let description = &self.description;

        let variants_meta = self.values.iter().map(|v| {
            let v_name = &v.name;
            let v_description = &v.description;
            let v_deprecation = &v.deprecated;

            quote! {
                ::juniper::meta::EnumValue::new(#v_name)
                    #v_description
                    #v_deprecation
            }
        });

        quote! {
            #[automatically_derived]
            impl #impl_generics ::juniper::GraphQLType<#scalar>
                for #ident #ty_generics
                #where_clause
            {
                fn name(_ : &Self::TypeInfo) -> Option<&'static str> {
                    Some(#name)
                }

                fn meta<'r>(
                    info: &Self::TypeInfo,
                    registry: &mut ::juniper::Registry<'r, #scalar>
                ) -> ::juniper::meta::MetaType<'r, #scalar>
                where #scalar: 'r,
                {
                    let variants = [#( #variants_meta ),*];

                    registry.build_enum_type::<#ident #ty_generics>(info, &variants)
                        #description
                        .into_meta()
                }
            }
        }
    }

    /// Returns generated code implementing [`resolve::Type`] trait for this
    /// [GraphQL enum][0].
    ///
    /// [`resolve::Type`]: juniper::resolve::Type
    /// [0]: https://spec.graphql.org/October2021#sec-Enums
    fn impl_resolve_type(&self) -> TokenStream {
        let bh = &self.behavior;
        let (ty, generics) = self.ty_and_generics();
        let (inf, generics) = self.mix_type_info(generics);
        let (sv, mut generics) = self.mix_scalar_value(generics);
        let preds = &mut generics.make_where_clause().predicates;
        preds.push(parse_quote! { #sv: Clone });
        preds.push(parse_quote! {
            ::juniper::behavior::Coerce<Self>:
                ::juniper::resolve::TypeName<#inf>
                + ::juniper::resolve::InputValueOwned<#sv>
        });
        let (impl_gens, _, where_clause) = generics.split_for_impl();

        let description = self
            .description
            .as_ref()
            .map(|text| quote! { .description(#text) });

        let values_meta = self.values.iter().map(|v| {
            let v_name = &v.name;
            let v_description = v
                .description
                .as_ref()
                .map(|text| quote! { .description(#text) });
            let v_deprecation = v.deprecated.as_ref().map(|depr| {
                let reason = depr.as_ref().map_or_else(
                    || quote! { ::std::option::Option::None },
                    |text| quote! { ::std::option::Option::Some(#text) },
                );
                quote! { .deprecated(#reason) }
            });

            quote! {
                ::juniper::meta::EnumValue::new(#v_name)
                    #v_description
                    #v_deprecation
            }
        });

        quote! {
            #[automatically_derived]
            impl#impl_gens ::juniper::resolve::Type<#inf, #sv, #bh> for #ty
                #where_clause
            {
                fn meta<'__r, '__ti: '__r>(
                    registry: &mut ::juniper::Registry<'__r, #sv>,
                    type_info: &'__ti #inf,
                ) -> ::juniper::meta::MetaType<'__r, #sv>
                where
                    #sv: '__r,
                {
                    let values = [#( #values_meta ),*];

                    registry.register_enum_with::<
                        ::juniper::behavior::Coerce<Self>, _, _,
                    >(&values, type_info, |meta| {
                        meta#description
                    })
                }
            }
        }
    }

    /// Returns generated code implementing [`resolve::TypeName`] trait for this
    /// [GraphQL enum][0].
    ///
    /// [`resolve::TypeName`]: juniper::resolve::TypeName
    /// [0]: https://spec.graphql.org/October2021#sec-Enums
    fn impl_resolve_type_name(&self) -> TokenStream {
        let bh = &self.behavior;
        let (ty, generics) = self.ty_and_generics();
        let (inf, generics) = self.mix_type_info(generics);
        let (impl_gens, _, where_clause) = generics.split_for_impl();

        quote! {
            #[automatically_derived]
            impl#impl_gens ::juniper::resolve::TypeName<#inf, #bh> for #ty
                #where_clause
            {
                fn type_name(_: &#inf) -> &'static str {
                    <Self as ::juniper::reflect::BaseType<#bh>>::NAME
                }
            }
        }
    }

    /// Returns generated code implementing [`GraphQLValue`] trait for this
    /// [GraphQL enum][0].
    ///
    /// [`GraphQLValue`]: juniper::GraphQLValue
    /// [0]: https://spec.graphql.org/October2021#sec-Enums
    fn impl_graphql_value_tokens(&self) -> TokenStream {
        let ident = &self.ident;
        let scalar = &self.scalar;
        let context = &self.context;

        let generics = self.impl_generics(false);
        let (impl_generics, _, where_clause) = generics.split_for_impl();
        let (_, ty_generics, _) = self.generics.split_for_impl();

        let variants = self.values.iter().map(|v| {
            let ident = &v.ident;
            let name = &v.name;

            quote! {
                Self::#ident => Ok(::juniper::Value::scalar(String::from(#name))),
            }
        });

        let ignored = self.has_ignored_variants.then(|| {
            quote! {
                _ => Err(::juniper::FieldError::<#scalar>::from(
                    "Cannot resolve ignored enum variant",
                )),
            }
        });

        quote! {
            impl #impl_generics ::juniper::GraphQLValue<#scalar>
                for #ident #ty_generics
                #where_clause
            {
                type Context = #context;
                type TypeInfo = ();

                fn type_name<'__i>(&self, info: &'__i Self::TypeInfo) -> Option<&'__i str> {
                    <Self as ::juniper::GraphQLType<#scalar>>::name(info)
                }

                fn resolve(
                    &self,
                    _: &(),
                    _: Option<&[::juniper::Selection<#scalar>]>,
                    _: &::juniper::Executor<Self::Context, #scalar>,
                ) -> ::juniper::ExecutionResult<#scalar> {
                    match self {
                        #( #variants )*
                        #ignored
                    }
                }
            }
        }
    }

    /// Returns generated code implementing [`resolve::Value`] trait for this
    /// [GraphQL enum][0].
    ///
    /// [`resolve::Value`]: juniper::resolve::Value
    /// [0]: https://spec.graphql.org/October2021#sec-Enums
    fn impl_resolve_value(&self) -> TokenStream {
        let bh = &self.behavior;
        let (ty, generics) = self.ty_and_generics();
        let (inf, generics) = self.mix_type_info(generics);
        let (cx, generics) = self.mix_context(generics);
        let (sv, mut generics) = self.mix_scalar_value(generics);
        generics.make_where_clause().predicates.push(parse_quote! {
            #sv: From<String>
        });
        let (impl_gens, _, where_clause) = generics.split_for_impl();

        let variant_arms = self.values.iter().map(|v| {
            let v_ident = &v.ident;
            let v_name = &v.name;

            quote! {
                Self::#v_ident => ::std::result::Result::Ok(
                    ::juniper::Value::<#sv>::scalar(
                        ::std::string::String::from(#v_name),
                    ),
                ),
            }
        });
        let ignored_arm = self.has_ignored_variants.then(|| {
            let err_msg = format!("Cannot resolve ignored variant of `{}` enum", self.ident);

            quote! {
                _ => ::std::result::Result::Err(
                    ::juniper::FieldError::<#sv>::from(#err_msg),
                ),
            }
        });

        quote! {
            #[automatically_derived]
            impl#impl_gens ::juniper::resolve::Value<#inf, #cx, #sv, #bh>
                for #ty #where_clause
            {
                fn resolve_value(
                    &self,
                    _: Option<&[::juniper::Selection<'_, #sv>]>,
                    _: &#inf,
                    _: &::juniper::Executor<'_, '_, #cx, #sv>,
                ) -> ::juniper::ExecutionResult<#sv> {
                    match self {
                        #( #variant_arms )*
                        #ignored_arm
                    }
                }
            }
        }
    }

    /// Returns generated code implementing [`GraphQLValueAsync`] trait for this
    /// [GraphQL enum][0].
    ///
    /// [`GraphQLValueAsync`]: juniper::GraphQLValueAsync
    /// [0]: https://spec.graphql.org/October2021#sec-Enums
    fn impl_graphql_value_async_tokens(&self) -> TokenStream {
        let ident = &self.ident;
        let scalar = &self.scalar;

        let generics = self.impl_generics(true);
        let (impl_generics, _, where_clause) = generics.split_for_impl();
        let (_, ty_generics, _) = self.generics.split_for_impl();

        quote! {
            impl #impl_generics ::juniper::GraphQLValueAsync<#scalar>
                for #ident #ty_generics
                #where_clause
            {
                fn resolve_async<'__a>(
                    &'__a self,
                    info: &'__a Self::TypeInfo,
                    selection_set: Option<&'__a [::juniper::Selection<#scalar>]>,
                    executor: &'__a ::juniper::Executor<Self::Context, #scalar>,
                ) -> ::juniper::BoxFuture<'__a, ::juniper::ExecutionResult<#scalar>> {
                    let v = ::juniper::GraphQLValue::resolve(self, info, selection_set, executor);
                    Box::pin(::juniper::futures::future::ready(v))
                }
            }
        }
    }

    /// Returns generated code implementing [`resolve::ValueAsync`] trait for
    /// this [GraphQL enum][0].
    ///
    /// [`resolve::ValueAsync`]: juniper::resolve::ValueAsync
    /// [0]: https://spec.graphql.org/October2021#sec-Enums
    fn impl_resolve_value_async(&self) -> TokenStream {
        let bh = &self.behavior;
        let (ty, generics) = self.ty_and_generics();
        let (inf, generics) = self.mix_type_info(generics);
        let (cx, generics) = self.mix_context(generics);
        let (sv, mut generics) = self.mix_scalar_value(generics);
        let preds = &mut generics.make_where_clause().predicates;
        preds.push(parse_quote! {
            Self: ::juniper::resolve::Value<#inf, #cx, #sv, #bh>
        });
        preds.push(parse_quote! {
            #sv: Send
        });
        let (impl_gens, _, where_clause) = generics.split_for_impl();

        quote! {
            #[automatically_derived]
            impl#impl_gens ::juniper::resolve::ValueAsync<#inf, #cx, #sv, #bh>
                for #ty #where_clause
            {
                fn resolve_value_async<'__r>(
                    &'__r self,
                    sel_set: Option<&'__r [::juniper::Selection<'_, #sv>]>,
                    type_info: &'__r #inf,
                    executor: &'__r ::juniper::Executor<'_, '_, #cx, #sv>,
                ) -> ::juniper::BoxFuture<
                    '__r, ::juniper::ExecutionResult<#sv>,
                > {
                    let v =
                        <Self as ::juniper::resolve::Value<#inf, #cx, #sv, #bh>>
                            ::resolve_value(self, sel_set, type_info, executor);
                    ::std::boxed::Box::pin(::juniper::futures::future::ready(v))
                }
            }
        }
    }

    /// Returns generated code implementing [`FromInputValue`] trait for this
    /// [GraphQL enum][0].
    ///
    /// [`FromInputValue`]: juniper::FromInputValue
    /// [0]: https://spec.graphql.org/October2021#sec-Enums
    fn impl_from_input_value_tokens(&self) -> TokenStream {
        let ident = &self.ident;
        let scalar = &self.scalar;

        let generics = self.impl_generics(false);
        let (impl_generics, _, where_clause) = generics.split_for_impl();
        let (_, ty_generics, _) = self.generics.split_for_impl();

        let variants = self.values.iter().map(|v| {
            let ident = &v.ident;
            let name = &v.name;

            quote! {
                Some(#name) => Ok(Self::#ident),
            }
        });

        quote! {
            impl #impl_generics ::juniper::FromInputValue<#scalar>
                for #ident #ty_generics
                #where_clause
            {
                type Error = ::std::string::String;

                fn from_input_value(v: &::juniper::InputValue<#scalar>) -> Result<Self, Self::Error> {
                    match v.as_enum_value().or_else(|| v.as_string_value()) {
                        #( #variants )*
                        _ => Err(::std::format!("Unknown enum value: {}", v)),
                    }
                }
            }
        }
    }

    /// Returns generated code implementing [`resolve::InputValue`] trait for
    /// this [GraphQL enum][0].
    ///
    /// [`resolve::InputValue`]: juniper::resolve::InputValue
    /// [0]: https://spec.graphql.org/October2021#sec-Enums
    fn impl_resolve_input_value(&self) -> TokenStream {
        let bh = &self.behavior;
        let (ty, generics) = self.ty_and_generics();
        let (sv, generics) = self.mix_scalar_value(generics);
        let (lt, mut generics) = self.mix_input_lifetime(generics, &sv);
        generics.make_where_clause().predicates.push(parse_quote! {
            #sv: ::juniper::ScalarValue
        });
        let (impl_gens, _, where_clause) = generics.split_for_impl();

        let variant_arms = self.values.iter().map(|v| {
            let v_ident = &v.ident;
            let v_name = &v.name;

            quote! {
                ::std::option::Option::Some(#v_name) =>
                    ::std::result::Result::Ok(Self::#v_ident),
            }
        });

        quote! {
            #[automatically_derived]
            impl#impl_gens ::juniper::resolve::InputValue<#lt, #sv, #bh> for #ty
                #where_clause
            {
                type Error = ::std::string::String;

                fn try_from_input_value(
                    input: &#lt ::juniper::graphql::InputValue<#sv>,
                ) -> ::std::result::Result<Self, Self::Error> {
                    match input
                        .as_enum_value()
                        .or_else(|| input.as_string_value())
                    {
                        #( #variant_arms )*
                        _ => ::std::result::Result::Err(
                            ::std::format!("Unknown enum value: {}", input),
                        ),
                    }
                }
            }
        }
    }

    /// Returns generated code implementing [`ToInputValue`] trait for this
    /// [GraphQL enum][0].
    ///
    /// [`ToInputValue`]: juniper::ToInputValue
    /// [0]: https://spec.graphql.org/October2021#sec-Enums
    fn impl_to_input_value_tokens(&self) -> TokenStream {
        let ident = &self.ident;
        let scalar = &self.scalar;

        let generics = self.impl_generics(false);
        let (impl_generics, _, where_clause) = generics.split_for_impl();
        let (_, ty_generics, _) = self.generics.split_for_impl();

        let variants = self.values.iter().map(|v| {
            let var_ident = &v.ident;
            let name = &v.name;

            quote! {
                #ident::#var_ident => ::juniper::InputValue::<#scalar>::scalar(
                    String::from(#name),
                ),
            }
        });

        let ignored = self.has_ignored_variants.then(|| {
            quote! {
                _ => panic!("Cannot resolve ignored enum variant"),
            }
        });

        quote! {
            impl #impl_generics ::juniper::ToInputValue<#scalar>
                for #ident #ty_generics
                #where_clause
            {
                fn to_input_value(&self) -> ::juniper::InputValue<#scalar> {
                    match self {
                        #( #variants )*
                        #ignored
                    }
                }
            }
        }
    }

    /// Returns generated code implementing [`resolve::ToInputValue`] trait for
    /// this [GraphQL enum][0].
    ///
    /// [`resolve::ToInputValue`]: juniper::resolve::ToInputValue
    /// [0]: https://spec.graphql.org/October2021#sec-Enums
    fn impl_resolve_to_input_value(&self) -> TokenStream {
        let bh = &self.behavior;
        let (ty, generics) = self.ty_and_generics();
        let (sv, mut generics) = self.mix_scalar_value(generics);
        generics.make_where_clause().predicates.push(parse_quote! {
            #sv: From<String>
        });
        let (impl_gens, _, where_clause) = generics.split_for_impl();

        let variant_arms = self.values.iter().map(|v| {
            let v_ident = &v.ident;
            let v_name = &v.name;

            quote! {
                Self::#v_ident => ::juniper::graphql::InputValue::<#sv>::scalar(
                    ::std::string::String::from(#v_name),
                ),
            }
        });
        let ignored_arm = self.has_ignored_variants.then(|| {
            let err_msg = format!("Cannot resolve ignored variant of `{}` enum", self.ident);

            quote! {
                _ => ::std::panic!(#err_msg),
            }
        });

        quote! {
            #[automatically_derived]
            impl#impl_gens ::juniper::resolve::ToInputValue<#sv, #bh> for #ty
                #where_clause
            {
                fn to_input_value(&self) -> ::juniper::graphql::InputValue<#sv> {
                    match self {
                        #( #variant_arms )*
                        #ignored_arm
                    }
                }
            }
        }
    }

    /// Returns generated code implementing [`BaseType`], [`BaseSubTypes`] and
    /// [`WrappedType`] traits for this [GraphQL enum][0].
    ///
    /// [`BaseSubTypes`]: juniper::macros::reflect::BaseSubTypes
    /// [`BaseType`]: juniper::macros::reflect::BaseType
    /// [`WrappedType`]: juniper::macros::reflect::WrappedType
    /// [0]: https://spec.graphql.org/October2021#sec-Enums
    fn impl_reflection_traits_tokens(&self) -> TokenStream {
        let ident = &self.ident;
        let name = &self.name;
        let scalar = &self.scalar;

        let generics = self.impl_generics(false);
        let (impl_generics, _, where_clause) = generics.split_for_impl();
        let (_, ty_generics, _) = self.generics.split_for_impl();

        quote! {
            impl #impl_generics ::juniper::macros::reflect::BaseType<#scalar>
                for #ident #ty_generics
                #where_clause
            {
                const NAME: ::juniper::macros::reflect::Type = #name;
            }

            impl #impl_generics ::juniper::macros::reflect::BaseSubTypes<#scalar>
                for #ident #ty_generics
                #where_clause
            {
                const NAMES: ::juniper::macros::reflect::Types =
                    &[<Self as ::juniper::macros::reflect::BaseType<#scalar>>::NAME];
            }

            impl #impl_generics ::juniper::macros::reflect::WrappedType<#scalar>
                for #ident #ty_generics
                #where_clause
            {
                const VALUE: ::juniper::macros::reflect::WrappedValue = 1;
            }
        }
    }

    /// Returns generated code implementing [`reflect::BaseType`],
    /// [`reflect::BaseSubTypes`] and [`reflect::WrappedType`] traits for this
    /// [GraphQL enum][0].
    ///
    /// [`reflect::BaseSubTypes`]: juniper::reflect::BaseSubTypes
    /// [`reflect::BaseType`]: juniper::reflect::BaseType
    /// [`reflect::WrappedType`]: juniper::reflect::WrappedType
    /// [0]: https://spec.graphql.org/October2021#sec-Enums
    fn impl_reflect(&self) -> TokenStream {
        let bh = &self.behavior;
        let (ty, generics) = self.ty_and_generics();
        let (impl_gens, _, where_clause) = generics.split_for_impl();

        let name = &self.name;

        quote! {
            #[automatically_derived]
            impl#impl_gens ::juniper::reflect::BaseType<#bh> for #ty
                #where_clause
            {
                const NAME: ::juniper::reflect::Type = #name;
            }

            #[automatically_derived]
            impl#impl_gens ::juniper::reflect::BaseSubTypes<#bh> for #ty
                #where_clause
            {
                const NAMES: ::juniper::reflect::Types =
                    &[<Self as ::juniper::reflect::BaseType<#bh>>::NAME];
            }

            #[automatically_derived]
            impl#impl_gens ::juniper::reflect::WrappedType<#bh> for #ty
                #where_clause
            {
                const VALUE: ::juniper::reflect::WrappedValue =
                    ::juniper::reflect::wrap::SINGULAR;
            }
        }
    }

    /// Returns prepared [`syn::Generics`] for [`GraphQLType`] trait (and
    /// similar) implementation of this enum.
    ///
    /// If `for_async` is `true`, then additional predicates are added to suit
    /// the [`GraphQLAsyncValue`] trait (and similar) requirements.
    ///
    /// [`GraphQLAsyncValue`]: juniper::GraphQLAsyncValue
    /// [`GraphQLType`]: juniper::GraphQLType
    fn impl_generics(&self, for_async: bool) -> syn::Generics {
        let mut generics = self.generics.clone();

        let scalar = &self.scalar;
        if scalar.is_implicit_generic() {
            generics.params.push(parse_quote! { #scalar });
        }
        if scalar.is_generic() {
            generics
                .make_where_clause()
                .predicates
                .push(parse_quote! { #scalar: ::juniper::ScalarValue });
        }
        if let Some(bound) = scalar.bounds() {
            generics.make_where_clause().predicates.push(bound);
        }

        if for_async {
            let self_ty = if self.generics.lifetimes().next().is_some() {
                // Modify lifetime names to omit "lifetime name `'a` shadows a
                // lifetime name that is already in scope" error.
                let mut generics = self.generics.clone();
                for lt in generics.lifetimes_mut() {
                    let ident = lt.lifetime.ident.unraw();
                    lt.lifetime.ident = format_ident!("__fa__{ident}");
                }

                let lifetimes = generics.lifetimes().map(|lt| &lt.lifetime);
                let ident = &self.ident;
                let (_, ty_generics, _) = generics.split_for_impl();

                quote! { for<#( #lifetimes ),*> #ident #ty_generics }
            } else {
                quote! { Self }
            };
            generics
                .make_where_clause()
                .predicates
                .push(parse_quote! { #self_ty: Sync });

            if scalar.is_generic() {
                generics
                    .make_where_clause()
                    .predicates
                    .push(parse_quote! { #scalar: Send + Sync });
            }
        }

        generics
    }

    /// Returns prepared self [`syn::Type`] and [`syn::Generics`] for a trait
    /// implementation.
    fn ty_and_generics(&self) -> (syn::Type, syn::Generics) {
        let generics = self.generics.clone();
        let ty = {
            let ident = &self.ident;
            let (_, ty_gen, _) = generics.split_for_impl();
            parse_quote! { #ident#ty_gen }
        };
        (ty, generics)
    }

    /// Mixes a type info [`syn::GenericParam`] into the provided
    /// [`syn::Generics`] and returns its [`syn::Ident`].
    fn mix_type_info(&self, mut generics: syn::Generics) -> (syn::Ident, syn::Generics) {
        let ty = parse_quote! { __TypeInfo };
        generics.params.push(parse_quote! { #ty: ?Sized });
        (ty, generics)
    }

    /// Mixes a context [`syn::GenericParam`] into the provided
    /// [`syn::Generics`] and returns its [`syn::Ident`].
    fn mix_context(&self, mut generics: syn::Generics) -> (syn::Ident, syn::Generics) {
        let ty = parse_quote! { __Context };
        generics.params.push(parse_quote! { #ty: ?Sized });
        (ty, generics)
    }

    /// Mixes a [`ScalarValue`] [`syn::GenericParam`] into the provided
    /// [`syn::Generics`] and returns it.
    ///
    /// [`ScalarValue`]: juniper::ScalarValue
    fn mix_scalar_value(&self, mut generics: syn::Generics) -> (syn::Ident, syn::Generics) {
        let sv = parse_quote! { __ScalarValue };
        generics.params.push(parse_quote! { #sv });
        (sv, generics)
    }

    /// Mixes an [`InputValue`]'s lifetime [`syn::GenericParam`] into the
    /// provided [`syn::Generics`] and returns it.
    ///
    /// [`InputValue`]: juniper::resolve::InputValue
    fn mix_input_lifetime(
        &self,
        mut generics: syn::Generics,
        sv: &syn::Ident,
    ) -> (syn::GenericParam, syn::Generics) {
        let lt: syn::GenericParam = parse_quote! { '__inp };
        generics.params.push(lt.clone());
        generics
            .make_where_clause()
            .predicates
            .push(parse_quote! { #sv: #lt });
        (lt, generics)
    }
}<|MERGE_RESOLUTION|>--- conflicted
+++ resolved
@@ -14,25 +14,11 @@
     token,
 };
 
-<<<<<<< HEAD
-use crate::{
-    common::{
-        behavior,
-        parse::{
-            attr::{err, OptionExt as _},
-            ParseBufferExt as _,
-        },
-        scalar,
-    },
-    util::{
-        filter_attrs, get_deprecated, get_doc_comment, span_container::SpanContainer, RenameRule,
-=======
 use crate::common::{
-    deprecation, filter_attrs,
+    behavior, deprecation, filter_attrs,
     parse::{
         attr::{err, OptionExt as _},
         ParseBufferExt as _,
->>>>>>> faf1f572
     },
     rename, scalar, Description, SpanContainer,
 };
@@ -79,7 +65,6 @@
     /// [0]: https://spec.graphql.org/October2021#sec-Enums
     scalar: Option<SpanContainer<scalar::AttrValue>>,
 
-<<<<<<< HEAD
     /// Explicitly specified type of the custom [`Behavior`] to parametrize this
     /// [GraphQL enum][0] implementation with.
     ///
@@ -91,10 +76,7 @@
     /// [0]: https://spec.graphql.org/October2021#sec-Enums
     behavior: Option<SpanContainer<behavior::Type>>,
 
-    /// Explicitly specified [`RenameRule`] for all [values][1] of this
-=======
     /// Explicitly specified [`rename::Policy`] for all [values][1] of this
->>>>>>> faf1f572
     /// [GraphQL enum][0].
     ///
     /// If [`None`], then the [`rename::Policy::ScreamingSnakeCase`] will be
@@ -492,7 +474,7 @@
 
         quote! {
             #[automatically_derived]
-            impl#impl_gens ::juniper::graphql::InputType<#lt, #inf, #sv, #bh>
+            impl #impl_gens ::juniper::graphql::InputType<#lt, #inf, #sv, #bh>
                 for #ty #where_clause
             {
                 fn assert_input_type() {}
@@ -521,7 +503,7 @@
 
         quote! {
             #[automatically_derived]
-            impl#impl_gens ::juniper::graphql::OutputType<#inf, #cx, #sv, #bh>
+            impl #impl_gens ::juniper::graphql::OutputType<#inf, #cx, #sv, #bh>
                 for #ty #where_clause
             {
                 fn assert_output_type() {}
@@ -550,7 +532,7 @@
 
         quote! {
             #[automatically_derived]
-            impl#impl_gens ::juniper::graphql::Enum<#lt, #inf, #cx, #sv, #bh>
+            impl #impl_gens ::juniper::graphql::Enum<#lt, #inf, #cx, #sv, #bh>
                 for #ty #where_clause
             {
                 fn assert_enum() {}
@@ -631,24 +613,12 @@
         });
         let (impl_gens, _, where_clause) = generics.split_for_impl();
 
-        let description = self
-            .description
-            .as_ref()
-            .map(|text| quote! { .description(#text) });
+        let description = &self.description;
 
         let values_meta = self.values.iter().map(|v| {
             let v_name = &v.name;
-            let v_description = v
-                .description
-                .as_ref()
-                .map(|text| quote! { .description(#text) });
-            let v_deprecation = v.deprecated.as_ref().map(|depr| {
-                let reason = depr.as_ref().map_or_else(
-                    || quote! { ::std::option::Option::None },
-                    |text| quote! { ::std::option::Option::Some(#text) },
-                );
-                quote! { .deprecated(#reason) }
-            });
+            let v_description = &v.description;
+            let v_deprecation = &v.deprecated;
 
             quote! {
                 ::juniper::meta::EnumValue::new(#v_name)
@@ -659,7 +629,7 @@
 
         quote! {
             #[automatically_derived]
-            impl#impl_gens ::juniper::resolve::Type<#inf, #sv, #bh> for #ty
+            impl #impl_gens ::juniper::resolve::Type<#inf, #sv, #bh> for #ty
                 #where_clause
             {
                 fn meta<'__r, '__ti: '__r>(
@@ -674,7 +644,7 @@
                     registry.register_enum_with::<
                         ::juniper::behavior::Coerce<Self>, _, _,
                     >(&values, type_info, |meta| {
-                        meta#description
+                        meta #description
                     })
                 }
             }
@@ -694,7 +664,7 @@
 
         quote! {
             #[automatically_derived]
-            impl#impl_gens ::juniper::resolve::TypeName<#inf, #bh> for #ty
+            impl #impl_gens ::juniper::resolve::TypeName<#inf, #bh> for #ty
                 #where_clause
             {
                 fn type_name(_: &#inf) -> &'static str {
@@ -802,7 +772,7 @@
 
         quote! {
             #[automatically_derived]
-            impl#impl_gens ::juniper::resolve::Value<#inf, #cx, #sv, #bh>
+            impl #impl_gens ::juniper::resolve::Value<#inf, #cx, #sv, #bh>
                 for #ty #where_clause
             {
                 fn resolve_value(
@@ -873,7 +843,7 @@
 
         quote! {
             #[automatically_derived]
-            impl#impl_gens ::juniper::resolve::ValueAsync<#inf, #cx, #sv, #bh>
+            impl #impl_gens ::juniper::resolve::ValueAsync<#inf, #cx, #sv, #bh>
                 for #ty #where_clause
             {
                 fn resolve_value_async<'__r>(
@@ -959,8 +929,8 @@
 
         quote! {
             #[automatically_derived]
-            impl#impl_gens ::juniper::resolve::InputValue<#lt, #sv, #bh> for #ty
-                #where_clause
+            impl #impl_gens ::juniper::resolve::InputValue<#lt, #sv, #bh>
+                for #ty #where_clause
             {
                 type Error = ::std::string::String;
 
@@ -1060,7 +1030,7 @@
 
         quote! {
             #[automatically_derived]
-            impl#impl_gens ::juniper::resolve::ToInputValue<#sv, #bh> for #ty
+            impl #impl_gens ::juniper::resolve::ToInputValue<#sv, #bh> for #ty
                 #where_clause
             {
                 fn to_input_value(&self) -> ::juniper::graphql::InputValue<#sv> {
@@ -1131,14 +1101,14 @@
 
         quote! {
             #[automatically_derived]
-            impl#impl_gens ::juniper::reflect::BaseType<#bh> for #ty
+            impl #impl_gens ::juniper::reflect::BaseType<#bh> for #ty
                 #where_clause
             {
                 const NAME: ::juniper::reflect::Type = #name;
             }
 
             #[automatically_derived]
-            impl#impl_gens ::juniper::reflect::BaseSubTypes<#bh> for #ty
+            impl #impl_gens ::juniper::reflect::BaseSubTypes<#bh> for #ty
                 #where_clause
             {
                 const NAMES: ::juniper::reflect::Types =
@@ -1146,7 +1116,7 @@
             }
 
             #[automatically_derived]
-            impl#impl_gens ::juniper::reflect::WrappedType<#bh> for #ty
+            impl #impl_gens ::juniper::reflect::WrappedType<#bh> for #ty
                 #where_clause
             {
                 const VALUE: ::juniper::reflect::WrappedValue =
@@ -1221,7 +1191,7 @@
         let ty = {
             let ident = &self.ident;
             let (_, ty_gen, _) = generics.split_for_impl();
-            parse_quote! { #ident#ty_gen }
+            parse_quote! { #ident #ty_gen }
         };
         (ty, generics)
     }
