--- conflicted
+++ resolved
@@ -19,22 +19,11 @@
     visit::Visit,
 };
 
-<<<<<<< HEAD
-use crate::{
-    common::{
-        behavior, field, gen,
-        parse::{
-            attr::{err, OptionExt as _},
-            GenericsExt as _, ParseBufferExt as _,
-        },
-        scalar,
-=======
 use crate::common::{
-    field, filter_attrs, gen,
+    behavior, field, filter_attrs, gen,
     parse::{
         attr::{err, OptionExt as _},
         GenericsExt as _, ParseBufferExt as _,
->>>>>>> faf1f572
     },
     rename, scalar, Description, SpanContainer,
 };
@@ -406,7 +395,7 @@
         self.impl_field_tokens().to_tokens(into);
         self.impl_async_field_tokens().to_tokens(into);
         ////////////////////////////////////////////////////////////////////////
-        self.impl_reflect().to_tokens(into);
+        //self.impl_reflect().to_tokens(into);
     }
 }
 
@@ -1013,14 +1002,14 @@
 
         quote! {
             #[automatically_derived]
-            impl#impl_gens ::juniper::reflect::BaseType<#bh> for #ty
+            impl #impl_gens ::juniper::reflect::BaseType<#bh> for #ty
                 #where_clause
             {
                 const NAME: ::juniper::reflect::Type = #name;
             }
 
             #[automatically_derived]
-            impl#impl_gens ::juniper::reflect::BaseSubTypes<#bh> for #ty
+            impl #impl_gens ::juniper::reflect::BaseSubTypes<#bh> for #ty
                 #where_clause
             {
                 const NAMES: ::juniper::reflect::Types = &[
@@ -1030,7 +1019,7 @@
             }
 
             #[automatically_derived]
-            impl#impl_gens ::juniper::reflect::Implements<#bh> for #ty
+            impl #impl_gens ::juniper::reflect::Implements<#bh> for #ty
                 #where_clause
             {
                 const NAMES: ::juniper::reflect::Types = &[#(
@@ -1039,7 +1028,7 @@
             }
 
             #[automatically_derived]
-            impl#impl_gens ::juniper::reflect::WrappedType<#bh> for #ty
+            impl #impl_gens ::juniper::reflect::WrappedType<#bh> for #ty
                 #where_clause
             {
                 const VALUE: ::juniper::reflect::WrappedValue =
@@ -1047,7 +1036,7 @@
             }
 
             #[automatically_derived]
-            impl#impl_gens ::juniper::reflect::Fields<#bh> for #ty
+            impl #impl_gens ::juniper::reflect::Fields<#bh> for #ty
                 #where_clause
             {
                 const NAMES: ::juniper::reflect::Names = &[#( #fields ),*];
@@ -1483,7 +1472,7 @@
         let ty = {
             let ident = &self.enum_alias_ident;
             let (_, ty_gen, _) = generics.split_for_impl();
-            parse_quote! { #ident#ty_gen }
+            parse_quote! { #ident #ty_gen }
         };
 
         (ty, generics)
