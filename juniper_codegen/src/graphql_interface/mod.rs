//! Code generation for [GraphQL interface][1].
//!
//! [1]: https://spec.graphql.org/June2018/#sec-Interfaces

pub mod attr;
#[cfg(feature = "tracing")]
mod tracing;

use std::{
    collections::{HashMap, HashSet},
    convert::TryInto as _,
};

use proc_macro2::TokenStream;
use quote::{format_ident, quote, ToTokens, TokenStreamExt as _};
use syn::{
    ext::IdentExt as _,
    parse::{Parse, ParseStream},
    parse_quote,
    spanned::Spanned as _,
    token,
};

use crate::{
    common::{
        field, gen,
        parse::{
            attr::{err, OptionExt as _},
            GenericsExt as _, ParseBufferExt as _,
        },
        scalar,
    },
    util::{filter_attrs, get_doc_comment, span_container::SpanContainer, RenameRule},
};

/// Available arguments behind `#[graphql_interface]` attribute placed on a
/// trait definition, when generating code for [GraphQL interface][1] type.
///
/// [1]: https://spec.graphql.org/June2018/#sec-Interfaces
#[derive(Debug, Default)]
struct TraitAttr {
    /// Explicitly specified name of [GraphQL interface][1] type.
    ///
    /// If [`None`], then Rust trait name is used by default.
    ///
    /// [1]: https://spec.graphql.org/June2018/#sec-Interfaces
    name: Option<SpanContainer<String>>,

    /// Explicitly specified [description][2] of [GraphQL interface][1] type.
    ///
    /// If [`None`], then Rust doc comment is used as [description][2], if any.
    ///
    /// [1]: https://spec.graphql.org/June2018/#sec-Interfaces
    /// [2]: https://spec.graphql.org/June2018/#sec-Descriptions
    description: Option<SpanContainer<String>>,

    /// Explicitly specified identifier of the enum Rust type behind the trait,
    /// being an actual implementation of a [GraphQL interface][1] type.
    ///
    /// If [`None`], then `{trait_name}Value` identifier will be used.
    ///
    /// [1]: https://spec.graphql.org/June2018/#sec-Interfaces
    r#enum: Option<SpanContainer<syn::Ident>>,

    /// Explicitly specified identifier of the Rust type alias of the
    /// [trait object][2], being an actual implementation of a
    /// [GraphQL interface][1] type.
    ///
    /// Effectively makes code generation to use a [trait object][2] as a
    /// [GraphQL interface][1] type rather than an enum. If [`None`], then enum
    /// is used by default.
    ///
    /// [1]: https://spec.graphql.org/June2018/#sec-Interfaces
    /// [2]: https://doc.rust-lang.org/reference/types/trait-object.html
    r#dyn: Option<SpanContainer<syn::Ident>>,

    /// Explicitly specified Rust types of [GraphQL objects][2] implementing
    /// this [GraphQL interface][1] type.
    ///
    /// [1]: https://spec.graphql.org/June2018/#sec-Interfaces
    /// [2]: https://spec.graphql.org/June2018/#sec-Objects
    implementers: HashSet<SpanContainer<syn::Type>>,

    /// Explicitly specified type of [`Context`] to use for resolving this
    /// [GraphQL interface][1] type with.
    ///
    /// If [`None`], then unit type `()` is assumed as a type of [`Context`].
    ///
    /// [`Context`]: juniper::Context
    /// [1]: https://spec.graphql.org/June2018/#sec-Interfaces
    context: Option<SpanContainer<syn::Type>>,

    /// Explicitly specified type (or type parameter with its bounds) of
    /// [`ScalarValue`] to resolve this [GraphQL interface][1] type with.
    ///
    /// If [`None`], then generated code will be generic over any
    /// [`ScalarValue`] type, which, in turn, requires all [interface][1]
    /// implementers to be generic over any [`ScalarValue`] type too. That's why
    /// this type should be specified only if one of the implementers implements
    /// [`GraphQLType`] in a non-generic way over [`ScalarValue`] type.
    ///
    /// [`GraphQLType`]: juniper::GraphQLType
    /// [`ScalarValue`]: juniper::ScalarValue
    /// [1]: https://spec.graphql.org/June2018/#sec-Interfaces
    scalar: Option<SpanContainer<scalar::AttrValue>>,

    /// Explicitly specified marker indicating that the Rust trait should be
    /// transformed into [`async_trait`].
    ///
    /// If [`None`], then trait will be transformed into [`async_trait`] only if
    /// it contains async methods.
    asyncness: Option<SpanContainer<syn::Ident>>,

    /// Explicitly specified external downcasting functions for
    /// [GraphQL interface][1] implementers.
    ///
    /// If [`None`], then macro will downcast to the implementers via enum
    /// dispatch or dynamic dispatch (if the one is chosen). That's why
    /// specifying an external resolver function has sense, when some custom
    /// [interface][1] implementer resolving logic is involved.
    ///
    /// Once the downcasting function is specified for some [GraphQL object][2]
    /// implementer type, it cannot be downcast another such function or trait
    /// method marked with a [`MethodMeta::downcast`] marker.
    ///
    /// [1]: https://spec.graphql.org/June2018/#sec-Interfaces
    /// [2]: https://spec.graphql.org/June2018/#sec-Objects
    external_downcasts: HashMap<syn::Type, SpanContainer<syn::ExprPath>>,

    /// Explicitly specified [`RenameRule`] for all fields of this
    /// [GraphQL interface][1] type.
    ///
    /// If [`None`] then the default rule will be [`RenameRule::CamelCase`].
    ///
    /// [1]: https://spec.graphql.org/June2018/#sec-Interfaces
    rename_fields: Option<SpanContainer<RenameRule>>,

    /// Indicator whether the generated code is intended to be used only inside
    /// the [`juniper`] library.
    is_internal: bool,

    /// Explicitly specified rule for tracing of fields that belong to this [GraphQL interface][1].
    ///
    /// If absent and `tracing` feature enabled all fields not marked with `#[tracing(no_trace)]`
    /// will be traced.
    ///
    /// If it present but feature `tracing` disabled it will cause compilation error.
    ///
    /// [1]: https://spec.graphql.org/June2018/#sec-Interfaces
    #[cfg(feature = "tracing")]
    tracing_rule: Option<SpanContainer<tracing::Rule>>,
}

impl Parse for TraitAttr {
    fn parse(input: ParseStream<'_>) -> syn::Result<Self> {
        let mut out = Self::default();
        while !input.is_empty() {
            let ident = input.parse_any_ident()?;
            match ident.to_string().as_str() {
                "name" => {
                    input.parse::<token::Eq>()?;
                    let name = input.parse::<syn::LitStr>()?;
                    out.name
                        .replace(SpanContainer::new(
                            ident.span(),
                            Some(name.span()),
                            name.value(),
                        ))
                        .none_or_else(|_| err::dup_arg(&ident))?
                }
                "desc" | "description" => {
                    input.parse::<token::Eq>()?;
                    let desc = input.parse::<syn::LitStr>()?;
                    out.description
                        .replace(SpanContainer::new(
                            ident.span(),
                            Some(desc.span()),
                            desc.value(),
                        ))
                        .none_or_else(|_| err::dup_arg(&ident))?
                }
                "ctx" | "context" | "Context" => {
                    input.parse::<token::Eq>()?;
                    let ctx = input.parse::<syn::Type>()?;
                    out.context
                        .replace(SpanContainer::new(ident.span(), Some(ctx.span()), ctx))
                        .none_or_else(|_| err::dup_arg(&ident))?
                }
                "scalar" | "Scalar" | "ScalarValue" => {
                    input.parse::<token::Eq>()?;
                    let scl = input.parse::<scalar::AttrValue>()?;
                    out.scalar
                        .replace(SpanContainer::new(ident.span(), Some(scl.span()), scl))
                        .none_or_else(|_| err::dup_arg(&ident))?
                }
                "for" | "implementers" => {
                    input.parse::<token::Eq>()?;
                    for impler in input.parse_maybe_wrapped_and_punctuated::<
                        syn::Type, token::Bracket, token::Comma,
                    >()? {
                        let impler_span = impler.span();
                        out
                            .implementers
                            .replace(SpanContainer::new(ident.span(), Some(impler_span), impler))
                            .none_or_else(|_| err::dup_arg(impler_span))?;
                    }
                }
                "dyn" => {
                    input.parse::<token::Eq>()?;
                    let alias = input.parse::<syn::Ident>()?;
                    out.r#dyn
                        .replace(SpanContainer::new(ident.span(), Some(alias.span()), alias))
                        .none_or_else(|_| err::dup_arg(&ident))?
                }
                "enum" => {
                    input.parse::<token::Eq>()?;
                    let alias = input.parse::<syn::Ident>()?;
                    out.r#enum
                        .replace(SpanContainer::new(ident.span(), Some(alias.span()), alias))
                        .none_or_else(|_| err::dup_arg(&ident))?
                }
                "async" => {
                    let span = ident.span();
                    out.asyncness
                        .replace(SpanContainer::new(span, Some(span), ident))
                        .none_or_else(|_| err::dup_arg(span))?;
                }
                "on" => {
                    let ty = input.parse::<syn::Type>()?;
                    input.parse::<token::Eq>()?;
                    let dwncst = input.parse::<syn::ExprPath>()?;
                    let dwncst_spanned = SpanContainer::new(ident.span(), Some(ty.span()), dwncst);
                    let dwncst_span = dwncst_spanned.span_joined();
                    out.external_downcasts
                        .insert(ty, dwncst_spanned)
                        .none_or_else(|_| err::dup_arg(dwncst_span))?
                }
                "rename_all" => {
                    input.parse::<token::Eq>()?;
                    let val = input.parse::<syn::LitStr>()?;
                    out.rename_fields
                        .replace(SpanContainer::new(
                            ident.span(),
                            Some(val.span()),
                            val.try_into()?,
                        ))
                        .none_or_else(|_| err::dup_arg(&ident))?;
                }
                "internal" => {
                    out.is_internal = true;
                }
                #[cfg(feature = "tracing")]
                "tracing" => {
                    use std::str::FromStr as _;

                    use proc_macro_error::abort;

                    let span = ident.span();
                    let content;
                    syn::parenthesized!(content in input);
                    let tracing = content.parse_any_ident()?;
                    let tracing_rule = tracing::Rule::from_str(tracing.to_string().as_str());
                    match tracing_rule {
                        Ok(rule) => output
                            .tracing_rule
                            .replace(SpanContainer::new(span, Some(tracing.span()), rule))
                            .none_or_else(|_| err::dup_arg(span))?,
                        Err(_) => abort!(syn::Error::new(
                            tracing.span(),
                            format!(
                                "Unknown tracing rule: {}, \
                                 known values: sync, async, skip-all and complex",
                                tracing,
                            )
                        )),
                    }
                }
                name => {
                    return Err(err::unknown_arg(&ident, name));
                }
            }
            input.try_parse::<token::Comma>()?;
        }
        Ok(out)
    }
}

impl TraitAttr {
    /// Tries to merge two [`TraitAttr`]s into a single one, reporting about
    /// duplicates, if any.
    fn try_merge(self, mut another: Self) -> syn::Result<Self> {
        Ok(Self {
            name: try_merge_opt!(name: self, another),
            description: try_merge_opt!(description: self, another),
            context: try_merge_opt!(context: self, another),
            scalar: try_merge_opt!(scalar: self, another),
            implementers: try_merge_hashset!(implementers: self, another => span_joined),
            r#dyn: try_merge_opt!(r#dyn: self, another),
            r#enum: try_merge_opt!(r#enum: self, another),
            asyncness: try_merge_opt!(asyncness: self, another),
            external_downcasts: try_merge_hashmap!(
                external_downcasts: self, another => span_joined
            ),
            rename_fields: try_merge_opt!(rename_fields: self, another),
            is_internal: self.is_internal || another.is_internal,
            #[cfg(feature = "tracing")]
            tracing_rule: try_merge_opt!(tracing_rule: self, another),
        })
    }

    /// Parses [`TraitAttr`] from the given multiple `name`d [`syn::Attribute`]s
    /// placed on a trait definition.
    fn from_attrs(name: &str, attrs: &[syn::Attribute]) -> syn::Result<Self> {
        let mut attr = filter_attrs(name, attrs)
            .map(|attr| attr.parse_args())
            .try_fold(Self::default(), |prev, curr| prev.try_merge(curr?))?;

        if let Some(as_dyn) = &attr.r#dyn {
            if attr.r#enum.is_some() {
                return Err(syn::Error::new(
                    as_dyn.span(),
                    "`dyn` attribute argument is not composable with `enum` attribute argument",
                ));
            }
        }

        if attr.description.is_none() {
            attr.description = get_doc_comment(attrs);
        }

        Ok(attr)
    }
}

/// Available arguments behind `#[graphql_interface]` attribute placed on a
/// trait implementation block, when generating code for [GraphQL interface][1]
/// type.
///
/// [1]: https://spec.graphql.org/June2018/#sec-Interfaces
#[derive(Debug, Default)]
struct ImplAttr {
    /// Explicitly specified type (or type parameter with its bounds) of
    /// [`ScalarValue`] to implementing the [GraphQL interface][1] type with.
    ///
    /// If absent, then generated code will be generic over any [`ScalarValue`]
    /// type, which, in turn, requires all [interface][1] implementers to be
    /// generic over any [`ScalarValue`] type too. That's why this type should
    /// be specified only if the implementer itself implements [`GraphQLType`]
    /// in a non-generic way over [`ScalarValue`] type.
    ///
    /// [`GraphQLType`]: juniper::GraphQLType
    /// [`ScalarValue`]: juniper::ScalarValue
    /// [1]: https://spec.graphql.org/June2018/#sec-Interfaces
    scalar: Option<SpanContainer<scalar::AttrValue>>,

    /// Explicitly specified marker indicating that the trait implementation
    /// block should be transformed with applying [`async_trait`].
    ///
    /// If absent, then trait will be transformed with applying [`async_trait`]
    /// only if it contains async methods.
    ///
    /// This marker is especially useful when Rust trait contains async default
    /// methods, while the implementation block doesn't.
    asyncness: Option<SpanContainer<syn::Ident>>,

    /// Explicitly specified marker indicating that the implemented
    /// [GraphQL interface][1] type is represented as a [trait object][2] in
    /// Rust type system rather then an enum (default mode, when the marker is
    /// absent).
    ///
    /// [2]: https://doc.rust-lang.org/reference/types/trait-object.html
    r#dyn: Option<SpanContainer<syn::Ident>>,
}

impl Parse for ImplAttr {
    fn parse(input: ParseStream<'_>) -> syn::Result<Self> {
        let mut out = Self::default();
        while !input.is_empty() {
            let ident = input.parse_any_ident()?;
            match ident.to_string().as_str() {
                "scalar" | "Scalar" | "ScalarValue" => {
                    input.parse::<token::Eq>()?;
                    let scl = input.parse::<scalar::AttrValue>()?;
                    out.scalar
                        .replace(SpanContainer::new(ident.span(), Some(scl.span()), scl))
                        .none_or_else(|_| err::dup_arg(&ident))?
                }
                "dyn" => {
                    let span = ident.span();
                    out.r#dyn
                        .replace(SpanContainer::new(span, Some(span), ident))
                        .none_or_else(|_| err::dup_arg(span))?;
                }
                "async" => {
                    let span = ident.span();
                    out.asyncness
                        .replace(SpanContainer::new(span, Some(span), ident))
                        .none_or_else(|_| err::dup_arg(span))?;
                }
                name => {
                    return Err(err::unknown_arg(&ident, name));
                }
            }
            input.try_parse::<token::Comma>()?;
        }
        Ok(out)
    }
}

impl ImplAttr {
    /// Tries to merge two [`ImplAttr`]s into a single one, reporting about
    /// duplicates, if any.
    fn try_merge(self, mut another: Self) -> syn::Result<Self> {
        Ok(Self {
            scalar: try_merge_opt!(scalar: self, another),
            r#dyn: try_merge_opt!(r#dyn: self, another),
            asyncness: try_merge_opt!(asyncness: self, another),
        })
    }

    /// Parses [`ImplAttr`] from the given multiple `name`d [`syn::Attribute`]s
    /// placed on a trait implementation block.
    pub fn from_attrs(name: &str, attrs: &[syn::Attribute]) -> syn::Result<Self> {
        filter_attrs(name, attrs)
            .map(|attr| attr.parse_args())
            .try_fold(Self::default(), |prev, curr| prev.try_merge(curr?))
    }
}

<<<<<<< HEAD
/// Available metadata (arguments) behind `#[graphql]` attribute placed on a trait method
/// definition, when generating code for [GraphQL interface][1] type.
///
/// [1]: https://spec.graphql.org/June2018/#sec-Interfaces
#[derive(Debug, Default)]
struct MethodMeta {
    /// Explicitly specified name of a [GraphQL field][1] represented by this trait method.
    ///
    /// If absent, then `camelCased` Rust method name is used by default.
    ///
    /// [1]: https://spec.graphql.org/June2018/#sec-Language.Fields
    name: Option<SpanContainer<syn::LitStr>>,

    /// Explicitly specified [description][2] of this [GraphQL field][1].
    ///
    /// If absent, then Rust doc comment is used as the [description][2], if any.
    ///
    /// [1]: https://spec.graphql.org/June2018/#sec-Language.Fields
    /// [2]: https://spec.graphql.org/June2018/#sec-Descriptions
    description: Option<SpanContainer<syn::LitStr>>,

    /// Explicitly specified [deprecation][2] of this [GraphQL field][1].
    ///
    /// If absent, then Rust `#[deprecated]` attribute is used as the [deprecation][2], if any.
    ///
    /// [1]: https://spec.graphql.org/June2018/#sec-Language.Fields
    /// [2]: https://spec.graphql.org/June2018/#sec-Deprecation
    deprecated: Option<SpanContainer<Option<syn::LitStr>>>,

    /// Explicitly specified marker indicating that this trait method should be omitted by code
    /// generation and not considered in the [GraphQL interface][1] type definition.
    ///
    /// [1]: https://spec.graphql.org/June2018/#sec-Interfaces
    ignore: Option<SpanContainer<syn::Ident>>,

    /// Explicitly specified marker indicating that this trait method doesn't represent a
    /// [GraphQL field][1], but is a downcasting function into the [GraphQL object][2] implementer
    /// type returned by this trait method.
    ///
    /// Once this marker is specified, the [GraphQL object][2] implementer type cannot be downcast
    /// via another trait method or [`TraitMeta::external_downcasts`] function.
    ///
    /// [1]: https://spec.graphql.org/June2018/#sec-Language.Fields
    /// [2]: https://spec.graphql.org/June2018/#sec-Objects
    downcast: Option<SpanContainer<syn::Ident>>,

    /// Explicitly specified tracing behaviour of this [GraphQL field][1].
    ///
    /// [1]: https://spec.graphql.org/June2018/#sec-Language.Fields
    #[cfg(feature = "tracing")]
    tracing_behaviour: Option<SpanContainer<tracing::FieldBehaviour>>,
}

impl Parse for MethodMeta {
    fn parse(input: ParseStream) -> syn::Result<Self> {
        let mut output = Self::default();

        while !input.is_empty() {
            let ident = input.parse::<syn::Ident>()?;
            match ident.to_string().as_str() {
                "name" => {
                    input.parse::<token::Eq>()?;
                    let name = input.parse::<syn::LitStr>()?;
                    output
                        .name
                        .replace(SpanContainer::new(ident.span(), Some(name.span()), name))
                        .none_or_else(|_| err::dup_arg(&ident))?
                }
                "desc" | "description" => {
                    input.parse::<token::Eq>()?;
                    let desc = input.parse::<syn::LitStr>()?;
                    output
                        .description
                        .replace(SpanContainer::new(ident.span(), Some(desc.span()), desc))
                        .none_or_else(|_| err::dup_arg(&ident))?
                }
                "deprecated" => {
                    let mut reason = None;
                    if input.is_next::<token::Eq>() {
                        input.parse::<token::Eq>()?;
                        reason = Some(input.parse::<syn::LitStr>()?);
                    }
                    output
                        .deprecated
                        .replace(SpanContainer::new(
                            ident.span(),
                            reason.as_ref().map(|r| r.span()),
                            reason,
                        ))
                        .none_or_else(|_| err::dup_arg(&ident))?
                }
                "ignore" | "skip" => output
                    .ignore
                    .replace(SpanContainer::new(ident.span(), None, ident.clone()))
                    .none_or_else(|_| err::dup_arg(&ident))?,
                "downcast" => output
                    .downcast
                    .replace(SpanContainer::new(ident.span(), None, ident.clone()))
                    .none_or_else(|_| err::dup_arg(&ident))?,
                #[cfg(feature = "tracing")]
                "tracing" => {
                    let content;
                    syn::parenthesized!(content in input);
                    let val = content.parse_any_ident()?;
                    let behaviour = tracing::FieldBehaviour::from_ident(&val)?;
                    output
                        .tracing_behaviour
                        .replace(SpanContainer::new(
                            ident.span(),
                            Some(val.span()),
                            behaviour,
                        ))
                        .none_or_else(|_| err::dup_arg(&ident))?;
                }
                name => {
                    return Err(err::unknown_arg(&ident, name));
                }
            }
            input.try_parse::<token::Comma>()?;
        }

        Ok(output)
    }
}

impl MethodMeta {
    /// Tries to merge two [`MethodMeta`]s into a single one, reporting about duplicates, if any.
    fn try_merge(self, mut another: Self) -> syn::Result<Self> {
        Ok(Self {
            name: try_merge_opt!(name: self, another),
            description: try_merge_opt!(description: self, another),
            deprecated: try_merge_opt!(deprecated: self, another),
            ignore: try_merge_opt!(ignore: self, another),
            downcast: try_merge_opt!(downcast: self, another),
            #[cfg(feature = "tracing")]
            tracing_behaviour: try_merge_opt!(tracing_behaviour: self, another),
        })
    }

    /// Parses [`MethodMeta`] from the given multiple `name`d [`syn::Attribute`]s placed on a
    /// method definition.
    pub fn from_attrs(name: &str, attrs: &[syn::Attribute]) -> syn::Result<Self> {
        let mut meta = filter_attrs(name, attrs)
            .map(|attr| attr.parse_args())
            .try_fold(Self::default(), |prev, curr| prev.try_merge(curr?))?;

        if let Some(ignore) = &meta.ignore {
            if meta.name.is_some()
                || meta.description.is_some()
                || meta.deprecated.is_some()
                || meta.downcast.is_some()
            {
                return Err(syn::Error::new(
                    ignore.span(),
                    "`ignore` attribute argument is not composable with any other arguments",
                ));
            }
        }

        if let Some(downcast) = &meta.downcast {
            if meta.name.is_some()
                || meta.description.is_some()
                || meta.deprecated.is_some()
                || meta.ignore.is_some()
            {
                return Err(syn::Error::new(
                    downcast.span(),
                    "`downcast` attribute argument is not composable with any other arguments",
                ));
            }
        }

        if meta.description.is_none() {
            meta.description = get_doc_comment(attrs).map(|sc| {
                let span = sc.span_ident();
                sc.map(|desc| syn::LitStr::new(&desc, span))
            });
        }

        if meta.deprecated.is_none() {
            meta.deprecated = get_deprecated(attrs).map(|sc| {
                let span = sc.span_ident();
                sc.map(|depr| depr.reason.map(|rsn| syn::LitStr::new(&rsn, span)))
            });
        }

        Ok(meta)
    }
}

/// Available metadata (arguments) behind `#[graphql]` attribute placed on a trait method argument,
/// when generating code for [GraphQL interface][1] type.
///
/// [1]: https://spec.graphql.org/June2018/#sec-Interfaces
#[derive(Debug, Default)]
struct ArgumentMeta {
    /// Explicitly specified name of a [GraphQL argument][1] represented by this method argument.
    ///
    /// If absent, then `camelCased` Rust argument name is used by default.
    ///
    /// [1]: https://spec.graphql.org/June2018/#sec-Language.Arguments
    name: Option<SpanContainer<syn::LitStr>>,

    /// Explicitly specified [description][2] of this [GraphQL argument][1].
    ///
    /// [1]: https://spec.graphql.org/June2018/#sec-Language.Arguments
    /// [2]: https://spec.graphql.org/June2018/#sec-Descriptions
    description: Option<SpanContainer<syn::LitStr>>,

    /// Explicitly specified [default value][2] of this [GraphQL argument][1].
    ///
    /// If the exact default expression is not specified, then the [`Default::default`] value is
    /// used.
    ///
    /// If absent, then this [GraphQL argument][1] is considered as [required][2].
    ///
    /// [1]: https://spec.graphql.org/June2018/#sec-Language.Arguments
    /// [2]: https://spec.graphql.org/June2018/#sec-Required-Arguments
    default: Option<SpanContainer<Option<syn::Expr>>>,

    /// Explicitly specified marker indicating that this method argument doesn't represent a
    /// [GraphQL argument][1], but is a [`Context`] being injected into a [GraphQL field][2]
    /// resolving function.
    ///
    /// If absent, then the method argument still is considered as [`Context`] if it's named
    /// `context` or `ctx`.
    ///
    /// [`Context`]: juniper::Context
    /// [1]: https://spec.graphql.org/June2018/#sec-Language.Arguments
    /// [2]: https://spec.graphql.org/June2018/#sec-Language.Fields
    context: Option<SpanContainer<syn::Ident>>,

    /// Explicitly specified marker indicating that this method argument doesn't represent a
    /// [GraphQL argument][1], but is a [`Executor`] being injected into a [GraphQL field][2]
    /// resolving function.
    ///
    /// If absent, then the method argument still is considered as [`Context`] if it's named
    /// `executor`.
    ///
    /// [`Executor`]: juniper::Executor
    /// [1]: https://spec.graphql.org/June2018/#sec-Language.Arguments
    /// [2]: https://spec.graphql.org/June2018/#sec-Language.Fields
    executor: Option<SpanContainer<syn::Ident>>,
}

impl Parse for ArgumentMeta {
    fn parse(input: ParseStream) -> syn::Result<Self> {
        let mut output = Self::default();

        while !input.is_empty() {
            let ident = input.parse::<syn::Ident>()?;
            match ident.to_string().as_str() {
                "name" => {
                    input.parse::<token::Eq>()?;
                    let name = input.parse::<syn::LitStr>()?;
                    output
                        .name
                        .replace(SpanContainer::new(ident.span(), Some(name.span()), name))
                        .none_or_else(|_| err::dup_arg(&ident))?
                }
                "desc" | "description" => {
                    input.parse::<token::Eq>()?;
                    let desc = input.parse::<syn::LitStr>()?;
                    output
                        .description
                        .replace(SpanContainer::new(ident.span(), Some(desc.span()), desc))
                        .none_or_else(|_| err::dup_arg(&ident))?
                }
                "default" => {
                    let mut expr = None;
                    if input.is_next::<token::Eq>() {
                        input.parse::<token::Eq>()?;
                        expr = Some(input.parse::<syn::Expr>()?);
                    } else if input.is_next::<token::Paren>() {
                        let inner;
                        let _ = syn::parenthesized!(inner in input);
                        expr = Some(inner.parse::<syn::Expr>()?);
                    }
                    output
                        .default
                        .replace(SpanContainer::new(
                            ident.span(),
                            expr.as_ref().map(|e| e.span()),
                            expr,
                        ))
                        .none_or_else(|_| err::dup_arg(&ident))?
                }
                "ctx" | "context" | "Context" => {
                    let span = ident.span();
                    output
                        .context
                        .replace(SpanContainer::new(span, Some(span), ident))
                        .none_or_else(|_| err::dup_arg(span))?
                }
                "exec" | "executor" => {
                    let span = ident.span();
                    output
                        .executor
                        .replace(SpanContainer::new(span, Some(span), ident))
                        .none_or_else(|_| err::dup_arg(span))?
                }
                name => {
                    return Err(err::unknown_arg(&ident, name));
                }
            }
            input.try_parse::<token::Comma>()?;
        }

        Ok(output)
    }
}

impl ArgumentMeta {
    /// Tries to merge two [`ArgumentMeta`]s into a single one, reporting about duplicates, if any.
    fn try_merge(self, mut another: Self) -> syn::Result<Self> {
        Ok(Self {
            name: try_merge_opt!(name: self, another),
            description: try_merge_opt!(description: self, another),
            default: try_merge_opt!(default: self, another),
            context: try_merge_opt!(context: self, another),
            executor: try_merge_opt!(executor: self, another),
        })
    }

    /// Parses [`ArgumentMeta`] from the given multiple `name`d [`syn::Attribute`]s placed on a
    /// function argument.
    fn from_attrs(name: &str, attrs: &[syn::Attribute]) -> syn::Result<Self> {
        let meta = filter_attrs(name, attrs)
            .map(|attr| attr.parse_args())
            .try_fold(Self::default(), |prev, curr| prev.try_merge(curr?))?;

        if let Some(context) = &meta.context {
            if meta.name.is_some()
                || meta.description.is_some()
                || meta.default.is_some()
                || meta.executor.is_some()
            {
                return Err(syn::Error::new(
                    context.span(),
                    "`context` attribute argument is not composable with any other arguments",
                ));
            }
        }

        if let Some(executor) = &meta.executor {
            if meta.name.is_some()
                || meta.description.is_some()
                || meta.default.is_some()
                || meta.context.is_some()
            {
                return Err(syn::Error::new(
                    executor.span(),
                    "`executor` attribute argument is not composable with any other arguments",
                ));
            }
        }

        Ok(meta)
    }
}

=======
>>>>>>> a3fda736
/// Definition of [GraphQL interface][1] for code generation.
///
/// [1]: https://spec.graphql.org/June2018/#sec-Interfaces
struct Definition {
    /// Rust type that this [GraphQL interface][1] is represented with.
    ///
    /// [1]: https://spec.graphql.org/June2018/#sec-Interfaces
    ty: Type,

    /// Name of this [GraphQL interface][1] in GraphQL schema.
    ///
    /// [1]: https://spec.graphql.org/June2018/#sec-Interfaces
    name: String,

    /// Description of this [GraphQL interface][1] to put into GraphQL schema.
    ///
    /// [1]: https://spec.graphql.org/June2018/#sec-Interfaces
    description: Option<String>,

    /// Rust type of [`Context`] to generate [`GraphQLType`] implementation with
    /// for this [GraphQL interface][1].
    ///
    /// [`GraphQLType`]: juniper::GraphQLType
    /// [`Context`]: juniper::Context
    /// [1]: https://spec.graphql.org/June2018/#sec-Interfaces
    context: syn::Type,

    /// [`ScalarValue`] parametrization to generate [`GraphQLType`]
    /// implementation with for this [GraphQL interface][1].
    ///
    /// [`GraphQLType`]: juniper::GraphQLType
    /// [`ScalarValue`]: juniper::ScalarValue
    /// [1]: https://spec.graphql.org/June2018/#sec-Interfaces
    scalar: scalar::Type,

    /// Defined [GraphQL fields][2] of this [GraphQL interface][1].
    ///
    /// [1]: https://spec.graphql.org/June2018/#sec-Interfaces
    /// [2]: https://spec.graphql.org/June2018/#sec-Language.Fields
    fields: Vec<field::Definition>,

    /// Defined [`Implementer`]s of this [GraphQL interface][1].
    ///
    /// [1]: https://spec.graphql.org/June2018/#sec-Interfaces
    implementers: Vec<Implementer>,

    /// Explicitly defined rules of [GraphQL field][2]s that belongs to this
    /// [GraphQL interface][1].
    ///
    /// If it's absent and `tracing` feature is enabled all [field][2]s not marked
    /// with `#[tracing(no_trace)]` will be traced.
    #[cfg(feature = "tracing")]
    tracing_rule: Option<tracing::Rule>,
}

impl ToTokens for Definition {
    fn to_tokens(&self, into: &mut TokenStream) {
        self.ty.to_token_stream().to_tokens(into);
        self.impl_graphql_interface_tokens().to_tokens(into);
        self.impl_output_type_tokens().to_tokens(into);
        self.impl_graphql_type_tokens().to_tokens(into);
        self.impl_graphql_value_tokens().to_tokens(into);
        self.impl_graphql_value_async_tokens().to_tokens(into);
    }
}

impl Definition {
    /// Returns generated code implementing [`GraphQLInterface`] trait for this
    /// [GraphQL interface][1].
    ///
    /// [`GraphQLInterface`]: juniper::GraphQLInterface
    /// [1]: https://spec.graphql.org/June2018/#sec-Interfaces
    #[must_use]
    fn impl_graphql_interface_tokens(&self) -> TokenStream {
        let scalar = &self.scalar;

        let (impl_generics, where_clause) = self.ty.impl_generics(false);
        let ty = self.ty.ty_tokens();

        let impler_tys: Vec<_> = self.implementers.iter().map(|impler| &impler.ty).collect();
        let all_implers_unique = (impler_tys.len() > 1).then(|| {
            quote! { ::juniper::sa::assert_type_ne_all!(#( #impler_tys ),*); }
        });

        quote! {
            #[automatically_derived]
            impl#impl_generics ::juniper::marker::GraphQLInterface<#scalar> for #ty #where_clause
            {
                fn mark() {
                    #all_implers_unique
                    #( <#impler_tys as ::juniper::marker::GraphQLObject<#scalar>>::mark(); )*
                }
            }
        }
    }

    /// Returns generated code implementing [`marker::IsOutputType`] trait for
    /// this [GraphQL interface][1].
    ///
    /// [`marker::IsOutputType`]: juniper::marker::IsOutputType
    /// [1]: https://spec.graphql.org/June2018/#sec-Interfaces
    #[must_use]
    fn impl_output_type_tokens(&self) -> TokenStream {
        let scalar = &self.scalar;

<<<<<<< HEAD
        let generics = self.ty.impl_generics();
        let (impl_generics, _, where_clause) = generics.split_for_impl();

        let ty = self.ty.ty_tokens();
        let trait_ty = self.ty.trait_ty();
        let context = self.context.clone().unwrap_or_else(|| parse_quote! { () });

        let fields_resolvers = self
            .fields
            .iter()
            .filter_map(|f| f.method_resolve_field_tokens(&trait_ty, self));
        let async_fields_panic = {
            let names = self
                .fields
                .iter()
                .filter_map(|field| {
                    if field.is_async {
                        Some(&field.name)
                    } else {
                        None
                    }
                })
                .collect::<Vec<_>>();
            if names.is_empty() {
                None
            } else {
                Some(quote! {
                    #( #names )|* => panic!(
                        "Tried to resolve async field `{}` on type `{}` with a sync resolver",
                        field,
                        <Self as ::juniper::GraphQLType<#scalar>>::name(info).unwrap(),
                    ),
                })
            }
        };
        let no_field_panic = self.panic_no_field_tokens();

        let custom_downcast_checks = self
            .implementers
            .iter()
            .filter_map(|i| i.method_concrete_type_name_tokens(&trait_ty));
        let regular_downcast_check = self.ty.method_concrete_type_name_tokens();

        let custom_downcasts = self
            .implementers
            .iter()
            .filter_map(|i| i.method_resolve_into_type_tokens(&trait_ty));
        let regular_downcast = self.ty.method_resolve_into_type_tokens();

        quote! {
            #[automatically_derived]
            impl#impl_generics ::juniper::GraphQLValue<#scalar> for #ty #where_clause
            {
                type Context = #context;
                type TypeInfo = ();

                fn type_name<'__i>(&self, info: &'__i Self::TypeInfo) -> Option<&'__i str> {
                    <Self as ::juniper::GraphQLType<#scalar>>::name(info)
                }

                fn resolve_field(
                    &self,
                    info: &Self::TypeInfo,
                    field: &str,
                    args: &::juniper::Arguments<#scalar>,
                    executor: &::juniper::Executor<Self::Context, #scalar>,
                ) -> ::juniper::ExecutionResult<#scalar> {
                    match field {
                        #( #fields_resolvers )*
                        #async_fields_panic
                        _ => #no_field_panic,
                    }
                }

                fn concrete_type_name(
                    &self,
                    context: &Self::Context,
                    info: &Self::TypeInfo,
                ) -> String {
                    #( #custom_downcast_checks )*
                    #regular_downcast_check
                }

                fn resolve_into_type(
                    &self,
                    info: &Self::TypeInfo,
                    type_name: &str,
                    _: Option<&[::juniper::Selection<#scalar>]>,
                    executor: &::juniper::Executor<Self::Context, #scalar>,
                ) -> ::juniper::ExecutionResult<#scalar> {
                    #( #custom_downcasts )*
                    #regular_downcast
                }
            }
        }
    }

    /// Returns generated code implementing [`GraphQLValueAsync`] trait for this
    /// [GraphQL interface][1].
    ///
    /// [`GraphQLValueAsync`]: juniper::GraphQLValueAsync
    /// [1]: https://spec.graphql.org/June2018/#sec-Interfaces
    #[must_use]
    fn impl_graphql_value_async_tokens(&self) -> TokenStream {
        let scalar = &self.scalar;

        let generics = self.ty.impl_generics();
        let (impl_generics, _, where_clause) = generics.split_for_impl();
        let mut where_clause = where_clause
            .cloned()
            .unwrap_or_else(|| parse_quote! { where });
        where_clause.predicates.push(parse_quote! { Self: Sync });
        if self.scalar.is_generic() {
            where_clause
                .predicates
                .push(parse_quote! { #scalar: Send + Sync });
        }

=======
        let (impl_generics, where_clause) = self.ty.impl_generics(false);
>>>>>>> a3fda736
        let ty = self.ty.ty_tokens();

        let fields_marks = self
            .fields
            .iter()
<<<<<<< HEAD
            .map(|f| f.method_resolve_field_async_tokens(&trait_ty, &self));
        let no_field_panic = self.panic_no_field_tokens();

        let custom_downcasts = self
            .implementers
            .iter()
            .filter_map(|i| i.method_resolve_into_type_async_tokens(&trait_ty));
        let regular_downcast = self.ty.method_resolve_into_type_async_tokens();

        quote! {
            #[automatically_derived]
            impl#impl_generics ::juniper::GraphQLValueAsync<#scalar> for #ty #where_clause
            {
                fn resolve_field_async<'b>(
                    &'b self,
                    info: &'b Self::TypeInfo,
                    field: &'b str,
                    args: &'b ::juniper::Arguments<#scalar>,
                    executor: &'b ::juniper::Executor<Self::Context, #scalar>,
                ) -> ::juniper::BoxFuture<'b, ::juniper::ExecutionResult<#scalar>> {
                    match field {
                        #( #fields_resolvers )*
                        _ => #no_field_panic,
                    }
                }

                fn resolve_into_type_async<'b>(
                    &'b self,
                    info: &'b Self::TypeInfo,
                    type_name: &str,
                    _: Option<&'b [::juniper::Selection<'b, #scalar>]>,
                    executor: &'b ::juniper::Executor<'b, 'b, Self::Context, #scalar>
                ) -> ::juniper::BoxFuture<'b, ::juniper::ExecutionResult<#scalar>> {
                    #( #custom_downcasts )*
                    #regular_downcast
                }
            }
        }
    }

    /// Returns generated code implementing [`GraphQLInterface`] trait for this
    /// [GraphQL interface][1].
    ///
    /// [`GraphQLInterface`]: juniper::GraphQLInterface
    /// [1]: https://spec.graphql.org/June2018/#sec-Interfaces
    #[must_use]
    fn impl_graphql_interface_tokens(&self) -> TokenStream {
        let scalar = &self.scalar;

        let generics = self.ty.impl_generics();
        let (impl_generics, _, where_clause) = generics.split_for_impl();

        let ty = self.ty.ty_tokens();

        let impler_tys: Vec<_> = self.implementers.iter().map(|impler| &impler.ty).collect();

        let all_implers_unique = if impler_tys.len() > 1 {
            Some(quote! { ::juniper::sa::assert_type_ne_all!(#( #impler_tys ),*); })
        } else {
            None
        };

        quote! {
            #[automatically_derived]
            impl#impl_generics ::juniper::marker::GraphQLInterface<#scalar> for #ty #where_clause
            {
                fn mark() {
                    #all_implers_unique

                    #( <#impler_tys as ::juniper::marker::GraphQLObjectType<#scalar>>::mark(); )*
                }
            }
        }
    }

    /// Returns generated code implementing [`marker::IsOutputType`] trait for this
    /// [GraphQL interface][1].
    ///
    /// [`marker::IsOutputType`]: juniper::marker::IsOutputType
    /// [1]: https://spec.graphql.org/June2018/#sec-Interfaces
    #[must_use]
    fn impl_output_type_tokens(&self) -> TokenStream {
        let scalar = &self.scalar;

        let generics = self.ty.impl_generics();
        let (impl_generics, _, where_clause) = generics.split_for_impl();

        let ty = self.ty.ty_tokens();

        let fields_marks = self.fields.iter().map(|field| {
            let arguments_marks = field.arguments.iter().filter_map(|arg| {
                let arg_ty = &arg.as_regular()?.ty;
                Some(quote! { <#arg_ty as ::juniper::marker::IsInputType<#scalar>>::mark(); })
            });

            let field_ty = &field.ty;
            let resolved_ty = quote! {
                <#field_ty as ::juniper::IntoResolvable<
                    '_, #scalar, _, <Self as ::juniper::GraphQLValue<#scalar>>::Context,
                >>::Type
            };

            quote! {
                #( #arguments_marks )*
                <#resolved_ty as ::juniper::marker::IsOutputType<#scalar>>::mark();
            }
        });

        let impler_tys = self.implementers.iter().map(|impler| &impler.ty);

        quote! {
            #[automatically_derived]
            impl#impl_generics ::juniper::marker::IsOutputType<#scalar> for #ty #where_clause
            {
                fn mark() {
                    #( #fields_marks )*
                    #( <#impler_tys as ::juniper::marker::IsOutputType<#scalar>>::mark(); )*
                }
            }
        }
    }
}

impl ToTokens for Definition {
    fn to_tokens(&self, into: &mut TokenStream) {
        into.append_all(&[
            self.ty.to_token_stream(),
            self.impl_graphql_interface_tokens(),
            self.impl_output_type_tokens(),
            self.impl_graphql_type_tokens(),
            self.impl_graphql_value_tokens(),
            self.impl_graphql_value_async_tokens(),
        ]);
    }
}

/// Representation of [GraphQL interface][1] field [argument][2] for code generation.
///
/// [1]: https://spec.graphql.org/June2018/#sec-Interfaces
/// [2]: https://spec.graphql.org/June2018/#sec-Language.Arguments
#[derive(Debug)]
struct FieldArgument {
    /// Rust type that this [GraphQL field argument][2] is represented by.
    ///
    /// [2]: https://spec.graphql.org/June2018/#sec-Language.Arguments
    ty: syn::Type,

    /// Name of this [GraphQL field argument][2] in GraphQL schema.
    ///
    /// [2]: https://spec.graphql.org/June2018/#sec-Language.Arguments
    name: String,

    /// Raw name of this [GraphQL field argument][2] in Rust code.
    ///
    /// [2]: https://spec.graphql.org/June2018/#sec-Language.Arguments
    raw_name: syn::Ident,

    /// [Description][1] of this [GraphQL field argument][2] to put into GraphQL schema.
    ///
    /// [1]: https://spec.graphql.org/June2018/#sec-Descriptions
    /// [2]: https://spec.graphql.org/June2018/#sec-Language.Arguments
    description: Option<String>,

    /// Default value of this [GraphQL field argument][2] in GraphQL schema.
    ///
    /// If outer [`Option`] is [`None`], then this [argument][2] is a [required][3] one.
    ///
    /// If inner [`Option`] is [`None`], then the [`Default::default`] value is used.
    ///
    /// [2]: https://spec.graphql.org/June2018/#sec-Language.Arguments
    /// [3]: https://spec.graphql.org/June2018/#sec-Required-Arguments
    default: Option<Option<syn::Expr>>,
}

impl FieldArgument {
    /// Returns [`TokenStream`] with code that can be used to resolve this argument into variable.
    #[must_use]
    fn into_arg_resolver(&self) -> TokenStream {
        let (raw_name, name, ty) = (&self.raw_name, &self.name, &self.ty);
        let err_text = format!(
            "Internal error: missing argument `{}` - validation must have failed",
            &name,
        );

        quote! {
            let #raw_name = args.get::<#ty>(#name).expect(#err_text);
        }
    }
}

/// Possible kinds of Rust trait method arguments for code generation.
#[derive(Debug)]
enum MethodArgument {
    /// Regular [GraphQL field argument][1].
    ///
    /// [1]: https://spec.graphql.org/June2018/#sec-Language.Arguments
    Regular(FieldArgument),

    /// [`Context`] passed into a [GraphQL field][2] resolving method.
    ///
    /// [`Context`]: juniper::Context
    /// [2]: https://spec.graphql.org/June2018/#sec-Language.Fields
    Context(syn::Type),

    /// [`Executor`] passed into a [GraphQL field][2] resolving method.
    ///
    /// [`Executor`]: juniper::Executor
    /// [2]: https://spec.graphql.org/June2018/#sec-Language.Fields
    Executor,
}

impl MethodArgument {
    /// Returns this [`MethodArgument`] as a [`FieldArgument`], if it represents one.
    #[must_use]
    fn as_regular(&self) -> Option<&FieldArgument> {
        if let Self::Regular(arg) = self {
            Some(arg)
        } else {
            None
        }
    }

    /// Returns [`syn::Type`] of this [`MethodArgument::Context`], if it represents one.
    #[must_use]
    fn context_ty(&self) -> Option<&syn::Type> {
        if let Self::Context(ty) = self {
            Some(ty)
        } else {
            None
        }
    }

    /// Returns generated code for the [`GraphQLType::meta`] method, which registers this
    /// [`MethodArgument`] in [`Registry`], if it represents a [`FieldArgument`].
    ///
    /// [`GraphQLType::meta`]: juniper::GraphQLType::meta
    /// [`Registry`]: juniper::Registry
    #[must_use]
    fn method_meta_tokens(&self) -> Option<TokenStream> {
        let arg = self.as_regular()?;

        let (name, ty) = (&arg.name, &arg.ty);

        let description = arg
            .description
            .as_ref()
            .map(|desc| quote! { .description(#desc) });

        let method = if let Some(val) = &arg.default {
            let val = val
                .as_ref()
                .map(|v| quote! { (#v).into() })
                .unwrap_or_else(|| quote! { <#ty as Default>::default() });
            quote! { .arg_with_default::<#ty>(#name, &#val, info) }
        } else {
            quote! { .arg::<#ty>(#name, info) }
        };

        Some(quote! { .argument(registry#method#description) })
    }

    /// Returns generated code for the [`GraphQLValue::resolve_field`] method, which provides the
    /// value of this [`MethodArgument`] to be passed into a trait method call.
    ///
    /// [`GraphQLValue::resolve_field`]: juniper::GraphQLValue::resolve_field
    #[must_use]
    fn method_resolve_field_tokens(&self) -> TokenStream {
        match self {
            Self::Regular(arg) => {
                let raw_name = &arg.raw_name;
                quote! { #raw_name }
            }

            Self::Context(_) => quote! {
                ::juniper::FromContext::from(executor.context())
            },

            Self::Executor => quote! { &executor },
        }
    }
}

/// Representation of [GraphQL interface][1] [field][2] for code generation.
///
/// [1]: https://spec.graphql.org/June2018/#sec-Interfaces
/// [2]: https://spec.graphql.org/June2018/#sec-Language.Fields
#[derive(Debug)]
struct Field {
    /// Rust type that this [GraphQL field][2] is represented by (method return type).
    ///
    /// [2]: https://spec.graphql.org/June2018/#sec-Language.Fields
    ty: syn::Type,

    /// Name of this [GraphQL field][2] in GraphQL schema.
    ///
    /// [2]: https://spec.graphql.org/June2018/#sec-Language.Fields
    name: String,

    /// [Description][1] of this [GraphQL field][2] to put into GraphQL schema.
    ///
    /// [1]: https://spec.graphql.org/June2018/#sec-Descriptions
    /// [2]: https://spec.graphql.org/June2018/#sec-Language.Fields
    description: Option<String>,

    /// [Deprecation][1] of this [GraphQL field][2] to put into GraphQL schema.
    ///
    /// If inner [`Option`] is [`None`], then deprecation has no message attached.
    ///
    /// [1]: https://spec.graphql.org/June2018/#sec-Deprecation
    /// [2]: https://spec.graphql.org/June2018/#sec-Language.Fields
    deprecated: Option<Option<String>>,

    /// Name of Rust trait method representing this [GraphQL field][2].
    ///
    /// [2]: https://spec.graphql.org/June2018/#sec-Language.Fields
    method: syn::Ident,
=======
            .map(|f| f.method_mark_tokens(false, scalar));
>>>>>>> a3fda736

        let impler_tys = self.implementers.iter().map(|impler| &impler.ty);

<<<<<<< HEAD
    /// Indicator whether this [GraphQL field][2] should be resolved asynchronously.
    ///
    /// [2]: https://spec.graphql.org/June2018/#sec-Language.Fields
    is_async: bool,

    /// Tracing attribute placed on this [GraphQL field][2]. Only relevant when `tracing`
    /// feature is enabled.
    ///
    /// If it is present and `tracing` feature is enabled it can be used to alter traces,
    /// generated for this [GraphQL field][2].
    ///
    /// If it is present and `tracing` feature is disabled it will result in compile time
    /// error.
    ///
    /// [2]: https://spec.graphql.org/June2018/#sec-Language.Fields
    #[cfg(feature = "tracing")]
    instrument: Option<tracing::Attr>,

    /// Tracing behaviour for this [GraphQL field][2] parsed from `#[graphql(tracing = ...)]`
    ///
    /// It can be used to define whether this field should be traced.
    ///
    /// [2]: https://spec.graphql.org/June2018/#sec-Language.Fields
    #[cfg(feature = "tracing")]
    tracing: Option<tracing::FieldBehaviour>,
}
=======
        quote! {
            #[automatically_derived]
            impl#impl_generics ::juniper::marker::IsOutputType<#scalar> for #ty #where_clause
            {
                fn mark() {
                    #( #fields_marks )*
                    #( <#impler_tys as ::juniper::marker::IsOutputType<#scalar>>::mark(); )*
                }
            }
        }
    }
>>>>>>> a3fda736

    /// Returns generated code implementing [`GraphQLType`] trait for this
    /// [GraphQL interface][1].
    ///
    /// [`GraphQLType`]: juniper::GraphQLType
    /// [1]: https://spec.graphql.org/June2018/#sec-Interfaces
    #[must_use]
    fn impl_graphql_type_tokens(&self) -> TokenStream {
        let scalar = &self.scalar;

        let (impl_generics, where_clause) = self.ty.impl_generics(false);
        let ty = self.ty.ty_tokens();

        let name = &self.name;
        let description = self
            .description
            .as_ref()
            .map(|desc| quote! { .description(#desc) });

        // Sorting is required to preserve/guarantee the order of implementers registered in schema.
        let mut impler_tys: Vec<_> = self.implementers.iter().map(|impler| &impler.ty).collect();
        impler_tys.sort_unstable_by(|a, b| {
            let (a, b) = (quote!(#a).to_string(), quote!(#b).to_string());
            a.cmp(&b)
        });

        let fields_meta = self.fields.iter().map(|f| f.method_meta_tokens(None));

        quote! {
            #[automatically_derived]
            impl#impl_generics ::juniper::GraphQLType<#scalar> for #ty #where_clause
            {
                fn name(_ : &Self::TypeInfo) -> Option<&'static str> {
                    Some(#name)
                }

                fn meta<'r>(
                    info: &Self::TypeInfo,
                    registry: &mut ::juniper::Registry<'r, #scalar>
                ) -> ::juniper::meta::MetaType<'r, #scalar>
                where #scalar: 'r,
                {
                    // Ensure all implementer types are registered.
                    #( let _ = registry.get_type::<#impler_tys>(info); )*

                    let fields = [
                        #( #fields_meta, )*
                    ];
                    registry.build_interface_type::<#ty>(info, &fields)
                        #description
                        .into_meta()
                }
            }
        }
    }

    /// Returns generated code implementing [`GraphQLValue`] trait for this
    /// [GraphQL interface][1].
    ///
    /// [`GraphQLValue`]: juniper::GraphQLValue
    /// [1]: https://spec.graphql.org/June2018/#sec-Interfaces
    #[must_use]
<<<<<<< HEAD
    #[allow(unused_variables)]
    fn method_resolve_field_tokens(
        &self,
        trait_ty: &syn::Type,
        definition: &Definition,
    ) -> Option<TokenStream> {
        if self.is_async {
            return None;
        }
=======
    fn impl_graphql_value_tokens(&self) -> TokenStream {
        let scalar = &self.scalar;
        let context = &self.context;

        let (impl_generics, where_clause) = self.ty.impl_generics(false);
        let ty = self.ty.ty_tokens();
        let trait_ty = self.ty.trait_ty();

        let fields_resolvers = self
            .fields
            .iter()
            .filter_map(|f| f.method_resolve_field_tokens(scalar, Some(&trait_ty)));
        let async_fields_panic = {
            let names = self
                .fields
                .iter()
                .filter_map(|f| f.is_async.then(|| f.name.as_str()))
                .collect::<Vec<_>>();
            (!names.is_empty()).then(|| {
                field::Definition::method_resolve_field_panic_async_field_tokens(&names, scalar)
            })
        };
        let no_field_panic = field::Definition::method_resolve_field_panic_no_field_tokens(scalar);
>>>>>>> a3fda736

        let custom_downcast_checks = self
            .implementers
            .iter()
            .filter_map(|i| i.method_concrete_type_name_tokens(&trait_ty));
        let regular_downcast_check = self.ty.method_concrete_type_name_tokens();

<<<<<<< HEAD
        let arg_resolvers = self
            .arguments
            .iter()
            .filter_map(|arg| arg.as_regular().map(|f| f.into_arg_resolver()));

        let arguments = self
            .arguments
=======
        let custom_downcasts = self
            .implementers
>>>>>>> a3fda736
            .iter()
            .filter_map(|i| i.method_resolve_into_type_tokens(&trait_ty));
        let regular_downcast = self.ty.method_resolve_into_type_tokens();

        quote! {
            #[allow(deprecated)]
            #[automatically_derived]
            impl#impl_generics ::juniper::GraphQLValue<#scalar> for #ty #where_clause
            {
                type Context = #context;
                type TypeInfo = ();

<<<<<<< HEAD
        let tracing_span = if_tracing_enabled!(tracing::span_tokens(definition, self));
        let trace_sync = if_tracing_enabled!(tracing::sync_tokens(definition, self));

        Some(quote! {
            #name => {
                #( #arg_resolvers )*

                #tracing_span
                #trace_sync

                let res: #ty = <Self as #trait_ty>::#method(self #( , #arguments )*);
                #resolving_code
=======
                fn type_name<'__i>(&self, info: &'__i Self::TypeInfo) -> Option<&'__i str> {
                    <Self as ::juniper::GraphQLType<#scalar>>::name(info)
                }

                fn resolve_field(
                    &self,
                    info: &Self::TypeInfo,
                    field: &str,
                    args: &::juniper::Arguments<#scalar>,
                    executor: &::juniper::Executor<Self::Context, #scalar>,
                ) -> ::juniper::ExecutionResult<#scalar> {
                    match field {
                        #( #fields_resolvers )*
                        #async_fields_panic
                        _ => #no_field_panic,
                    }
                }

                fn concrete_type_name(
                    &self,
                    context: &Self::Context,
                    info: &Self::TypeInfo,
                ) -> String {
                    #( #custom_downcast_checks )*
                    #regular_downcast_check
                }

                fn resolve_into_type(
                    &self,
                    info: &Self::TypeInfo,
                    type_name: &str,
                    _: Option<&[::juniper::Selection<#scalar>]>,
                    executor: &::juniper::Executor<Self::Context, #scalar>,
                ) -> ::juniper::ExecutionResult<#scalar> {
                    #( #custom_downcasts )*
                    #regular_downcast
                }
>>>>>>> a3fda736
            }
        }
    }

    /// Returns generated code implementing [`GraphQLValueAsync`] trait for this
    /// [GraphQL interface][1].
    ///
    /// [`GraphQLValueAsync`]: juniper::GraphQLValueAsync
    /// [1]: https://spec.graphql.org/June2018/#sec-Interfaces
    #[must_use]
<<<<<<< HEAD
    #[allow(unused_variables)]
    fn method_resolve_field_async_tokens(
        &self,
        trait_ty: &syn::Type,
        definition: &Definition,
    ) -> TokenStream {
        let (name, ty, method) = (&self.name, &self.ty, &self.method);

        let arg_resolvers = self
            .arguments
            .iter()
            .filter_map(|arg| arg.as_regular().map(|f| f.into_arg_resolver()));

        let arguments = self
            .arguments
            .iter()
            .map(MethodArgument::method_resolve_field_tokens);
=======
    fn impl_graphql_value_async_tokens(&self) -> TokenStream {
        let scalar = &self.scalar;

        let (impl_generics, where_clause) = self.ty.impl_generics(true);
        let ty = self.ty.ty_tokens();
        let trait_ty = self.ty.trait_ty();
>>>>>>> a3fda736

        let fields_resolvers = self
            .fields
            .iter()
            .map(|f| f.method_resolve_field_async_tokens(scalar, Some(&trait_ty)));
        let no_field_panic = field::Definition::method_resolve_field_panic_no_field_tokens(scalar);

<<<<<<< HEAD
        let tracing_span = if_tracing_enabled!(tracing::span_tokens(definition, self));
        let trace_async = if_tracing_enabled!(tracing::async_tokens(definition, self));

        let resolving_code = gen::async_resolving_code(Some(ty), trace_async);

        quote! {
            #name => {
                #( #arg_resolvers )*

                #tracing_span
                let fut = #fut;
                #resolving_code
=======
        let custom_downcasts = self
            .implementers
            .iter()
            .filter_map(|i| i.method_resolve_into_type_async_tokens(&trait_ty));
        let regular_downcast = self.ty.method_resolve_into_type_async_tokens();

        quote! {
            #[allow(deprecated, non_snake_case)]
            #[automatically_derived]
            impl#impl_generics ::juniper::GraphQLValueAsync<#scalar> for #ty #where_clause
            {
                fn resolve_field_async<'b>(
                    &'b self,
                    info: &'b Self::TypeInfo,
                    field: &'b str,
                    args: &'b ::juniper::Arguments<#scalar>,
                    executor: &'b ::juniper::Executor<Self::Context, #scalar>,
                ) -> ::juniper::BoxFuture<'b, ::juniper::ExecutionResult<#scalar>> {
                    match field {
                        #( #fields_resolvers )*
                        _ => #no_field_panic,
                    }
                }

                fn resolve_into_type_async<'b>(
                    &'b self,
                    info: &'b Self::TypeInfo,
                    type_name: &str,
                    _: Option<&'b [::juniper::Selection<'b, #scalar>]>,
                    executor: &'b ::juniper::Executor<'b, 'b, Self::Context, #scalar>
                ) -> ::juniper::BoxFuture<'b, ::juniper::ExecutionResult<#scalar>> {
                    #( #custom_downcasts )*
                    #regular_downcast
                }
>>>>>>> a3fda736
            }
        }
    }
}

/// Representation of custom downcast into an [`Implementer`] from a
/// [GraphQL interface][1] type for code generation.
///
/// [1]: https://spec.graphql.org/June2018/#sec-Interfaces
#[derive(Clone, Debug)]
enum ImplementerDowncast {
    /// Downcast is performed via a method of trait describing a
    /// [GraphQL interface][1].
    ///
    /// [1]: https://spec.graphql.org/June2018/#sec-Interfaces
    Method {
        /// Name of trait method which performs this [`ImplementerDowncast`].
        name: syn::Ident,

        /// Indicator whether the trait method accepts a [`Context`] as its
        /// second argument.
        ///
        /// [`Context`]: juniper::Context
        with_context: bool,
    },

    /// Downcast is performed via some external function.
    External {
        /// Path of the external function to be called with.
        path: syn::ExprPath,
    },
}

/// Representation of [GraphQL interface][1] implementer for code generation.
///
/// [1]: https://spec.graphql.org/June2018/#sec-Interfaces
#[derive(Clone, Debug)]
struct Implementer {
    /// Rust type that this [GraphQL interface][1] [`Implementer`] is
    /// represented by.
    ///
    /// [1]: https://spec.graphql.org/June2018/#sec-Interfaces
    ty: syn::Type,

    /// Custom [`ImplementerDowncast`] for this [`Implementer`].
    ///
    /// If absent, then [`Implementer`] is downcast from an enum variant or a
    /// trait object.
    downcast: Option<ImplementerDowncast>,

    /// Rust type of [`Context`] that this [GraphQL interface][1]
    /// [`Implementer`] requires for downcasting.
    ///
    /// It's available only when code generation happens for Rust traits and a
    /// trait method contains context argument.
    ///
    /// [`Context`]: juniper::Context
    /// [1]: https://spec.graphql.org/June2018/#sec-Interfaces
    context: Option<syn::Type>,

    /// [`ScalarValue`] parametrization of this [`Implementer`].
    ///
    /// [`ScalarValue`]: juniper::ScalarValue
    scalar: scalar::Type,
}

impl Implementer {
    /// Returns generated code of downcasting this [`Implementer`] via custom
    /// [`ImplementerDowncast`].
    ///
    /// Returns [`None`] if there is no custom [`Implementer::downcast`].
    #[must_use]
    fn downcast_call_tokens(
        &self,
        trait_ty: &syn::Type,
        ctx: Option<syn::Expr>,
    ) -> Option<TokenStream> {
        let ctx = ctx.unwrap_or_else(|| parse_quote! { executor.context() });
        let mut ctx_arg = Some(quote! { , ::juniper::FromContext::from(#ctx) });

        let fn_path = match self.downcast.as_ref()? {
            ImplementerDowncast::Method { name, with_context } => {
                if !with_context {
                    ctx_arg = None;
                }
                quote! { <Self as #trait_ty>::#name }
            }
            ImplementerDowncast::External { path } => {
                quote! { #path }
            }
        };

        Some(quote! {
            #fn_path(self #ctx_arg)
        })
    }

    /// Returns generated code for the [`GraphQLValue::concrete_type_name`]
    /// method, which returns name of the GraphQL type represented by this
    /// [`Implementer`].
    ///
    /// Returns [`None`] if there is no custom [`Implementer::downcast`].
    ///
    /// [`GraphQLValue::concrete_type_name`]: juniper::GraphQLValue::concrete_type_name
    #[must_use]
    fn method_concrete_type_name_tokens(&self, trait_ty: &syn::Type) -> Option<TokenStream> {
        self.downcast.as_ref()?;

        let ty = &self.ty;
        let scalar = &self.scalar;

        let downcast = self.downcast_call_tokens(trait_ty, Some(parse_quote! { context }));

        // Doing this may be quite an expensive, because resolving may contain some heavy
        // computation, so we're preforming it twice. Unfortunately, we have no other options here,
        // until the `juniper::GraphQLType` itself will allow to do it in some cleverer way.
        Some(quote! {
            if (#downcast as ::std::option::Option<&#ty>).is_some() {
                return <#ty as ::juniper::GraphQLType<#scalar>>::name(info).unwrap().to_string();
            }
        })
    }

    /// Returns generated code for the [`GraphQLValue::resolve_into_type`][0]
    /// method, which downcasts the [GraphQL interface][1] type into this
    /// [`Implementer`] synchronously.
    ///
    /// Returns [`None`] if there is no custom [`Implementer::downcast`].
    ///
    /// [0]: juniper::GraphQLValue::resolve_into_type
    /// [1]: https://spec.graphql.org/June2018/#sec-Interfaces
    #[must_use]
    fn method_resolve_into_type_tokens(&self, trait_ty: &syn::Type) -> Option<TokenStream> {
        self.downcast.as_ref()?;

        let ty = &self.ty;
        let scalar = &self.scalar;

        let downcast = self.downcast_call_tokens(trait_ty, None);

        let resolving_code = gen::sync_resolving_code();

        Some(quote! {
            if type_name == <#ty as ::juniper::GraphQLType<#scalar>>::name(info).unwrap() {
                let res = #downcast;
                return #resolving_code;
            }
        })
    }

    /// Returns generated code for the
    /// [`GraphQLValueAsync::resolve_into_type_async`][0] method, which
    /// downcasts the [GraphQL interface][1] type into this [`Implementer`]
    /// asynchronously.
    ///
    /// Returns [`None`] if there is no custom [`Implementer::downcast`].
    ///
    /// [0]: juniper::GraphQLValueAsync::resolve_into_type_async
    /// [1]: https://spec.graphql.org/June2018/#sec-Interfaces
    #[must_use]
    fn method_resolve_into_type_async_tokens(&self, trait_ty: &syn::Type) -> Option<TokenStream> {
        self.downcast.as_ref()?;

        let ty = &self.ty;
        let scalar = &self.scalar;

        let downcast = self.downcast_call_tokens(trait_ty, None);
        let resolving_code = gen::async_resolving_code(None, quote!());

        Some(quote! {
            if type_name == <#ty as ::juniper::GraphQLType<#scalar>>::name(info).unwrap() {
                let fut = ::juniper::futures::future::ready(#downcast);
                let f = {
                    #resolving_code
                };
                return f;
            }
        })
    }
}

/// Representation of Rust enum implementing [GraphQL interface][1] type for
/// code generation.
///
/// [1]: https://spec.graphql.org/June2018/#sec-Interfaces
struct EnumType {
    /// Name of this [`EnumType`] to generate it with.
    ident: syn::Ident,

    /// [`syn::Visibility`] of this [`EnumType`] to generate it with.
    visibility: syn::Visibility,

    /// Rust types of all [GraphQL interface][1] implements to represent
    /// variants of this [`EnumType`].
    ///
    /// [1]: https://spec.graphql.org/June2018/#sec-Interfaces
    variants: Vec<syn::Type>,

    /// Name of the trait describing the [GraphQL interface][1] represented by
    /// this [`EnumType`].
    ///
    /// [1]: https://spec.graphql.org/June2018/#sec-Interfaces
    trait_ident: syn::Ident,

    /// [`syn::Generics`] of the trait describing the [GraphQL interface][1]
    /// represented by this [`EnumType`].
    ///
    /// [1]: https://spec.graphql.org/June2018/#sec-Interfaces
    trait_generics: syn::Generics,

    /// Associated types of the trait describing the [GraphQL interface][1]
    /// represented by this [`EnumType`].
    trait_types: Vec<(syn::Ident, syn::Generics)>,

    /// Associated constants of the trait describing the [GraphQL interface][1]
    /// represented by this [`EnumType`].
    ///
    /// [1]: https://spec.graphql.org/June2018/#sec-Interfaces
    trait_consts: Vec<(syn::Ident, syn::Type)>,

    /// Methods of the trait describing the [GraphQL interface][1] represented
    /// by this [`EnumType`].
    ///
    /// [1]: https://spec.graphql.org/June2018/#sec-Interfaces
    trait_methods: Vec<syn::Signature>,

    /// [`ScalarValue`] parametrization to generate [`GraphQLType`]
    /// implementation with for this [`EnumType`].
    ///
    /// [`GraphQLType`]: juniper::GraphQLType
    /// [`ScalarValue`]: juniper::ScalarValue
    scalar: scalar::Type,
}

impl ToTokens for EnumType {
    fn to_tokens(&self, into: &mut TokenStream) {
        self.type_definition_tokens().to_tokens(into);
        into.append_all(self.impl_from_tokens());
        self.impl_trait_tokens().to_tokens(into);
    }
}

impl EnumType {
    /// Constructs a new [`EnumType`] out of the given parameters.
    #[must_use]
    fn new(
        r#trait: &syn::ItemTrait,
        meta: &TraitAttr,
        implers: &[Implementer],
        scalar: scalar::Type,
    ) -> Self {
        Self {
            ident: meta
                .r#enum
                .as_ref()
                .map(SpanContainer::as_ref)
                .cloned()
                .unwrap_or_else(|| format_ident!("{}Value", r#trait.ident)),
            visibility: r#trait.vis.clone(),
            variants: implers.iter().map(|impler| impler.ty.clone()).collect(),
            trait_ident: r#trait.ident.clone(),
            trait_generics: r#trait.generics.clone(),
            trait_types: r#trait
                .items
                .iter()
                .filter_map(|i| {
                    if let syn::TraitItem::Type(ty) = i {
                        Some((ty.ident.clone(), ty.generics.clone()))
                    } else {
                        None
                    }
                })
                .collect(),
            trait_consts: r#trait
                .items
                .iter()
                .filter_map(|i| {
                    if let syn::TraitItem::Const(cnst) = i {
                        Some((cnst.ident.clone(), cnst.ty.clone()))
                    } else {
                        None
                    }
                })
                .collect(),
            trait_methods: r#trait
                .items
                .iter()
                .filter_map(|i| {
                    if let syn::TraitItem::Method(m) = i {
                        Some(m.sig.clone())
                    } else {
                        None
                    }
                })
                .collect(),
            scalar,
        }
    }

    /// Returns name of a single variant of this [`EnumType`] by the given
    /// underlying [`syn::Type`] of the variant.
    #[must_use]
    fn variant_ident(ty: &syn::Type) -> &syn::Ident {
        if let syn::Type::Path(p) = ty {
            &p.path.segments.last().unwrap().ident
        } else {
            unreachable!("GraphQL object has unexpected type `{}`", quote! { #ty })
        }
    }

    /// Indicates whether this [`EnumType`] has non-exhaustive phantom variant
    /// to hold type parameters.
    #[must_use]
    fn has_phantom_variant(&self) -> bool {
        !self.trait_generics.params.is_empty()
    }

    /// Returns generate code for dispatching non-exhaustive phantom variant of
    /// this [`EnumType`] in `match` expressions.
    ///
    /// Returns [`None`] if this [`EnumType`] is exhaustive.
    #[must_use]
    fn non_exhaustive_match_arm_tokens(&self) -> Option<TokenStream> {
        if self.has_phantom_variant() || self.variants.is_empty() {
            Some(quote! { _ => unreachable!(), })
        } else {
            None
        }
    }

    /// Returns prepared [`syn::Generics`] for [`GraphQLType`] trait (and
    /// similar) implementation of this [`EnumType`].
    ///
    /// If `for_async` is `true`, then additional predicates are added to suit
    /// the [`GraphQLAsyncValue`] trait (and similar) requirements.
    ///
    /// [`GraphQLAsyncValue`]: juniper::GraphQLAsyncValue
    /// [`GraphQLType`]: juniper::GraphQLType
    #[must_use]
    fn impl_generics(&self, for_async: bool) -> syn::Generics {
        let mut generics = self.trait_generics.clone();

        let scalar = &self.scalar;
        if scalar.is_implicit_generic() {
            generics.params.push(parse_quote! { #scalar });
        }
        if scalar.is_generic() {
            generics
                .make_where_clause()
                .predicates
                .push(parse_quote! { #scalar: ::juniper::ScalarValue });
        }
        if let Some(bound) = scalar.bounds() {
            generics.make_where_clause().predicates.push(bound);
        }

        if for_async {
            let self_ty = if self.trait_generics.lifetimes().next().is_some() {
                // Modify lifetime names to omit "lifetime name `'a` shadows a
                // lifetime name that is already in scope" error.
                let mut generics = self.trait_generics.clone();
                for lt in generics.lifetimes_mut() {
                    let ident = lt.lifetime.ident.unraw();
                    lt.lifetime.ident = format_ident!("__fa__{}", ident);
                }

                let lifetimes = generics.lifetimes().map(|lt| &lt.lifetime);
                let ty = &self.ident;
                let (_, ty_generics, _) = generics.split_for_impl();

                quote! { for<#( #lifetimes ),*> #ty#ty_generics }
            } else {
                quote! { Self }
            };
            generics
                .make_where_clause()
                .predicates
                .push(parse_quote! { #self_ty: Sync });

            if scalar.is_generic() {
                generics
                    .make_where_clause()
                    .predicates
                    .push(parse_quote! { #scalar: Send + Sync });
            }
        }

        generics
    }

    /// Returns full type signature of the original trait describing the
    /// [GraphQL interface][1] for this [`EnumType`].
    ///
    /// [1]: https://spec.graphql.org/June2018/#sec-Interfaces
    #[must_use]
    fn trait_ty(&self) -> syn::Type {
        let ty = &self.trait_ident;
        let (_, generics, _) = self.trait_generics.split_for_impl();

        parse_quote! { #ty#generics }
    }

    /// Returns generated code of the full type signature of this [`EnumType`].
    #[must_use]
    fn ty_tokens(&self) -> TokenStream {
        let ty = &self.ident;
        let (_, generics, _) = self.trait_generics.split_for_impl();

        quote! { #ty#generics }
    }

    /// Returns generate code of the Rust type definitions of this [`EnumType`].
    ///
    /// If the [`EnumType::trait_generics`] are not empty, then they are
    /// contained in the generated enum too.
    #[must_use]
    fn type_definition_tokens(&self) -> TokenStream {
        let enum_ty = &self.ident;
        let generics = &self.trait_generics;
        let vis = &self.visibility;

        let doc = format!(
            "Type implementing [GraphQL interface][1] represented by `{}` trait.\
             \n\n\
             [1]: https://spec.graphql.org/June2018/#sec-Interfaces",
            self.trait_ident,
        );

        let variants = self.variants.iter().map(|ty| {
            let variant = Self::variant_ident(ty);
            let doc = format!(
                "`{}` implementer of this GraphQL interface.",
                quote! { #ty },
            );

            quote! {
                #[doc = #doc]
                #variant(#ty),
            }
        });

        let phantom_variant = if self.has_phantom_variant() {
            let ty_params = generics.params.iter().map(|p| {
                let ty = match p {
                    syn::GenericParam::Type(ty) => {
                        let ident = &ty.ident;
                        quote! { #ident }
                    }
                    syn::GenericParam::Lifetime(lt) => {
                        let lifetime = &lt.lifetime;
                        quote! { &#lifetime () }
                    }
                    syn::GenericParam::Const(_) => unimplemented!(),
                };
                quote! {
                    ::std::marker::PhantomData<::std::sync::atomic::AtomicPtr<Box<#ty>>>
                }
            });

            Some(quote! {
                #[doc(hidden)]
                __Phantom(#( #ty_params ),*),
            })
        } else {
            None
        };

        quote! {
            #[automatically_derived]
            #[doc = #doc]
            #vis enum #enum_ty#generics {
                #( #variants )*
                #phantom_variant
            }
        }
    }

    /// Returns generated code implementing [`From`] trait for this [`EnumType`]
    /// from its [`EnumType::variants`].
    fn impl_from_tokens(&self) -> impl Iterator<Item = TokenStream> + '_ {
        let enum_ty = &self.ident;
        let (impl_generics, generics, where_clause) = self.trait_generics.split_for_impl();

        self.variants.iter().map(move |ty| {
            let variant = Self::variant_ident(ty);

            quote! {
                #[automatically_derived]
                impl#impl_generics From<#ty> for #enum_ty#generics #where_clause {
                    fn from(v: #ty) -> Self {
                        Self::#variant(v)
                    }
                }
            }
        })
    }

    /// Returns generated code implementing the original trait describing the
    /// [GraphQL interface][1] for this [`EnumType`].
    ///
    /// [1]: https://spec.graphql.org/June2018/#sec-Interfaces
    #[must_use]
    fn impl_trait_tokens(&self) -> TokenStream {
        let enum_ty = &self.ident;

        let trait_ident = &self.trait_ident;
        let (impl_generics, generics, where_clause) = self.trait_generics.split_for_impl();

        let var_ty = self.variants.first();

        let assoc_types = self.trait_types.iter().map(|(ty, ty_gen)| {
            quote! {
                type #ty#ty_gen = <#var_ty as #trait_ident#generics>::#ty#ty_gen;
            }
        });

        let assoc_consts = self.trait_consts.iter().map(|(ident, ty)| {
            quote! {
                const #ident: #ty = <#var_ty as #trait_ident#generics>::#ident;
            }
        });

        let methods = self.trait_methods.iter().map(|sig| {
            let method = &sig.ident;

            let mut sig = sig.clone();
            let mut args = vec![];
            for (n, arg) in sig.inputs.iter_mut().enumerate() {
                match arg {
                    syn::FnArg::Receiver(_) => {}
                    syn::FnArg::Typed(a) => {
                        if !matches!(&*a.pat, syn::Pat::Ident(_)) {
                            let ident = format_ident!("__arg{}", n);
                            a.pat = parse_quote! { #ident };
                        }
                        args.push(a.pat.clone());
                    }
                }
            }

            let and_await = if sig.asyncness.is_some() {
                Some(quote! { .await })
            } else {
                None
            };

            let match_arms = self.variants.iter().map(|ty| {
                let variant = Self::variant_ident(ty);
                let args = args.clone();

                quote! {
                    Self::#variant(v) =>
                        <#ty as #trait_ident#generics>::#method(v #( , #args )* )#and_await,
                }
            });
            let non_exhaustive_match_arm = self.non_exhaustive_match_arm_tokens();

            quote! {
                #sig {
                    match self {
                        #( #match_arms )*
                        #non_exhaustive_match_arm
                    }
                }
            }
        });

        let mut impl_tokens = quote! {
            #[allow(deprecated)]
            #[automatically_derived]
            impl#impl_generics #trait_ident#generics for #enum_ty#generics #where_clause {
                #( #assoc_types )*

                #( #assoc_consts )*

                #( #methods )*
            }
        };

        if self.trait_methods.iter().any(|sig| sig.asyncness.is_some()) {
            let mut ast: syn::ItemImpl = parse_quote! { #impl_tokens };
            inject_async_trait(
                &mut ast.attrs,
                ast.items.iter_mut().filter_map(|i| {
                    if let syn::ImplItem::Method(m) = i {
                        Some(&mut m.sig)
                    } else {
                        None
                    }
                }),
                &ast.generics,
            );
            impl_tokens = quote! { #ast };
        }

        impl_tokens
    }

    /// Returns generated code for the [`GraphQLValue::concrete_type_name`][0]
    /// method, which returns name of the underlying [`Implementer`] GraphQL
    /// type contained in this [`EnumType`].
    ///
    /// [0]: juniper::GraphQLValue::concrete_type_name
    #[must_use]
    fn method_concrete_type_name_tokens(&self) -> TokenStream {
        let scalar = &self.scalar;

        let match_arms = self.variants.iter().map(|ty| {
            let variant = Self::variant_ident(ty);

            quote! {
                Self::#variant(v) => <
                    #ty as ::juniper::GraphQLValue<#scalar>
                >::concrete_type_name(v, context, info),
            }
        });
        let non_exhaustive_match_arm = self.non_exhaustive_match_arm_tokens();

        quote! {
            match self {
                #( #match_arms )*
                #non_exhaustive_match_arm
            }
        }
    }

    /// Returns generated code for the [`GraphQLValue::resolve_into_type`][0]
    /// method, which downcasts this [`EnumType`] into its underlying
    /// [`Implementer`] type synchronously.
    ///
    /// [0]: juniper::GraphQLValue::resolve_into_type
    #[must_use]
    fn method_resolve_into_type_tokens(&self) -> TokenStream {
        let resolving_code = gen::sync_resolving_code();

        let match_arms = self.variants.iter().map(|ty| {
            let variant = Self::variant_ident(ty);

            quote! {
                Self::#variant(res) => #resolving_code,
            }
        });
        let non_exhaustive_match_arm = self.non_exhaustive_match_arm_tokens();

        quote! {
            match self {
                #( #match_arms )*
                #non_exhaustive_match_arm
            }
        }
    }

    /// Returns generated code for the
    /// [`GraphQLValueAsync::resolve_into_type_async`][0] method, which
    /// downcasts this [`EnumType`] into its underlying [`Implementer`] type
    /// asynchronously.
    ///
    /// [0]: juniper::GraphQLValueAsync::resolve_into_type_async
    #[must_use]
    fn method_resolve_into_type_async_tokens(&self) -> TokenStream {
        let resolving_code = gen::async_resolving_code(None, quote!());

        let match_arms = self.variants.iter().map(|ty| {
            let variant = Self::variant_ident(ty);

            quote! {
                Self::#variant(v) => {
                    let fut = ::juniper::futures::future::ready(v);
                    #resolving_code
                }
            }
        });
        let non_exhaustive_match_arm = self.non_exhaustive_match_arm_tokens();

        quote! {
            match self {
                #( #match_arms )*
                #non_exhaustive_match_arm
            }
        }
    }
}

/// Representation of Rust [trait object][2] implementing [GraphQL interface][1]
/// type for code generation.
///
/// [1]: https://spec.graphql.org/June2018/#sec-Interfaces
/// [2]: https://doc.rust-lang.org/reference/types/trait-object.html
struct TraitObjectType {
    /// Name of this [`TraitObjectType`] to generate it with.
    ident: syn::Ident,

    /// [`syn::Visibility`] of this [`TraitObjectType`] to generate it with.
    visibility: syn::Visibility,

    /// Name of the trait describing the [GraphQL interface][1] represented by
    /// this [`TraitObjectType`].
    ///
    /// [1]: https://spec.graphql.org/June2018/#sec-Interfaces
    trait_ident: syn::Ident,

    /// [`syn::Generics`] of the trait describing the [GraphQL interface][1]
    /// represented by this [`TraitObjectType`].
    ///
    /// [1]: https://spec.graphql.org/June2018/#sec-Interfaces
    trait_generics: syn::Generics,

    /// [`ScalarValue`] parametrization of this [`TraitObjectType`] to generate
    /// it with.
    ///
    /// [`ScalarValue`]: juniper::ScalarValue
    scalar: scalar::Type,

    /// Rust type of [`Context`] to generate this [`TraitObjectType`] with.
    ///
    /// [`Context`]: juniper::Context
    context: syn::Type,
}

impl TraitObjectType {
    /// Constructs a new [`TraitObjectType`] out of the given parameters.
    #[must_use]
    fn new(
        r#trait: &syn::ItemTrait,
        meta: &TraitAttr,
        scalar: scalar::Type,
        context: syn::Type,
    ) -> Self {
        Self {
            ident: meta.r#dyn.as_ref().unwrap().as_ref().clone(),
            visibility: r#trait.vis.clone(),
            trait_ident: r#trait.ident.clone(),
            trait_generics: r#trait.generics.clone(),
            scalar,
            context,
        }
    }

    /// Returns prepared [`syn::Generics`] for [`GraphQLType`] trait (and
    /// similar) implementation of this [`TraitObjectType`].
    ///
    /// If `for_async` is `true`, then additional predicates are added to suit
    /// the [`GraphQLAsyncValue`] trait (and similar) requirements.
    ///
    /// [`GraphQLAsyncValue`]: juniper::GraphQLAsyncValue
    /// [`GraphQLType`]: juniper::GraphQLType
    #[must_use]
    fn impl_generics(&self, for_async: bool) -> syn::Generics {
        let mut generics = self.trait_generics.clone();

        generics.params.push(parse_quote! { '__obj });

        let scalar = &self.scalar;
        if scalar.is_implicit_generic() {
            generics.params.push(parse_quote! { #scalar });
        }
        if scalar.is_generic() {
            generics
                .make_where_clause()
                .predicates
                .push(parse_quote! { #scalar: ::juniper::ScalarValue });
        }
        if let Some(bound) = scalar.bounds() {
            generics.make_where_clause().predicates.push(bound);
        }

        if for_async {
            generics
                .make_where_clause()
                .predicates
                .push(parse_quote! { Self: Sync });
            if scalar.is_generic() {
                generics
                    .make_where_clause()
                    .predicates
                    .push(parse_quote! { #scalar: Send + Sync });
            }
        }

        generics
    }

    /// Returns full type signature of the original trait describing the
    /// [GraphQL interface][1] for this [`TraitObjectType`].
    ///
    /// [1]: https://spec.graphql.org/June2018/#sec-Interfaces
    #[must_use]
    fn trait_ty(&self) -> syn::Type {
        let ty = &self.trait_ident;

        let mut generics = self.trait_generics.clone();
        if !self.scalar.is_explicit_generic() {
            let scalar = &self.scalar;
            generics.params.push(parse_quote! { #scalar });
        }
        let (_, generics, _) = generics.split_for_impl();

        parse_quote! { #ty#generics }
    }

    /// Returns generated code of the full type signature of this
    /// [`TraitObjectType`].
    #[must_use]
    fn ty_tokens(&self) -> TokenStream {
        let ty = &self.trait_ident;

        let mut generics = self.trait_generics.clone();
        generics.remove_defaults();
        generics.move_bounds_to_where_clause();
        if !self.scalar.is_explicit_generic() {
            let scalar = &self.scalar;
            generics.params.push(parse_quote! { #scalar });
        }
        let ty_params = &generics.params;

        let context = &self.context;

        quote! {
            dyn #ty<#ty_params, Context = #context, TypeInfo = ()> + '__obj + Send + Sync
        }
    }

    /// Returns generated code for the [`GraphQLValue::concrete_type_name`][0]
    /// method, which returns name of the underlying [`Implementer`] GraphQL
    /// type contained in this [`TraitObjectType`].
    ///
    /// [0]: juniper::GraphQLValue::concrete_type_name
    #[must_use]
    fn method_concrete_type_name_tokens(&self) -> TokenStream {
        quote! {
            self.as_dyn_graphql_value().concrete_type_name(context, info)
        }
    }

    /// Returns generated code for the [`GraphQLValue::resolve_into_type`][0]
    /// method, which downcasts this [`TraitObjectType`] into its underlying
    /// [`Implementer`] type synchronously.
    ///
    /// [0]: juniper::GraphQLValue::resolve_into_type
    #[must_use]
    fn method_resolve_into_type_tokens(&self) -> TokenStream {
        let resolving_code = gen::sync_resolving_code();

        quote! {
            let res = self.as_dyn_graphql_value();
            #resolving_code
        }
    }

    /// Returns generated code for the
    /// [`GraphQLValueAsync::resolve_into_type_async`][0] method, which
    /// downcasts this [`TraitObjectType`] into its underlying [`Implementer`]
    /// type asynchronously.
    ///
    /// [0]: juniper::GraphQLValueAsync::resolve_into_type_async
    #[must_use]
    fn method_resolve_into_type_async_tokens(&self) -> TokenStream {
        let resolving_code = gen::async_resolving_code(None, quote!());

        quote! {
            let fut = ::juniper::futures::future::ready(self.as_dyn_graphql_value_async());
            #resolving_code
        }
    }
}

impl ToTokens for TraitObjectType {
    fn to_tokens(&self, into: &mut TokenStream) {
        let dyn_ty = &self.ident;
        let vis = &self.visibility;

        let doc = format!(
            "Helper alias for the `{}` [trait object][2] implementing [GraphQL interface][1].\
             \n\n\
             [1]: https://spec.graphql.org/June2018/#sec-Interfaces\n\
             [2]: https://doc.rust-lang.org/reference/types/trait-object.html",
            self.trait_ident,
        );

        let trait_ident = &self.trait_ident;

        let mut generics = self.trait_generics.clone();
        if !self.scalar.is_explicit_generic() {
            let scalar_ty = self.scalar.generic_ty();
            let default_ty = self.scalar.default_ty();
            generics
                .params
                .push(parse_quote! { #scalar_ty = #default_ty });
        }

        let (mut ty_params_left, mut ty_params_right) = (None, None);
        if !generics.params.is_empty() {
            // We should preserve defaults for left side.
            generics.move_bounds_to_where_clause();
            let params = &generics.params;
            ty_params_left = Some(quote! { , #params });

            generics.remove_defaults();
            let params = &generics.params;
            ty_params_right = Some(quote! { #params, });
        };

        let context = &self.context;

        let dyn_alias = quote! {
            #[automatically_derived]
            #[doc = #doc]
            #vis type #dyn_ty<'a #ty_params_left> =
                dyn #trait_ident<#ty_params_right Context = #context, TypeInfo = ()> +
                    'a + Send + Sync;
        };

        into.append_all(&[dyn_alias]);
    }
}

/// Representation of possible Rust types implementing [GraphQL interface][1]
/// type for code generation.
///
/// [1]: https://spec.graphql.org/June2018/#sec-Interfaces
enum Type {
    /// [GraphQL interface][1] type implementation as Rust enum.
    ///
    /// [1]: https://spec.graphql.org/June2018/#sec-Interfaces
    Enum(Box<EnumType>),

    /// [GraphQL interface][1] type implementation as Rust [trait object][2].
    ///
    /// [1]: https://spec.graphql.org/June2018/#sec-Interfaces
    /// [2]: https://doc.rust-lang.org/reference/types/trait-object.html
    TraitObject(Box<TraitObjectType>),
}

impl ToTokens for Type {
    fn to_tokens(&self, into: &mut TokenStream) {
        match self {
            Self::Enum(e) => e.to_tokens(into),
            Self::TraitObject(o) => o.to_tokens(into),
        }
    }
}

impl Type {
    /// Returns prepared [`syn::Generics`] for [`GraphQLType`] trait (and
    /// similar) implementation of this [`Type`].
    ///
    /// If `for_async` is `true`, then additional predicates are added to suit
    /// the [`GraphQLAsyncValue`] trait (and similar) requirements.
    ///
    /// [`GraphQLAsyncValue`]: juniper::GraphQLAsyncValue
    /// [`GraphQLType`]: juniper::GraphQLType
    #[must_use]
    fn impl_generics(&self, for_async: bool) -> (TokenStream, Option<syn::WhereClause>) {
        let generics = match self {
            Self::Enum(e) => e.impl_generics(for_async),
            Self::TraitObject(o) => o.impl_generics(for_async),
        };
        let (impl_generics, _, where_clause) = generics.split_for_impl();
        (quote! { #impl_generics }, where_clause.cloned())
    }

    /// Returns full type signature of the original trait describing the
    /// [GraphQL interface][1] for this [`Type`].
    ///
    /// [1]: https://spec.graphql.org/June2018/#sec-Interfaces
    #[must_use]
    fn trait_ty(&self) -> syn::Type {
        match self {
            Self::Enum(e) => e.trait_ty(),
            Self::TraitObject(o) => o.trait_ty(),
        }
    }

    /// Returns generated code of the full type signature of this [`Type`].
    #[must_use]
    fn ty_tokens(&self) -> TokenStream {
        match self {
            Self::Enum(e) => e.ty_tokens(),
            Self::TraitObject(o) => o.ty_tokens(),
        }
    }

    /// Returns generated code for the [`GraphQLValue::concrete_type_name`][0]
    /// method, which returns name of the underlying [`Implementer`] GraphQL
    /// type contained in this [`Type`].
    ///
    /// [0]: juniper::GraphQLValue::concrete_type_name
    #[must_use]
    fn method_concrete_type_name_tokens(&self) -> TokenStream {
        match self {
            Self::Enum(e) => e.method_concrete_type_name_tokens(),
            Self::TraitObject(o) => o.method_concrete_type_name_tokens(),
        }
    }

    /// Returns generated code for the [`GraphQLValue::resolve_into_type`][0]
    /// method, which downcasts this [`Type`] into its underlying
    /// [`Implementer`] type synchronously.
    ///
    /// [0]: juniper::GraphQLValue::resolve_into_type
    #[must_use]
    fn method_resolve_into_type_tokens(&self) -> TokenStream {
        match self {
            Self::Enum(e) => e.method_resolve_into_type_tokens(),
            Self::TraitObject(o) => o.method_resolve_into_type_tokens(),
        }
    }

    /// Returns generated code for the
    /// [`GraphQLValueAsync::resolve_into_type_async`][0] method, which
    /// downcasts this [`Type`] into its underlying [`Implementer`] type
    /// asynchronously.
    ///
    /// [0]: juniper::GraphQLValueAsync::resolve_into_type_async
    fn method_resolve_into_type_async_tokens(&self) -> TokenStream {
        match self {
            Self::Enum(e) => e.method_resolve_into_type_async_tokens(),
            Self::TraitObject(o) => o.method_resolve_into_type_async_tokens(),
        }
    }
}

/// Injects [`async_trait`] implementation into the given trait definition or
/// trait implementation block, correctly restricting type and lifetime
/// parameters with `'async_trait` lifetime, if required.
fn inject_async_trait<'m, M>(attrs: &mut Vec<syn::Attribute>, methods: M, generics: &syn::Generics)
where
    M: IntoIterator<Item = &'m mut syn::Signature>,
{
    attrs.push(parse_quote! { #[::juniper::async_trait] });

    for method in methods.into_iter() {
        if method.asyncness.is_some() {
            let where_clause = &mut method.generics.make_where_clause().predicates;
            for p in &generics.params {
                let ty_param = match p {
                    syn::GenericParam::Type(t) => {
                        let ty_param = &t.ident;
                        quote! { #ty_param }
                    }
                    syn::GenericParam::Lifetime(l) => {
                        let ty_param = &l.lifetime;
                        quote! { #ty_param }
                    }
                    syn::GenericParam::Const(_) => continue,
                };
                where_clause.push(parse_quote! { #ty_param: 'async_trait });
            }
        }
    }
}<|MERGE_RESOLUTION|>--- conflicted
+++ resolved
@@ -427,370 +427,6 @@
     }
 }
 
-<<<<<<< HEAD
-/// Available metadata (arguments) behind `#[graphql]` attribute placed on a trait method
-/// definition, when generating code for [GraphQL interface][1] type.
-///
-/// [1]: https://spec.graphql.org/June2018/#sec-Interfaces
-#[derive(Debug, Default)]
-struct MethodMeta {
-    /// Explicitly specified name of a [GraphQL field][1] represented by this trait method.
-    ///
-    /// If absent, then `camelCased` Rust method name is used by default.
-    ///
-    /// [1]: https://spec.graphql.org/June2018/#sec-Language.Fields
-    name: Option<SpanContainer<syn::LitStr>>,
-
-    /// Explicitly specified [description][2] of this [GraphQL field][1].
-    ///
-    /// If absent, then Rust doc comment is used as the [description][2], if any.
-    ///
-    /// [1]: https://spec.graphql.org/June2018/#sec-Language.Fields
-    /// [2]: https://spec.graphql.org/June2018/#sec-Descriptions
-    description: Option<SpanContainer<syn::LitStr>>,
-
-    /// Explicitly specified [deprecation][2] of this [GraphQL field][1].
-    ///
-    /// If absent, then Rust `#[deprecated]` attribute is used as the [deprecation][2], if any.
-    ///
-    /// [1]: https://spec.graphql.org/June2018/#sec-Language.Fields
-    /// [2]: https://spec.graphql.org/June2018/#sec-Deprecation
-    deprecated: Option<SpanContainer<Option<syn::LitStr>>>,
-
-    /// Explicitly specified marker indicating that this trait method should be omitted by code
-    /// generation and not considered in the [GraphQL interface][1] type definition.
-    ///
-    /// [1]: https://spec.graphql.org/June2018/#sec-Interfaces
-    ignore: Option<SpanContainer<syn::Ident>>,
-
-    /// Explicitly specified marker indicating that this trait method doesn't represent a
-    /// [GraphQL field][1], but is a downcasting function into the [GraphQL object][2] implementer
-    /// type returned by this trait method.
-    ///
-    /// Once this marker is specified, the [GraphQL object][2] implementer type cannot be downcast
-    /// via another trait method or [`TraitMeta::external_downcasts`] function.
-    ///
-    /// [1]: https://spec.graphql.org/June2018/#sec-Language.Fields
-    /// [2]: https://spec.graphql.org/June2018/#sec-Objects
-    downcast: Option<SpanContainer<syn::Ident>>,
-
-    /// Explicitly specified tracing behaviour of this [GraphQL field][1].
-    ///
-    /// [1]: https://spec.graphql.org/June2018/#sec-Language.Fields
-    #[cfg(feature = "tracing")]
-    tracing_behaviour: Option<SpanContainer<tracing::FieldBehaviour>>,
-}
-
-impl Parse for MethodMeta {
-    fn parse(input: ParseStream) -> syn::Result<Self> {
-        let mut output = Self::default();
-
-        while !input.is_empty() {
-            let ident = input.parse::<syn::Ident>()?;
-            match ident.to_string().as_str() {
-                "name" => {
-                    input.parse::<token::Eq>()?;
-                    let name = input.parse::<syn::LitStr>()?;
-                    output
-                        .name
-                        .replace(SpanContainer::new(ident.span(), Some(name.span()), name))
-                        .none_or_else(|_| err::dup_arg(&ident))?
-                }
-                "desc" | "description" => {
-                    input.parse::<token::Eq>()?;
-                    let desc = input.parse::<syn::LitStr>()?;
-                    output
-                        .description
-                        .replace(SpanContainer::new(ident.span(), Some(desc.span()), desc))
-                        .none_or_else(|_| err::dup_arg(&ident))?
-                }
-                "deprecated" => {
-                    let mut reason = None;
-                    if input.is_next::<token::Eq>() {
-                        input.parse::<token::Eq>()?;
-                        reason = Some(input.parse::<syn::LitStr>()?);
-                    }
-                    output
-                        .deprecated
-                        .replace(SpanContainer::new(
-                            ident.span(),
-                            reason.as_ref().map(|r| r.span()),
-                            reason,
-                        ))
-                        .none_or_else(|_| err::dup_arg(&ident))?
-                }
-                "ignore" | "skip" => output
-                    .ignore
-                    .replace(SpanContainer::new(ident.span(), None, ident.clone()))
-                    .none_or_else(|_| err::dup_arg(&ident))?,
-                "downcast" => output
-                    .downcast
-                    .replace(SpanContainer::new(ident.span(), None, ident.clone()))
-                    .none_or_else(|_| err::dup_arg(&ident))?,
-                #[cfg(feature = "tracing")]
-                "tracing" => {
-                    let content;
-                    syn::parenthesized!(content in input);
-                    let val = content.parse_any_ident()?;
-                    let behaviour = tracing::FieldBehaviour::from_ident(&val)?;
-                    output
-                        .tracing_behaviour
-                        .replace(SpanContainer::new(
-                            ident.span(),
-                            Some(val.span()),
-                            behaviour,
-                        ))
-                        .none_or_else(|_| err::dup_arg(&ident))?;
-                }
-                name => {
-                    return Err(err::unknown_arg(&ident, name));
-                }
-            }
-            input.try_parse::<token::Comma>()?;
-        }
-
-        Ok(output)
-    }
-}
-
-impl MethodMeta {
-    /// Tries to merge two [`MethodMeta`]s into a single one, reporting about duplicates, if any.
-    fn try_merge(self, mut another: Self) -> syn::Result<Self> {
-        Ok(Self {
-            name: try_merge_opt!(name: self, another),
-            description: try_merge_opt!(description: self, another),
-            deprecated: try_merge_opt!(deprecated: self, another),
-            ignore: try_merge_opt!(ignore: self, another),
-            downcast: try_merge_opt!(downcast: self, another),
-            #[cfg(feature = "tracing")]
-            tracing_behaviour: try_merge_opt!(tracing_behaviour: self, another),
-        })
-    }
-
-    /// Parses [`MethodMeta`] from the given multiple `name`d [`syn::Attribute`]s placed on a
-    /// method definition.
-    pub fn from_attrs(name: &str, attrs: &[syn::Attribute]) -> syn::Result<Self> {
-        let mut meta = filter_attrs(name, attrs)
-            .map(|attr| attr.parse_args())
-            .try_fold(Self::default(), |prev, curr| prev.try_merge(curr?))?;
-
-        if let Some(ignore) = &meta.ignore {
-            if meta.name.is_some()
-                || meta.description.is_some()
-                || meta.deprecated.is_some()
-                || meta.downcast.is_some()
-            {
-                return Err(syn::Error::new(
-                    ignore.span(),
-                    "`ignore` attribute argument is not composable with any other arguments",
-                ));
-            }
-        }
-
-        if let Some(downcast) = &meta.downcast {
-            if meta.name.is_some()
-                || meta.description.is_some()
-                || meta.deprecated.is_some()
-                || meta.ignore.is_some()
-            {
-                return Err(syn::Error::new(
-                    downcast.span(),
-                    "`downcast` attribute argument is not composable with any other arguments",
-                ));
-            }
-        }
-
-        if meta.description.is_none() {
-            meta.description = get_doc_comment(attrs).map(|sc| {
-                let span = sc.span_ident();
-                sc.map(|desc| syn::LitStr::new(&desc, span))
-            });
-        }
-
-        if meta.deprecated.is_none() {
-            meta.deprecated = get_deprecated(attrs).map(|sc| {
-                let span = sc.span_ident();
-                sc.map(|depr| depr.reason.map(|rsn| syn::LitStr::new(&rsn, span)))
-            });
-        }
-
-        Ok(meta)
-    }
-}
-
-/// Available metadata (arguments) behind `#[graphql]` attribute placed on a trait method argument,
-/// when generating code for [GraphQL interface][1] type.
-///
-/// [1]: https://spec.graphql.org/June2018/#sec-Interfaces
-#[derive(Debug, Default)]
-struct ArgumentMeta {
-    /// Explicitly specified name of a [GraphQL argument][1] represented by this method argument.
-    ///
-    /// If absent, then `camelCased` Rust argument name is used by default.
-    ///
-    /// [1]: https://spec.graphql.org/June2018/#sec-Language.Arguments
-    name: Option<SpanContainer<syn::LitStr>>,
-
-    /// Explicitly specified [description][2] of this [GraphQL argument][1].
-    ///
-    /// [1]: https://spec.graphql.org/June2018/#sec-Language.Arguments
-    /// [2]: https://spec.graphql.org/June2018/#sec-Descriptions
-    description: Option<SpanContainer<syn::LitStr>>,
-
-    /// Explicitly specified [default value][2] of this [GraphQL argument][1].
-    ///
-    /// If the exact default expression is not specified, then the [`Default::default`] value is
-    /// used.
-    ///
-    /// If absent, then this [GraphQL argument][1] is considered as [required][2].
-    ///
-    /// [1]: https://spec.graphql.org/June2018/#sec-Language.Arguments
-    /// [2]: https://spec.graphql.org/June2018/#sec-Required-Arguments
-    default: Option<SpanContainer<Option<syn::Expr>>>,
-
-    /// Explicitly specified marker indicating that this method argument doesn't represent a
-    /// [GraphQL argument][1], but is a [`Context`] being injected into a [GraphQL field][2]
-    /// resolving function.
-    ///
-    /// If absent, then the method argument still is considered as [`Context`] if it's named
-    /// `context` or `ctx`.
-    ///
-    /// [`Context`]: juniper::Context
-    /// [1]: https://spec.graphql.org/June2018/#sec-Language.Arguments
-    /// [2]: https://spec.graphql.org/June2018/#sec-Language.Fields
-    context: Option<SpanContainer<syn::Ident>>,
-
-    /// Explicitly specified marker indicating that this method argument doesn't represent a
-    /// [GraphQL argument][1], but is a [`Executor`] being injected into a [GraphQL field][2]
-    /// resolving function.
-    ///
-    /// If absent, then the method argument still is considered as [`Context`] if it's named
-    /// `executor`.
-    ///
-    /// [`Executor`]: juniper::Executor
-    /// [1]: https://spec.graphql.org/June2018/#sec-Language.Arguments
-    /// [2]: https://spec.graphql.org/June2018/#sec-Language.Fields
-    executor: Option<SpanContainer<syn::Ident>>,
-}
-
-impl Parse for ArgumentMeta {
-    fn parse(input: ParseStream) -> syn::Result<Self> {
-        let mut output = Self::default();
-
-        while !input.is_empty() {
-            let ident = input.parse::<syn::Ident>()?;
-            match ident.to_string().as_str() {
-                "name" => {
-                    input.parse::<token::Eq>()?;
-                    let name = input.parse::<syn::LitStr>()?;
-                    output
-                        .name
-                        .replace(SpanContainer::new(ident.span(), Some(name.span()), name))
-                        .none_or_else(|_| err::dup_arg(&ident))?
-                }
-                "desc" | "description" => {
-                    input.parse::<token::Eq>()?;
-                    let desc = input.parse::<syn::LitStr>()?;
-                    output
-                        .description
-                        .replace(SpanContainer::new(ident.span(), Some(desc.span()), desc))
-                        .none_or_else(|_| err::dup_arg(&ident))?
-                }
-                "default" => {
-                    let mut expr = None;
-                    if input.is_next::<token::Eq>() {
-                        input.parse::<token::Eq>()?;
-                        expr = Some(input.parse::<syn::Expr>()?);
-                    } else if input.is_next::<token::Paren>() {
-                        let inner;
-                        let _ = syn::parenthesized!(inner in input);
-                        expr = Some(inner.parse::<syn::Expr>()?);
-                    }
-                    output
-                        .default
-                        .replace(SpanContainer::new(
-                            ident.span(),
-                            expr.as_ref().map(|e| e.span()),
-                            expr,
-                        ))
-                        .none_or_else(|_| err::dup_arg(&ident))?
-                }
-                "ctx" | "context" | "Context" => {
-                    let span = ident.span();
-                    output
-                        .context
-                        .replace(SpanContainer::new(span, Some(span), ident))
-                        .none_or_else(|_| err::dup_arg(span))?
-                }
-                "exec" | "executor" => {
-                    let span = ident.span();
-                    output
-                        .executor
-                        .replace(SpanContainer::new(span, Some(span), ident))
-                        .none_or_else(|_| err::dup_arg(span))?
-                }
-                name => {
-                    return Err(err::unknown_arg(&ident, name));
-                }
-            }
-            input.try_parse::<token::Comma>()?;
-        }
-
-        Ok(output)
-    }
-}
-
-impl ArgumentMeta {
-    /// Tries to merge two [`ArgumentMeta`]s into a single one, reporting about duplicates, if any.
-    fn try_merge(self, mut another: Self) -> syn::Result<Self> {
-        Ok(Self {
-            name: try_merge_opt!(name: self, another),
-            description: try_merge_opt!(description: self, another),
-            default: try_merge_opt!(default: self, another),
-            context: try_merge_opt!(context: self, another),
-            executor: try_merge_opt!(executor: self, another),
-        })
-    }
-
-    /// Parses [`ArgumentMeta`] from the given multiple `name`d [`syn::Attribute`]s placed on a
-    /// function argument.
-    fn from_attrs(name: &str, attrs: &[syn::Attribute]) -> syn::Result<Self> {
-        let meta = filter_attrs(name, attrs)
-            .map(|attr| attr.parse_args())
-            .try_fold(Self::default(), |prev, curr| prev.try_merge(curr?))?;
-
-        if let Some(context) = &meta.context {
-            if meta.name.is_some()
-                || meta.description.is_some()
-                || meta.default.is_some()
-                || meta.executor.is_some()
-            {
-                return Err(syn::Error::new(
-                    context.span(),
-                    "`context` attribute argument is not composable with any other arguments",
-                ));
-            }
-        }
-
-        if let Some(executor) = &meta.executor {
-            if meta.name.is_some()
-                || meta.description.is_some()
-                || meta.default.is_some()
-                || meta.context.is_some()
-            {
-                return Err(syn::Error::new(
-                    executor.span(),
-                    "`executor` attribute argument is not composable with any other arguments",
-                ));
-            }
-        }
-
-        Ok(meta)
-    }
-}
-
-=======
->>>>>>> a3fda736
 /// Definition of [GraphQL interface][1] for code generation.
 ///
 /// [1]: https://spec.graphql.org/June2018/#sec-Interfaces
@@ -896,241 +532,13 @@
     fn impl_output_type_tokens(&self) -> TokenStream {
         let scalar = &self.scalar;
 
-<<<<<<< HEAD
-        let generics = self.ty.impl_generics();
-        let (impl_generics, _, where_clause) = generics.split_for_impl();
-
-        let ty = self.ty.ty_tokens();
-        let trait_ty = self.ty.trait_ty();
-        let context = self.context.clone().unwrap_or_else(|| parse_quote! { () });
-
-        let fields_resolvers = self
-            .fields
-            .iter()
-            .filter_map(|f| f.method_resolve_field_tokens(&trait_ty, self));
-        let async_fields_panic = {
-            let names = self
-                .fields
-                .iter()
-                .filter_map(|field| {
-                    if field.is_async {
-                        Some(&field.name)
-                    } else {
-                        None
-                    }
-                })
-                .collect::<Vec<_>>();
-            if names.is_empty() {
-                None
-            } else {
-                Some(quote! {
-                    #( #names )|* => panic!(
-                        "Tried to resolve async field `{}` on type `{}` with a sync resolver",
-                        field,
-                        <Self as ::juniper::GraphQLType<#scalar>>::name(info).unwrap(),
-                    ),
-                })
-            }
-        };
-        let no_field_panic = self.panic_no_field_tokens();
-
-        let custom_downcast_checks = self
-            .implementers
-            .iter()
-            .filter_map(|i| i.method_concrete_type_name_tokens(&trait_ty));
-        let regular_downcast_check = self.ty.method_concrete_type_name_tokens();
-
-        let custom_downcasts = self
-            .implementers
-            .iter()
-            .filter_map(|i| i.method_resolve_into_type_tokens(&trait_ty));
-        let regular_downcast = self.ty.method_resolve_into_type_tokens();
-
-        quote! {
-            #[automatically_derived]
-            impl#impl_generics ::juniper::GraphQLValue<#scalar> for #ty #where_clause
-            {
-                type Context = #context;
-                type TypeInfo = ();
-
-                fn type_name<'__i>(&self, info: &'__i Self::TypeInfo) -> Option<&'__i str> {
-                    <Self as ::juniper::GraphQLType<#scalar>>::name(info)
-                }
-
-                fn resolve_field(
-                    &self,
-                    info: &Self::TypeInfo,
-                    field: &str,
-                    args: &::juniper::Arguments<#scalar>,
-                    executor: &::juniper::Executor<Self::Context, #scalar>,
-                ) -> ::juniper::ExecutionResult<#scalar> {
-                    match field {
-                        #( #fields_resolvers )*
-                        #async_fields_panic
-                        _ => #no_field_panic,
-                    }
-                }
-
-                fn concrete_type_name(
-                    &self,
-                    context: &Self::Context,
-                    info: &Self::TypeInfo,
-                ) -> String {
-                    #( #custom_downcast_checks )*
-                    #regular_downcast_check
-                }
-
-                fn resolve_into_type(
-                    &self,
-                    info: &Self::TypeInfo,
-                    type_name: &str,
-                    _: Option<&[::juniper::Selection<#scalar>]>,
-                    executor: &::juniper::Executor<Self::Context, #scalar>,
-                ) -> ::juniper::ExecutionResult<#scalar> {
-                    #( #custom_downcasts )*
-                    #regular_downcast
-                }
-            }
-        }
-    }
-
-    /// Returns generated code implementing [`GraphQLValueAsync`] trait for this
-    /// [GraphQL interface][1].
-    ///
-    /// [`GraphQLValueAsync`]: juniper::GraphQLValueAsync
-    /// [1]: https://spec.graphql.org/June2018/#sec-Interfaces
-    #[must_use]
-    fn impl_graphql_value_async_tokens(&self) -> TokenStream {
-        let scalar = &self.scalar;
-
-        let generics = self.ty.impl_generics();
-        let (impl_generics, _, where_clause) = generics.split_for_impl();
-        let mut where_clause = where_clause
-            .cloned()
-            .unwrap_or_else(|| parse_quote! { where });
-        where_clause.predicates.push(parse_quote! { Self: Sync });
-        if self.scalar.is_generic() {
-            where_clause
-                .predicates
-                .push(parse_quote! { #scalar: Send + Sync });
-        }
-
-=======
         let (impl_generics, where_clause) = self.ty.impl_generics(false);
->>>>>>> a3fda736
         let ty = self.ty.ty_tokens();
 
         let fields_marks = self
             .fields
             .iter()
-<<<<<<< HEAD
-            .map(|f| f.method_resolve_field_async_tokens(&trait_ty, &self));
-        let no_field_panic = self.panic_no_field_tokens();
-
-        let custom_downcasts = self
-            .implementers
-            .iter()
-            .filter_map(|i| i.method_resolve_into_type_async_tokens(&trait_ty));
-        let regular_downcast = self.ty.method_resolve_into_type_async_tokens();
-
-        quote! {
-            #[automatically_derived]
-            impl#impl_generics ::juniper::GraphQLValueAsync<#scalar> for #ty #where_clause
-            {
-                fn resolve_field_async<'b>(
-                    &'b self,
-                    info: &'b Self::TypeInfo,
-                    field: &'b str,
-                    args: &'b ::juniper::Arguments<#scalar>,
-                    executor: &'b ::juniper::Executor<Self::Context, #scalar>,
-                ) -> ::juniper::BoxFuture<'b, ::juniper::ExecutionResult<#scalar>> {
-                    match field {
-                        #( #fields_resolvers )*
-                        _ => #no_field_panic,
-                    }
-                }
-
-                fn resolve_into_type_async<'b>(
-                    &'b self,
-                    info: &'b Self::TypeInfo,
-                    type_name: &str,
-                    _: Option<&'b [::juniper::Selection<'b, #scalar>]>,
-                    executor: &'b ::juniper::Executor<'b, 'b, Self::Context, #scalar>
-                ) -> ::juniper::BoxFuture<'b, ::juniper::ExecutionResult<#scalar>> {
-                    #( #custom_downcasts )*
-                    #regular_downcast
-                }
-            }
-        }
-    }
-
-    /// Returns generated code implementing [`GraphQLInterface`] trait for this
-    /// [GraphQL interface][1].
-    ///
-    /// [`GraphQLInterface`]: juniper::GraphQLInterface
-    /// [1]: https://spec.graphql.org/June2018/#sec-Interfaces
-    #[must_use]
-    fn impl_graphql_interface_tokens(&self) -> TokenStream {
-        let scalar = &self.scalar;
-
-        let generics = self.ty.impl_generics();
-        let (impl_generics, _, where_clause) = generics.split_for_impl();
-
-        let ty = self.ty.ty_tokens();
-
-        let impler_tys: Vec<_> = self.implementers.iter().map(|impler| &impler.ty).collect();
-
-        let all_implers_unique = if impler_tys.len() > 1 {
-            Some(quote! { ::juniper::sa::assert_type_ne_all!(#( #impler_tys ),*); })
-        } else {
-            None
-        };
-
-        quote! {
-            #[automatically_derived]
-            impl#impl_generics ::juniper::marker::GraphQLInterface<#scalar> for #ty #where_clause
-            {
-                fn mark() {
-                    #all_implers_unique
-
-                    #( <#impler_tys as ::juniper::marker::GraphQLObjectType<#scalar>>::mark(); )*
-                }
-            }
-        }
-    }
-
-    /// Returns generated code implementing [`marker::IsOutputType`] trait for this
-    /// [GraphQL interface][1].
-    ///
-    /// [`marker::IsOutputType`]: juniper::marker::IsOutputType
-    /// [1]: https://spec.graphql.org/June2018/#sec-Interfaces
-    #[must_use]
-    fn impl_output_type_tokens(&self) -> TokenStream {
-        let scalar = &self.scalar;
-
-        let generics = self.ty.impl_generics();
-        let (impl_generics, _, where_clause) = generics.split_for_impl();
-
-        let ty = self.ty.ty_tokens();
-
-        let fields_marks = self.fields.iter().map(|field| {
-            let arguments_marks = field.arguments.iter().filter_map(|arg| {
-                let arg_ty = &arg.as_regular()?.ty;
-                Some(quote! { <#arg_ty as ::juniper::marker::IsInputType<#scalar>>::mark(); })
-            });
-
-            let field_ty = &field.ty;
-            let resolved_ty = quote! {
-                <#field_ty as ::juniper::IntoResolvable<
-                    '_, #scalar, _, <Self as ::juniper::GraphQLValue<#scalar>>::Context,
-                >>::Type
-            };
-
-            quote! {
-                #( #arguments_marks )*
-                <#resolved_ty as ::juniper::marker::IsOutputType<#scalar>>::mark();
-            }
-        });
+            .map(|f| f.method_mark_tokens(false, scalar));
 
         let impler_tys = self.implementers.iter().map(|impler| &impler.ty);
 
@@ -1145,247 +553,6 @@
             }
         }
     }
-}
-
-impl ToTokens for Definition {
-    fn to_tokens(&self, into: &mut TokenStream) {
-        into.append_all(&[
-            self.ty.to_token_stream(),
-            self.impl_graphql_interface_tokens(),
-            self.impl_output_type_tokens(),
-            self.impl_graphql_type_tokens(),
-            self.impl_graphql_value_tokens(),
-            self.impl_graphql_value_async_tokens(),
-        ]);
-    }
-}
-
-/// Representation of [GraphQL interface][1] field [argument][2] for code generation.
-///
-/// [1]: https://spec.graphql.org/June2018/#sec-Interfaces
-/// [2]: https://spec.graphql.org/June2018/#sec-Language.Arguments
-#[derive(Debug)]
-struct FieldArgument {
-    /// Rust type that this [GraphQL field argument][2] is represented by.
-    ///
-    /// [2]: https://spec.graphql.org/June2018/#sec-Language.Arguments
-    ty: syn::Type,
-
-    /// Name of this [GraphQL field argument][2] in GraphQL schema.
-    ///
-    /// [2]: https://spec.graphql.org/June2018/#sec-Language.Arguments
-    name: String,
-
-    /// Raw name of this [GraphQL field argument][2] in Rust code.
-    ///
-    /// [2]: https://spec.graphql.org/June2018/#sec-Language.Arguments
-    raw_name: syn::Ident,
-
-    /// [Description][1] of this [GraphQL field argument][2] to put into GraphQL schema.
-    ///
-    /// [1]: https://spec.graphql.org/June2018/#sec-Descriptions
-    /// [2]: https://spec.graphql.org/June2018/#sec-Language.Arguments
-    description: Option<String>,
-
-    /// Default value of this [GraphQL field argument][2] in GraphQL schema.
-    ///
-    /// If outer [`Option`] is [`None`], then this [argument][2] is a [required][3] one.
-    ///
-    /// If inner [`Option`] is [`None`], then the [`Default::default`] value is used.
-    ///
-    /// [2]: https://spec.graphql.org/June2018/#sec-Language.Arguments
-    /// [3]: https://spec.graphql.org/June2018/#sec-Required-Arguments
-    default: Option<Option<syn::Expr>>,
-}
-
-impl FieldArgument {
-    /// Returns [`TokenStream`] with code that can be used to resolve this argument into variable.
-    #[must_use]
-    fn into_arg_resolver(&self) -> TokenStream {
-        let (raw_name, name, ty) = (&self.raw_name, &self.name, &self.ty);
-        let err_text = format!(
-            "Internal error: missing argument `{}` - validation must have failed",
-            &name,
-        );
-
-        quote! {
-            let #raw_name = args.get::<#ty>(#name).expect(#err_text);
-        }
-    }
-}
-
-/// Possible kinds of Rust trait method arguments for code generation.
-#[derive(Debug)]
-enum MethodArgument {
-    /// Regular [GraphQL field argument][1].
-    ///
-    /// [1]: https://spec.graphql.org/June2018/#sec-Language.Arguments
-    Regular(FieldArgument),
-
-    /// [`Context`] passed into a [GraphQL field][2] resolving method.
-    ///
-    /// [`Context`]: juniper::Context
-    /// [2]: https://spec.graphql.org/June2018/#sec-Language.Fields
-    Context(syn::Type),
-
-    /// [`Executor`] passed into a [GraphQL field][2] resolving method.
-    ///
-    /// [`Executor`]: juniper::Executor
-    /// [2]: https://spec.graphql.org/June2018/#sec-Language.Fields
-    Executor,
-}
-
-impl MethodArgument {
-    /// Returns this [`MethodArgument`] as a [`FieldArgument`], if it represents one.
-    #[must_use]
-    fn as_regular(&self) -> Option<&FieldArgument> {
-        if let Self::Regular(arg) = self {
-            Some(arg)
-        } else {
-            None
-        }
-    }
-
-    /// Returns [`syn::Type`] of this [`MethodArgument::Context`], if it represents one.
-    #[must_use]
-    fn context_ty(&self) -> Option<&syn::Type> {
-        if let Self::Context(ty) = self {
-            Some(ty)
-        } else {
-            None
-        }
-    }
-
-    /// Returns generated code for the [`GraphQLType::meta`] method, which registers this
-    /// [`MethodArgument`] in [`Registry`], if it represents a [`FieldArgument`].
-    ///
-    /// [`GraphQLType::meta`]: juniper::GraphQLType::meta
-    /// [`Registry`]: juniper::Registry
-    #[must_use]
-    fn method_meta_tokens(&self) -> Option<TokenStream> {
-        let arg = self.as_regular()?;
-
-        let (name, ty) = (&arg.name, &arg.ty);
-
-        let description = arg
-            .description
-            .as_ref()
-            .map(|desc| quote! { .description(#desc) });
-
-        let method = if let Some(val) = &arg.default {
-            let val = val
-                .as_ref()
-                .map(|v| quote! { (#v).into() })
-                .unwrap_or_else(|| quote! { <#ty as Default>::default() });
-            quote! { .arg_with_default::<#ty>(#name, &#val, info) }
-        } else {
-            quote! { .arg::<#ty>(#name, info) }
-        };
-
-        Some(quote! { .argument(registry#method#description) })
-    }
-
-    /// Returns generated code for the [`GraphQLValue::resolve_field`] method, which provides the
-    /// value of this [`MethodArgument`] to be passed into a trait method call.
-    ///
-    /// [`GraphQLValue::resolve_field`]: juniper::GraphQLValue::resolve_field
-    #[must_use]
-    fn method_resolve_field_tokens(&self) -> TokenStream {
-        match self {
-            Self::Regular(arg) => {
-                let raw_name = &arg.raw_name;
-                quote! { #raw_name }
-            }
-
-            Self::Context(_) => quote! {
-                ::juniper::FromContext::from(executor.context())
-            },
-
-            Self::Executor => quote! { &executor },
-        }
-    }
-}
-
-/// Representation of [GraphQL interface][1] [field][2] for code generation.
-///
-/// [1]: https://spec.graphql.org/June2018/#sec-Interfaces
-/// [2]: https://spec.graphql.org/June2018/#sec-Language.Fields
-#[derive(Debug)]
-struct Field {
-    /// Rust type that this [GraphQL field][2] is represented by (method return type).
-    ///
-    /// [2]: https://spec.graphql.org/June2018/#sec-Language.Fields
-    ty: syn::Type,
-
-    /// Name of this [GraphQL field][2] in GraphQL schema.
-    ///
-    /// [2]: https://spec.graphql.org/June2018/#sec-Language.Fields
-    name: String,
-
-    /// [Description][1] of this [GraphQL field][2] to put into GraphQL schema.
-    ///
-    /// [1]: https://spec.graphql.org/June2018/#sec-Descriptions
-    /// [2]: https://spec.graphql.org/June2018/#sec-Language.Fields
-    description: Option<String>,
-
-    /// [Deprecation][1] of this [GraphQL field][2] to put into GraphQL schema.
-    ///
-    /// If inner [`Option`] is [`None`], then deprecation has no message attached.
-    ///
-    /// [1]: https://spec.graphql.org/June2018/#sec-Deprecation
-    /// [2]: https://spec.graphql.org/June2018/#sec-Language.Fields
-    deprecated: Option<Option<String>>,
-
-    /// Name of Rust trait method representing this [GraphQL field][2].
-    ///
-    /// [2]: https://spec.graphql.org/June2018/#sec-Language.Fields
-    method: syn::Ident,
-=======
-            .map(|f| f.method_mark_tokens(false, scalar));
->>>>>>> a3fda736
-
-        let impler_tys = self.implementers.iter().map(|impler| &impler.ty);
-
-<<<<<<< HEAD
-    /// Indicator whether this [GraphQL field][2] should be resolved asynchronously.
-    ///
-    /// [2]: https://spec.graphql.org/June2018/#sec-Language.Fields
-    is_async: bool,
-
-    /// Tracing attribute placed on this [GraphQL field][2]. Only relevant when `tracing`
-    /// feature is enabled.
-    ///
-    /// If it is present and `tracing` feature is enabled it can be used to alter traces,
-    /// generated for this [GraphQL field][2].
-    ///
-    /// If it is present and `tracing` feature is disabled it will result in compile time
-    /// error.
-    ///
-    /// [2]: https://spec.graphql.org/June2018/#sec-Language.Fields
-    #[cfg(feature = "tracing")]
-    instrument: Option<tracing::Attr>,
-
-    /// Tracing behaviour for this [GraphQL field][2] parsed from `#[graphql(tracing = ...)]`
-    ///
-    /// It can be used to define whether this field should be traced.
-    ///
-    /// [2]: https://spec.graphql.org/June2018/#sec-Language.Fields
-    #[cfg(feature = "tracing")]
-    tracing: Option<tracing::FieldBehaviour>,
-}
-=======
-        quote! {
-            #[automatically_derived]
-            impl#impl_generics ::juniper::marker::IsOutputType<#scalar> for #ty #where_clause
-            {
-                fn mark() {
-                    #( #fields_marks )*
-                    #( <#impler_tys as ::juniper::marker::IsOutputType<#scalar>>::mark(); )*
-                }
-            }
-        }
-    }
->>>>>>> a3fda736
 
     /// Returns generated code implementing [`GraphQLType`] trait for this
     /// [GraphQL interface][1].
@@ -1448,17 +615,6 @@
     /// [`GraphQLValue`]: juniper::GraphQLValue
     /// [1]: https://spec.graphql.org/June2018/#sec-Interfaces
     #[must_use]
-<<<<<<< HEAD
-    #[allow(unused_variables)]
-    fn method_resolve_field_tokens(
-        &self,
-        trait_ty: &syn::Type,
-        definition: &Definition,
-    ) -> Option<TokenStream> {
-        if self.is_async {
-            return None;
-        }
-=======
     fn impl_graphql_value_tokens(&self) -> TokenStream {
         let scalar = &self.scalar;
         let context = &self.context;
@@ -1482,7 +638,6 @@
             })
         };
         let no_field_panic = field::Definition::method_resolve_field_panic_no_field_tokens(scalar);
->>>>>>> a3fda736
 
         let custom_downcast_checks = self
             .implementers
@@ -1490,18 +645,8 @@
             .filter_map(|i| i.method_concrete_type_name_tokens(&trait_ty));
         let regular_downcast_check = self.ty.method_concrete_type_name_tokens();
 
-<<<<<<< HEAD
-        let arg_resolvers = self
-            .arguments
-            .iter()
-            .filter_map(|arg| arg.as_regular().map(|f| f.into_arg_resolver()));
-
-        let arguments = self
-            .arguments
-=======
         let custom_downcasts = self
             .implementers
->>>>>>> a3fda736
             .iter()
             .filter_map(|i| i.method_resolve_into_type_tokens(&trait_ty));
         let regular_downcast = self.ty.method_resolve_into_type_tokens();
@@ -1514,20 +659,6 @@
                 type Context = #context;
                 type TypeInfo = ();
 
-<<<<<<< HEAD
-        let tracing_span = if_tracing_enabled!(tracing::span_tokens(definition, self));
-        let trace_sync = if_tracing_enabled!(tracing::sync_tokens(definition, self));
-
-        Some(quote! {
-            #name => {
-                #( #arg_resolvers )*
-
-                #tracing_span
-                #trace_sync
-
-                let res: #ty = <Self as #trait_ty>::#method(self #( , #arguments )*);
-                #resolving_code
-=======
                 fn type_name<'__i>(&self, info: &'__i Self::TypeInfo) -> Option<&'__i str> {
                     <Self as ::juniper::GraphQLType<#scalar>>::name(info)
                 }
@@ -1565,7 +696,6 @@
                     #( #custom_downcasts )*
                     #regular_downcast
                 }
->>>>>>> a3fda736
             }
         }
     }
@@ -1576,32 +706,12 @@
     /// [`GraphQLValueAsync`]: juniper::GraphQLValueAsync
     /// [1]: https://spec.graphql.org/June2018/#sec-Interfaces
     #[must_use]
-<<<<<<< HEAD
-    #[allow(unused_variables)]
-    fn method_resolve_field_async_tokens(
-        &self,
-        trait_ty: &syn::Type,
-        definition: &Definition,
-    ) -> TokenStream {
-        let (name, ty, method) = (&self.name, &self.ty, &self.method);
-
-        let arg_resolvers = self
-            .arguments
-            .iter()
-            .filter_map(|arg| arg.as_regular().map(|f| f.into_arg_resolver()));
-
-        let arguments = self
-            .arguments
-            .iter()
-            .map(MethodArgument::method_resolve_field_tokens);
-=======
     fn impl_graphql_value_async_tokens(&self) -> TokenStream {
         let scalar = &self.scalar;
 
         let (impl_generics, where_clause) = self.ty.impl_generics(true);
         let ty = self.ty.ty_tokens();
         let trait_ty = self.ty.trait_ty();
->>>>>>> a3fda736
 
         let fields_resolvers = self
             .fields
@@ -1609,20 +719,6 @@
             .map(|f| f.method_resolve_field_async_tokens(scalar, Some(&trait_ty)));
         let no_field_panic = field::Definition::method_resolve_field_panic_no_field_tokens(scalar);
 
-<<<<<<< HEAD
-        let tracing_span = if_tracing_enabled!(tracing::span_tokens(definition, self));
-        let trace_async = if_tracing_enabled!(tracing::async_tokens(definition, self));
-
-        let resolving_code = gen::async_resolving_code(Some(ty), trace_async);
-
-        quote! {
-            #name => {
-                #( #arg_resolvers )*
-
-                #tracing_span
-                let fut = #fut;
-                #resolving_code
-=======
         let custom_downcasts = self
             .implementers
             .iter()
@@ -1657,7 +753,6 @@
                     #( #custom_downcasts )*
                     #regular_downcast
                 }
->>>>>>> a3fda736
             }
         }
     }
