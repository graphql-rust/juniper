//! Code generation for [GraphQL object][1].
//!
//! [1]: https://spec.graphql.org/October2021#sec-Objects

pub mod attr;
pub mod derive;

use std::{any::TypeId, collections::HashSet, marker::PhantomData};

use proc_macro2::TokenStream;
use quote::{format_ident, quote, ToTokens};
use syn::{
    ext::IdentExt as _,
    parse::{Parse, ParseStream},
    parse_quote,
    spanned::Spanned as _,
    token,
};

<<<<<<< HEAD
use crate::{
    common::{
        behavior, field, gen,
        parse::{
            attr::{err, OptionExt as _},
            GenericsExt as _, ParseBufferExt as _, TypeExt,
        },
        scalar,
=======
use crate::common::{
    field, filter_attrs, gen,
    parse::{
        attr::{err, OptionExt as _},
        GenericsExt as _, ParseBufferExt as _, TypeExt,
>>>>>>> faf1f572
    },
    rename, scalar, Description, SpanContainer,
};

/// Available arguments behind `#[graphql]` (or `#[graphql_object]`) attribute
/// when generating code for [GraphQL object][1] type.
///
/// [1]: https://spec.graphql.org/October2021#sec-Objects
#[derive(Debug, Default)]
pub(crate) struct Attr {
    /// Explicitly specified name of this [GraphQL object][1] type.
    ///
    /// If [`None`], then Rust type name is used by default.
    ///
    /// [1]: https://spec.graphql.org/October2021#sec-Objects
    pub(crate) name: Option<SpanContainer<String>>,

    /// Explicitly specified [description][2] of this [GraphQL object][1] type.
    ///
    /// If [`None`], then Rust doc comment will be used as the [description][2],
    /// if any.
    ///
    /// [1]: https://spec.graphql.org/October2021#sec-Objects
    /// [2]: https://spec.graphql.org/October2021#sec-Descriptions
    pub(crate) description: Option<SpanContainer<Description>>,

    /// Explicitly specified type of [`Context`] to use for resolving this
    /// [GraphQL object][1] type with.
    ///
    /// If [`None`], then unit type `()` is assumed as a type of [`Context`].
    ///
    /// [`Context`]: juniper::Context
    /// [1]: https://spec.graphql.org/October2021#sec-Objects
    pub(crate) context: Option<SpanContainer<syn::Type>>,

    /// Explicitly specified type (or type parameter with its bounds) of
    /// [`ScalarValue`] to use for resolving this [GraphQL object][1] type with.
    ///
    /// If [`None`], then generated code will be generic over any
    /// [`ScalarValue`] type, which, in turn, requires all [object][1] fields to
    /// be generic over any [`ScalarValue`] type too. That's why this type
    /// should be specified only if one of the variants implements
    /// [`GraphQLType`] in a non-generic way over [`ScalarValue`] type.
    ///
    /// [`GraphQLType`]: juniper::GraphQLType
    /// [`ScalarValue`]: juniper::ScalarValue
    /// [1]: https://spec.graphql.org/October2021#sec-Objects
    pub(crate) scalar: Option<SpanContainer<scalar::AttrValue>>,

    /// Explicitly specified type of the custom [`Behavior`] to parametrize this
    /// [GraphQL object][0] implementation with.
    ///
    /// If [`None`], then [`behavior::Standard`] will be used for the generated
    /// code.
    ///
    /// [`Behavior`]: juniper::behavior
    /// [`behavior::Standard`]: juniper::behavior::Standard
    /// [0]: https://spec.graphql.org/October2021#sec-Objects
    pub(crate) behavior: Option<SpanContainer<behavior::Type>>,

    /// Explicitly specified [GraphQL interfaces][2] this [GraphQL object][1]
    /// type implements.
    ///
    /// [1]: https://spec.graphql.org/October2021#sec-Objects
    /// [2]: https://spec.graphql.org/October2021#sec-Interfaces
    pub(crate) interfaces: HashSet<SpanContainer<syn::Type>>,

    /// Explicitly specified [`rename::Policy`] for all fields of this
    /// [GraphQL object][1] type.
    ///
    /// If [`None`], then the [`rename::Policy::CamelCase`] will be applied by
    /// default.
    ///
    /// [1]: https://spec.graphql.org/October2021#sec-Objects
    pub(crate) rename_fields: Option<SpanContainer<rename::Policy>>,

    /// Indicator whether the generated code is intended to be used only inside
    /// the [`juniper`] library.
    pub(crate) is_internal: bool,
}

impl Parse for Attr {
    fn parse(input: ParseStream<'_>) -> syn::Result<Self> {
        let mut out = Self::default();
        while !input.is_empty() {
            let ident = input.parse_any_ident()?;
            match ident.to_string().as_str() {
                "name" => {
                    input.parse::<token::Eq>()?;
                    let name = input.parse::<syn::LitStr>()?;
                    out.name
                        .replace(SpanContainer::new(
                            ident.span(),
                            Some(name.span()),
                            name.value(),
                        ))
                        .none_or_else(|_| err::dup_arg(&ident))?
                }
                "desc" | "description" => {
                    input.parse::<token::Eq>()?;
                    let desc = input.parse::<Description>()?;
                    out.description
                        .replace(SpanContainer::new(ident.span(), Some(desc.span()), desc))
                        .none_or_else(|_| err::dup_arg(&ident))?
                }
                "ctx" | "context" | "Context" => {
                    input.parse::<token::Eq>()?;
                    let ctx = input.parse::<syn::Type>()?;
                    out.context
                        .replace(SpanContainer::new(ident.span(), Some(ctx.span()), ctx))
                        .none_or_else(|_| err::dup_arg(&ident))?
                }
                "scalar" | "Scalar" | "ScalarValue" => {
                    input.parse::<token::Eq>()?;
                    let scl = input.parse::<scalar::AttrValue>()?;
                    out.scalar
                        .replace(SpanContainer::new(ident.span(), Some(scl.span()), scl))
                        .none_or_else(|_| err::dup_arg(&ident))?
                }
                "behave" | "behavior" => {
                    input.parse::<token::Eq>()?;
                    let bh = input.parse::<behavior::Type>()?;
                    out.behavior
                        .replace(SpanContainer::new(ident.span(), Some(bh.span()), bh))
                        .none_or_else(|_| err::dup_arg(&ident))?
                }
                "impl" | "implements" | "interfaces" => {
                    input.parse::<token::Eq>()?;
                    for iface in input.parse_maybe_wrapped_and_punctuated::<
                        syn::Type, token::Bracket, token::Comma,
                    >()? {
                        let iface_span = iface.span();
                        out
                            .interfaces
                            .replace(SpanContainer::new(ident.span(), Some(iface_span), iface))
                            .none_or_else(|_| err::dup_arg(iface_span))?;
                    }
                }
                "rename_all" => {
                    input.parse::<token::Eq>()?;
                    let val = input.parse::<syn::LitStr>()?;
                    out.rename_fields
                        .replace(SpanContainer::new(
                            ident.span(),
                            Some(val.span()),
                            val.try_into()?,
                        ))
                        .none_or_else(|_| err::dup_arg(&ident))?;
                }
                "internal" => {
                    out.is_internal = true;
                }
                name => {
                    return Err(err::unknown_arg(&ident, name));
                }
            }
            input.try_parse::<token::Comma>()?;
        }
        Ok(out)
    }
}

impl Attr {
    /// Tries to merge two [`Attr`]s into a single one, reporting about
    /// duplicates, if any.
    fn try_merge(self, mut another: Self) -> syn::Result<Self> {
        Ok(Self {
            name: try_merge_opt!(name: self, another),
            description: try_merge_opt!(description: self, another),
            context: try_merge_opt!(context: self, another),
            scalar: try_merge_opt!(scalar: self, another),
            behavior: try_merge_opt!(behavior: self, another),
            interfaces: try_merge_hashset!(interfaces: self, another => span_joined),
            rename_fields: try_merge_opt!(rename_fields: self, another),
            is_internal: self.is_internal || another.is_internal,
        })
    }

    /// Parses [`Attr`] from the given multiple `name`d [`syn::Attribute`]s
    /// placed on a struct or impl block definition.
    pub(crate) fn from_attrs(name: &str, attrs: &[syn::Attribute]) -> syn::Result<Self> {
        let mut attr = filter_attrs(name, attrs)
            .map(|attr| attr.parse_args())
            .try_fold(Self::default(), |prev, curr| prev.try_merge(curr?))?;

        if attr.description.is_none() {
            attr.description = Description::parse_from_doc_attrs(attrs)?;
        }

        Ok(attr)
    }
}

/// Definition of [GraphQL object][1] for code generation.
///
/// [1]: https://spec.graphql.org/October2021#sec-Objects
#[derive(Debug)]
pub(crate) struct Definition<Operation: ?Sized> {
    /// Name of this [GraphQL object][1] in GraphQL schema.
    ///
    /// [1]: https://spec.graphql.org/October2021#sec-Objects
    pub(crate) name: String,

    /// Rust type that this [GraphQL object][1] is represented with.
    ///
    /// It should contain all its generics, if any.
    ///
    /// [1]: https://spec.graphql.org/October2021#sec-Objects
    pub(crate) ty: syn::Type,

    /// Generics of the Rust type that this [GraphQL object][1] is implemented
    /// for.
    ///
    /// [1]: https://spec.graphql.org/October2021#sec-Objects
    pub(crate) generics: syn::Generics,

    /// Description of this [GraphQL object][1] to put into GraphQL schema.
    ///
    /// [1]: https://spec.graphql.org/October2021#sec-Objects
    pub(crate) description: Option<Description>,

    /// Rust type of [`Context`] to generate [`GraphQLType`] implementation with
    /// for this [GraphQL object][1].
    ///
    /// [`GraphQLType`]: juniper::GraphQLType
    /// [`Context`]: juniper::Context
    /// [1]: https://spec.graphql.org/October2021#sec-Objects
    pub(crate) context: syn::Type,

    /// [`ScalarValue`] parametrization to generate [`GraphQLType`]
    /// implementation with for this [GraphQL object][1].
    ///
    /// [`GraphQLType`]: juniper::GraphQLType
    /// [`ScalarValue`]: juniper::ScalarValue
    /// [1]: https://spec.graphql.org/October2021#sec-Objects
    pub(crate) scalar: scalar::Type,

    /// [`Behavior`] parametrization to generate code with for this
    /// [GraphQL object][0].
    ///
    /// [`Behavior`]: juniper::behavior
    /// [0]: https://spec.graphql.org/October2021#sec-Objects
    pub(crate) behavior: behavior::Type,

    /// Defined [GraphQL fields][2] of this [GraphQL object][1].
    ///
    /// [1]: https://spec.graphql.org/October2021#sec-Objects
    /// [2]: https://spec.graphql.org/October2021#sec-Language.Fields
    pub(crate) fields: Vec<field::Definition>,

    /// [GraphQL interfaces][2] implemented by this [GraphQL object][1].
    ///
    /// [1]: https://spec.graphql.org/October2021#sec-Objects
    /// [2]: https://spec.graphql.org/October2021#sec-Interfaces
    pub(crate) interfaces: HashSet<syn::Type>,

    /// [GraphQL operation][1] this [`Definition`] should generate code for.
    ///
    /// Either [GraphQL query][2] or [GraphQL subscription][3].
    ///
    /// [1]: https://spec.graphql.org/October2021#sec-Language.Operations
    /// [2]: https://spec.graphql.org/October2021#sec-Query
    /// [3]: https://spec.graphql.org/October2021#sec-Subscription
    pub(crate) _operation: PhantomData<Box<Operation>>,
}

impl<Operation: ?Sized + 'static> Definition<Operation> {
    /// Returns prepared [`syn::Generics::split_for_impl`] for [`GraphQLType`]
    /// trait (and similar) implementation of this [GraphQL object][1].
    ///
    /// If `for_async` is `true`, then additional predicates are added to suit
    /// the [`GraphQLAsyncValue`] trait (and similar) requirements.
    ///
    /// [`GraphQLAsyncValue`]: juniper::GraphQLAsyncValue
    /// [`GraphQLType`]: juniper::GraphQLType
    /// [1]: https://spec.graphql.org/October2021#sec-Objects
    #[must_use]
    pub(crate) fn impl_generics(&self, for_async: bool) -> (TokenStream, Option<syn::WhereClause>) {
        let mut generics = self.generics.clone();

        let scalar = &self.scalar;
        if scalar.is_implicit_generic() {
            generics.params.push(parse_quote! { #scalar });
        }
        if scalar.is_generic() {
            generics
                .make_where_clause()
                .predicates
                .push(parse_quote! { #scalar: ::juniper::ScalarValue });
        }
        if let Some(bound) = scalar.bounds() {
            generics.make_where_clause().predicates.push(bound);
        }

        if for_async {
            let self_ty = if self.generics.lifetimes().next().is_some() {
                let mut lifetimes = vec![];

                // Modify lifetime names to omit "lifetime name `'a` shadows a
                // lifetime name that is already in scope" error.
                let mut ty = self.ty.clone();
                ty.lifetimes_iter_mut(&mut |lt| {
                    let ident = lt.ident.unraw();
                    lt.ident = format_ident!("__fa__{ident}");
                    lifetimes.push(lt.clone());
                });

                quote! { for<#( #lifetimes ),*> #ty }
            } else {
                quote! { Self }
            };
            generics
                .make_where_clause()
                .predicates
                .push(parse_quote! { #self_ty: Sync });

            if scalar.is_generic() {
                generics
                    .make_where_clause()
                    .predicates
                    .push(parse_quote! { #scalar: Send + Sync });
            }
        }

        let (impl_generics, _, where_clause) = generics.split_for_impl();
        (quote! { #impl_generics }, where_clause.cloned())
    }

    /// Returns prepared self [`syn::Type`] and [`syn::Generics`] for a trait
    /// implementation.
    #[must_use]
    fn ty_and_generics(&self) -> (&syn::Type, syn::Generics) {
        (&self.ty, self.generics.clone())
    }

    /// Returns generated code implementing [`marker::IsOutputType`] trait for
    /// this [GraphQL object][1].
    ///
    /// [`marker::IsOutputType`]: juniper::marker::IsOutputType
    /// [1]: https://spec.graphql.org/October2021#sec-Objects
    #[must_use]
    pub(crate) fn impl_output_type_tokens(&self) -> TokenStream {
        let scalar = &self.scalar;

        let (impl_generics, where_clause) = self.impl_generics(false);
        let ty = &self.ty;

        let coerce_result = TypeId::of::<Operation>() != TypeId::of::<Query>();
        let fields_marks = self
            .fields
            .iter()
            .map(|f| f.method_mark_tokens(coerce_result, scalar));

        let interface_tys = self.interfaces.iter();

        quote! {
            #[automatically_derived]
            impl #impl_generics ::juniper::marker::IsOutputType<#scalar> for #ty #where_clause
            {
                fn mark() {
                    #( #fields_marks )*
                    #( <#interface_tys as ::juniper::marker::IsOutputType<#scalar>>::mark(); )*
                }
            }
        }
    }

    /// Returns generated code implementing [`BaseType`], [`BaseSubTypes`],
    /// [`WrappedType`] and [`Fields`] traits for this [GraphQL object][1].
    ///
    /// [`BaseSubTypes`]: juniper::macros::reflect::BaseSubTypes
    /// [`BaseType`]: juniper::macros::reflect::BaseType
    /// [`Fields`]: juniper::macros::reflect::Fields
    /// [`WrappedType`]: juniper::macros::reflect::WrappedType
    /// [1]: https://spec.graphql.org/October2021#sec-Objects
    #[must_use]
    pub(crate) fn impl_reflection_traits_tokens(&self) -> TokenStream {
        let scalar = &self.scalar;
        let name = &self.name;
        let (impl_generics, where_clause) = self.impl_generics(false);
        let ty = &self.ty;
        let fields = self.fields.iter().map(|f| &f.name);
        let interfaces = self.interfaces.iter();

        quote! {
            #[automatically_derived]
            impl #impl_generics ::juniper::macros::reflect::BaseType<#scalar>
                for #ty
                #where_clause
            {
                const NAME: ::juniper::macros::reflect::Type = #name;
            }

            #[automatically_derived]
            impl #impl_generics ::juniper::macros::reflect::BaseSubTypes<#scalar>
                for #ty
                #where_clause
            {
                const NAMES: ::juniper::macros::reflect::Types =
                    &[<Self as ::juniper::macros::reflect::BaseType<#scalar>>::NAME];
            }

            #[automatically_derived]
            impl #impl_generics ::juniper::macros::reflect::Implements<#scalar>
                for #ty
                #where_clause
            {
                const NAMES: ::juniper::macros::reflect::Types =
                    &[#(<#interfaces as ::juniper::macros::reflect::BaseType<#scalar>>::NAME),*];
            }

            #[automatically_derived]
            impl #impl_generics ::juniper::macros::reflect::WrappedType<#scalar>
                for #ty
                #where_clause
            {
                const VALUE: ::juniper::macros::reflect::WrappedValue = 1;
            }

            #[automatically_derived]
            impl #impl_generics ::juniper::macros::reflect::Fields<#scalar>
                for #ty
                #where_clause
            {
                const NAMES: ::juniper::macros::reflect::Names = &[#(#fields),*];
            }
        }
    }

    /// Returns generated code implementing [`reflect::BaseType`],
    /// [`reflect::BaseSubTypes`], [`reflect::Implements`],
    /// [`reflect::WrappedType`] and [`reflect::Fields`] traits for this
    /// [GraphQL object][0].
    ///
    /// [`reflect::BaseSubTypes`]: juniper::reflect::BaseSubTypes
    /// [`reflect::BaseType`]: juniper::reflect::BaseType
    /// [`reflect::Fields`]: juniper::reflect::Fields
    /// [`reflect::Implements`]: juniper::reflect::Implements
    /// [`reflect::WrappedType`]: juniper::reflect::WrappedType
    /// [0]: https://spec.graphql.org/October2021#sec-Objects
    #[must_use]
    pub(crate) fn impl_reflect(&self) -> TokenStream {
        let bh = &self.behavior;
        let (ty, generics) = self.ty_and_generics();
        let (impl_gens, _, where_clause) = generics.split_for_impl();

        let name = &self.name;
        let interfaces = self.interfaces.iter();
        let fields = self.fields.iter().map(|f| &f.name);

        quote! {
            #[automatically_derived]
            impl#impl_gens ::juniper::reflect::BaseType<#bh> for #ty
                #where_clause
            {
                const NAME: ::juniper::reflect::Type = #name;
            }

            #[automatically_derived]
            impl#impl_gens ::juniper::reflect::BaseSubTypes<#bh> for #ty
                #where_clause
            {
                const NAMES: ::juniper::reflect::Types =
                    &[<Self as ::juniper::reflect::BaseType<#bh>>::NAME];
            }

            #[automatically_derived]
            impl#impl_gens ::juniper::reflect::Implements<#bh> for #ty
                #where_clause
            {
                const NAMES: ::juniper::reflect::Types = &[#(
                    <#interfaces as ::juniper::reflect::BaseType<#bh>>::NAME
                ),*];
            }

            #[automatically_derived]
            impl#impl_gens ::juniper::reflect::WrappedType<#bh> for #ty
                #where_clause
            {
                const VALUE: ::juniper::reflect::WrappedValue =
                    ::juniper::reflect::wrap::SINGULAR;
            }

            #[automatically_derived]
            impl#impl_gens ::juniper::reflect::Fields<#bh> for #ty
                #where_clause
            {
                const NAMES: ::juniper::reflect::Names = &[#( #fields ),*];
            }
        }
    }

    /// Returns generated code implementing [`reflect::Field`] trait for each
    /// [field][1] of this [GraphQL object][0].
    ///
    /// [`reflect::Field`]: juniper::reflect::Field
    /// [0]: https://spec.graphql.org/October2021#sec-Objects
    /// [1]: https://spec.graphql.org/October2021#sec-Language.Fields
    #[must_use]
    pub(crate) fn impl_reflect_field(&self) -> TokenStream {
        let bh = &self.behavior;
        let (ty, generics) = self.ty_and_generics();
        let (impl_gens, _, where_clause) = generics.split_for_impl();

        self.fields
            .iter()
            .map(|field| {
                let (f_name, f_ty, f_bh) = (&field.name, &field.ty, &field.behavior);

                let arguments = field
                    .arguments
                    .as_ref()
                    .iter()
                    .flat_map(|vec| vec.iter().filter_map(field::MethodArgument::as_regular))
                    .map(|arg| {
                        let (a_name, a_ty, a_bh) = (&arg.name, &arg.ty, &arg.behavior);

                        quote! {(
                            #a_name,
                            <#a_ty as ::juniper::reflect::BaseType<#a_bh>>
                                ::NAME,
                            <#a_ty as ::juniper::reflect::WrappedType<#a_bh>>
                                ::VALUE,
                        )}
                    })
                    .collect::<Vec<_>>();

                quote! {
                    #[allow(deprecated, non_snake_case)]
                    #[automatically_derived]
                    impl#impl_gens ::juniper::reflect::Field<
                        { ::juniper::reflect::fnv1a128(#f_name) }, #bh,
                    > for #ty #where_clause {
                        const TYPE: ::juniper::reflect::Type =
                            <#f_ty as ::juniper::reflect::BaseType<#f_bh>>
                                ::NAME;

                        const SUB_TYPES: ::juniper::reflect::Types =
                            <#f_ty as ::juniper::reflect::BaseSubTypes<#f_bh>>
                                ::NAMES;

                        const WRAPPED_VALUE: juniper::reflect::WrappedValue =
                            <#f_ty as ::juniper::reflect::WrappedType<#f_bh>>
                                ::VALUE;

                        const ARGUMENTS: &'static [(
                            ::juniper::reflect::Name,
                            ::juniper::reflect::Type,
                            ::juniper::reflect::WrappedValue,
                        )] = &[#( #arguments ),*];
                    }
                }
            })
            .collect()
    }

    /// Returns generated code implementing [`GraphQLType`] trait for this
    /// [GraphQL object][1].
    ///
    /// [`GraphQLType`]: juniper::GraphQLType
    /// [1]: https://spec.graphql.org/October2021#sec-Objects
    #[must_use]
    pub(crate) fn impl_graphql_type_tokens(&self) -> TokenStream {
        let scalar = &self.scalar;

        let (impl_generics, where_clause) = self.impl_generics(false);
        let ty = &self.ty;

        let name = &self.name;
        let description = &self.description;

        let extract_stream_type = TypeId::of::<Operation>() != TypeId::of::<Query>();
        let fields_meta = self
            .fields
            .iter()
            .map(|f| f.method_meta_tokens(extract_stream_type.then_some(scalar)));

        // Sorting is required to preserve/guarantee the order of interfaces registered in schema.
        let mut interface_tys: Vec<_> = self.interfaces.iter().collect();
        interface_tys.sort_unstable_by(|a, b| {
            let (a, b) = (quote!(#a).to_string(), quote!(#b).to_string());
            a.cmp(&b)
        });
        let interfaces = (!interface_tys.is_empty()).then(|| {
            quote! {
                .interfaces(&[
                    #( registry.get_type::<#interface_tys>(info), )*
                ])
            }
        });

        quote! {
            #[automatically_derived]
            impl #impl_generics ::juniper::GraphQLType<#scalar> for #ty #where_clause
            {
                fn name(_ : &Self::TypeInfo) -> Option<&'static str> {
                    Some(#name)
                }

                fn meta<'r>(
                    info: &Self::TypeInfo,
                    registry: &mut ::juniper::Registry<'r, #scalar>
                ) -> ::juniper::meta::MetaType<'r, #scalar>
                where #scalar: 'r,
                {
                    let fields = [
                        #( #fields_meta, )*
                    ];
                    registry.build_object_type::<#ty>(info, &fields)
                        #description
                        #interfaces
                        .into_meta()
                }
            }
        }
    }
}

/// [GraphQL query operation][2] of the [`Definition`] to generate code for.
///
/// [2]: https://spec.graphql.org/October2021#sec-Query
struct Query;

impl ToTokens for Definition<Query> {
    fn to_tokens(&self, into: &mut TokenStream) {
        self.impl_graphql_object_tokens().to_tokens(into);
        self.impl_output_type_tokens().to_tokens(into);
        self.impl_graphql_type_tokens().to_tokens(into);
        self.impl_graphql_value_tokens().to_tokens(into);
        self.impl_graphql_value_async_tokens().to_tokens(into);
        self.impl_reflection_traits_tokens().to_tokens(into);
        self.impl_field_meta_tokens().to_tokens(into);
        self.impl_field_tokens().to_tokens(into);
        self.impl_async_field_tokens().to_tokens(into);
        ////////////////////////////////////////////////////////////////////////
        self.impl_reflect().to_tokens(into);
        //self.impl_reflect_field().to_tokens(into);
        //self.impl_resolve_field_static().to_tokens(into);
    }
}

impl Definition<Query> {
    /// Returns generated code implementing [`GraphQLObject`] trait for this
    /// [GraphQL object][1].
    ///
    /// [`GraphQLObject`]: juniper::GraphQLObject
    /// [1]: https://spec.graphql.org/October2021#sec-Objects
    #[must_use]
    fn impl_graphql_object_tokens(&self) -> TokenStream {
        let scalar = &self.scalar;
        let const_scalar = self.scalar.default_ty();

        let (impl_generics, where_clause) = self.impl_generics(false);
        let ty = &self.ty;

        let interface_tys = self.interfaces.iter();

        let generics = {
            let mut generics = self.generics.clone();
            if scalar.is_implicit_generic() {
                generics.params.push(parse_quote! { #scalar })
            }
            generics
        };
        let const_interface_tys = interface_tys.clone().cloned().map(|mut ty| {
            generics.replace_type_with_defaults(&mut ty);
            ty
        });

        // TODO: Make it work by repeating `sa::assert_type_ne_all!` expansion,
        //       but considering generics.
        //let interface_tys: Vec<_> = self.interfaces.iter().collect();
        //let all_interfaces_unique = (interface_tys.len() > 1).then(|| {
        //    quote! { ::juniper::sa::assert_type_ne_all!(#( #interface_tys ),*); }
        //});

        quote! {
            #[automatically_derived]
            impl #impl_generics ::juniper::marker::GraphQLObject<#scalar> for #ty #where_clause
            {
                fn mark() {
                    #( <#interface_tys as ::juniper::marker::GraphQLInterface<#scalar>>::mark(); )*
                    ::juniper::assert_implemented_for!(
                        #const_scalar, #ty, #(#const_interface_tys),*
                    );
                }
            }
        }
    }

    /// Returns generated code implementing [`FieldMeta`] traits for each field
    /// of this [GraphQL object][1].
    ///
    /// [`FieldMeta`]: juniper::FieldMeta
    /// [1]: https://spec.graphql.org/October2021#sec-Objects
    #[must_use]
    fn impl_field_meta_tokens(&self) -> TokenStream {
        let impl_ty = &self.ty;
        let scalar = &self.scalar;
        let context = &self.context;
        let (impl_generics, where_clause) = self.impl_generics(false);

        self.fields
            .iter()
            .map(|field| {
                let (name, ty) = (&field.name, field.ty.clone());

                let arguments = field
                    .arguments
                    .as_ref()
                    .iter()
                    .flat_map(|vec| vec.iter())
                    .filter_map(|arg| match arg {
                        field::MethodArgument::Regular(arg) => {
                            let (name, ty) = (&arg.name, &arg.ty);
                            Some(quote! {(
                                #name,
                                <#ty as ::juniper::macros::reflect::BaseType<#scalar>>::NAME,
                                <#ty as ::juniper::macros::reflect::WrappedType<#scalar>>::VALUE,
                            )})
                        }
                        field::MethodArgument::Executor | field::MethodArgument::Context(_) => None,
                    })
                    .collect::<Vec<_>>();

                quote! {
                    #[allow(deprecated, non_snake_case)]
                    #[automatically_derived]
                    impl #impl_generics ::juniper::macros::reflect::FieldMeta<
                        #scalar,
                        { ::juniper::macros::reflect::fnv1a128(#name) }
                    > for #impl_ty #where_clause {
                        type Context = #context;
                        type TypeInfo = ();
                        const TYPE: ::juniper::macros::reflect::Type =
                            <#ty as ::juniper::macros::reflect::BaseType<#scalar>>::NAME;
                        const SUB_TYPES: ::juniper::macros::reflect::Types =
                            <#ty as ::juniper::macros::reflect::BaseSubTypes<#scalar>>::NAMES;
                        const WRAPPED_VALUE: juniper::macros::reflect::WrappedValue =
                            <#ty as ::juniper::macros::reflect::WrappedType<#scalar>>::VALUE;
                        const ARGUMENTS: &'static [(
                            ::juniper::macros::reflect::Name,
                            ::juniper::macros::reflect::Type,
                            ::juniper::macros::reflect::WrappedValue,
                        )] = &[#(#arguments,)*];
                    }
                }
            })
            .collect()
    }

    /// Returns generated code implementing [`Field`] trait for each field of
    /// this [GraphQL object][1].
    ///
    /// [`Field`]: juniper::Field
    /// [1]: https://spec.graphql.org/October2021#sec-Objects
    #[must_use]
    fn impl_field_tokens(&self) -> TokenStream {
        let (impl_ty, scalar) = (&self.ty, &self.scalar);
        let (impl_generics, where_clause) = self.impl_generics(false);

        self.fields
            .iter()
            .map(|field| {
                let (name, mut res_ty, ident) = (&field.name, field.ty.clone(), &field.ident);

                let resolve = if field.is_async {
                    quote! {
                        ::std::panic!(
                             "Tried to resolve async field `{}` on type `{}` with a sync resolver",
                             #name,
                             <Self as ::juniper::macros::reflect::BaseType<#scalar>>::NAME,
                         );
                    }
                } else {
                    let res = if field.is_method() {
                        let args = field
                            .arguments
                            .as_ref()
                            .unwrap()
                            .iter()
                            .map(|arg| arg.method_resolve_field_tokens(scalar, false));

                        let rcv = field.has_receiver.then(|| {
                            quote! { self, }
                        });

                        quote! { Self::#ident(#rcv #( #args ),*) }
                    } else {
                        res_ty = parse_quote! { _ };
                        quote! { &self.#ident }
                    };

                    let resolving_code = gen::sync_resolving_code();

                    quote! {
                        let res: #res_ty = #res;
                        #resolving_code
                    }
                };

                quote! {
                    #[allow(deprecated, non_snake_case)]
                    #[automatically_derived]
                    impl #impl_generics ::juniper::macros::reflect::Field<
                        #scalar,
                        { ::juniper::macros::reflect::fnv1a128(#name) }
                    > for #impl_ty
                        #where_clause
                    {
                        fn call(
                            &self,
                            info: &Self::TypeInfo,
                            args: &::juniper::Arguments<'_, #scalar>,
                            executor: &::juniper::Executor<'_, '_, Self::Context, #scalar>,
                        ) -> ::juniper::ExecutionResult<#scalar> {
                            #resolve
                        }
                    }
                }
            })
            .collect()
    }

    /// Returns generated code implementing [`AsyncField`] trait for each field
    /// of this [GraphQL object][1].
    ///
    /// [`AsyncField`]: juniper::AsyncField
    /// [1]: https://spec.graphql.org/October2021#sec-Objects
    #[must_use]
    fn impl_async_field_tokens(&self) -> TokenStream {
        let (impl_ty, scalar) = (&self.ty, &self.scalar);
        let (impl_generics, where_clause) = self.impl_generics(true);

        self.fields
            .iter()
            .map(|field| {
                let (name, mut res_ty, ident) = (&field.name, field.ty.clone(), &field.ident);

                let mut res = if field.is_method() {
                    let args = field
                        .arguments
                        .as_ref()
                        .unwrap()
                        .iter()
                        .map(|arg| arg.method_resolve_field_tokens(scalar, true));

                    let rcv = field.has_receiver.then(|| {
                        quote! { self, }
                    });

                    quote! { Self::#ident(#rcv #( #args ),*) }
                } else {
                    res_ty = parse_quote! { _ };
                    quote! { &self.#ident }
                };
                if !field.is_async {
                    res = quote! { ::juniper::futures::future::ready(#res) };
                }

                let resolving_code = gen::async_resolving_code(Some(&res_ty));

                quote! {
                    #[allow(deprecated, non_snake_case)]
                    #[automatically_derived]
                    impl #impl_generics ::juniper::macros::reflect::AsyncField<
                        #scalar,
                        { ::juniper::macros::reflect::fnv1a128(#name) }
                    > for #impl_ty
                        #where_clause
                    {
                        fn call<'b>(
                            &'b self,
                            info: &'b Self::TypeInfo,
                            args: &'b ::juniper::Arguments<'_, #scalar>,
                            executor: &'b ::juniper::Executor<'_, '_, Self::Context, #scalar>,
                        ) -> ::juniper::BoxFuture<'b, ::juniper::ExecutionResult<#scalar>> {
                            let fut = #res;
                            #resolving_code
                        }
                    }
                }
            })
            .collect()
    }

    /// Returns generated code implementing [`GraphQLValue`] trait for this
    /// [GraphQL object][1].
    ///
    /// [`GraphQLValue`]: juniper::GraphQLValue
    /// [1]: https://spec.graphql.org/October2021#sec-Objects
    #[must_use]
    fn impl_graphql_value_tokens(&self) -> TokenStream {
        let scalar = &self.scalar;
        let context = &self.context;

        let (impl_generics, where_clause) = self.impl_generics(false);
        let ty = &self.ty;
        let ty_name = ty.to_token_stream().to_string();

        let name = &self.name;

        let fields_resolvers = self.fields.iter().map(|f| {
            let name = &f.name;
            quote! {
                #name => {
                    ::juniper::macros::reflect::Field::<
                        #scalar,
                        { ::juniper::macros::reflect::fnv1a128(#name) }
                    >::call(self, info, args, executor)
                }
            }
        });

        let no_field_err =
            field::Definition::method_resolve_field_err_no_field_tokens(scalar, &ty_name);

        quote! {
            #[allow(deprecated)]
            #[automatically_derived]
            impl #impl_generics ::juniper::GraphQLValue<#scalar> for #ty #where_clause
            {
                type Context = #context;
                type TypeInfo = ();

                fn type_name<'__i>(&self, info: &'__i Self::TypeInfo) -> Option<&'__i str> {
                    <Self as ::juniper::GraphQLType<#scalar>>::name(info)
                }

                fn resolve_field(
                    &self,
                    info: &Self::TypeInfo,
                    field: &str,
                    args: &::juniper::Arguments<'_, #scalar>,
                    executor: &::juniper::Executor<'_, '_, Self::Context, #scalar>,
                ) -> ::juniper::ExecutionResult<#scalar> {
                    match field {
                        #( #fields_resolvers )*
                        _ => #no_field_err,
                    }
                }

                fn concrete_type_name(
                    &self,
                    _: &Self::Context,
                    _: &Self::TypeInfo,
                ) -> String {
                    #name.into()
                }
            }
        }
    }

    /// Returns generated code implementing [`GraphQLValueAsync`] trait for this
    /// [GraphQL object][1].
    ///
    /// [`GraphQLValueAsync`]: juniper::GraphQLValueAsync
    /// [1]: https://spec.graphql.org/October2021#sec-Objects
    #[must_use]
    fn impl_graphql_value_async_tokens(&self) -> TokenStream {
        let scalar = &self.scalar;

        let (impl_generics, where_clause) = self.impl_generics(true);
        let ty = &self.ty;
        let ty_name = ty.to_token_stream().to_string();

        let fields_resolvers = self.fields.iter().map(|f| {
            let name = &f.name;
            quote! {
                #name => {
                    ::juniper::macros::reflect::AsyncField::<
                        #scalar,
                        { ::juniper::macros::reflect::fnv1a128(#name) }
                    >::call(self, info, args, executor)
                }
            }
        });

        let no_field_err =
            field::Definition::method_resolve_field_err_no_field_tokens(scalar, &ty_name);

        quote! {
            #[allow(deprecated, non_snake_case)]
            #[automatically_derived]
            impl #impl_generics ::juniper::GraphQLValueAsync<#scalar> for #ty #where_clause
            {
                fn resolve_field_async<'b>(
                    &'b self,
                    info: &'b Self::TypeInfo,
                    field: &'b str,
                    args: &'b ::juniper::Arguments<'_, #scalar>,
                    executor: &'b ::juniper::Executor<'_, '_, Self::Context, #scalar>,
                ) -> ::juniper::BoxFuture<'b, ::juniper::ExecutionResult<#scalar>> {
                    match field {
                        #( #fields_resolvers )*
                        _ => Box::pin(async move { #no_field_err }),
                    }
                }
            }
        }
    }
}<|MERGE_RESOLUTION|>--- conflicted
+++ resolved
@@ -17,22 +17,11 @@
     token,
 };
 
-<<<<<<< HEAD
-use crate::{
-    common::{
-        behavior, field, gen,
-        parse::{
-            attr::{err, OptionExt as _},
-            GenericsExt as _, ParseBufferExt as _, TypeExt,
-        },
-        scalar,
-=======
 use crate::common::{
-    field, filter_attrs, gen,
+    behavior, field, filter_attrs, gen,
     parse::{
         attr::{err, OptionExt as _},
         GenericsExt as _, ParseBufferExt as _, TypeExt,
->>>>>>> faf1f572
     },
     rename, scalar, Description, SpanContainer,
 };
@@ -485,14 +474,14 @@
 
         quote! {
             #[automatically_derived]
-            impl#impl_gens ::juniper::reflect::BaseType<#bh> for #ty
+            impl #impl_gens ::juniper::reflect::BaseType<#bh> for #ty
                 #where_clause
             {
                 const NAME: ::juniper::reflect::Type = #name;
             }
 
             #[automatically_derived]
-            impl#impl_gens ::juniper::reflect::BaseSubTypes<#bh> for #ty
+            impl #impl_gens ::juniper::reflect::BaseSubTypes<#bh> for #ty
                 #where_clause
             {
                 const NAMES: ::juniper::reflect::Types =
@@ -500,7 +489,7 @@
             }
 
             #[automatically_derived]
-            impl#impl_gens ::juniper::reflect::Implements<#bh> for #ty
+            impl #impl_gens ::juniper::reflect::Implements<#bh> for #ty
                 #where_clause
             {
                 const NAMES: ::juniper::reflect::Types = &[#(
@@ -509,7 +498,7 @@
             }
 
             #[automatically_derived]
-            impl#impl_gens ::juniper::reflect::WrappedType<#bh> for #ty
+            impl #impl_gens ::juniper::reflect::WrappedType<#bh> for #ty
                 #where_clause
             {
                 const VALUE: ::juniper::reflect::WrappedValue =
@@ -517,7 +506,7 @@
             }
 
             #[automatically_derived]
-            impl#impl_gens ::juniper::reflect::Fields<#bh> for #ty
+            impl #impl_gens ::juniper::reflect::Fields<#bh> for #ty
                 #where_clause
             {
                 const NAMES: ::juniper::reflect::Names = &[#( #fields ),*];
@@ -563,7 +552,7 @@
                 quote! {
                     #[allow(deprecated, non_snake_case)]
                     #[automatically_derived]
-                    impl#impl_gens ::juniper::reflect::Field<
+                    impl #impl_gens ::juniper::reflect::Field<
                         { ::juniper::reflect::fnv1a128(#f_name) }, #bh,
                     > for #ty #where_clause {
                         const TYPE: ::juniper::reflect::Type =
@@ -668,7 +657,7 @@
         self.impl_field_tokens().to_tokens(into);
         self.impl_async_field_tokens().to_tokens(into);
         ////////////////////////////////////////////////////////////////////////
-        self.impl_reflect().to_tokens(into);
+        //self.impl_reflect().to_tokens(into);
         //self.impl_reflect_field().to_tokens(into);
         //self.impl_resolve_field_static().to_tokens(into);
     }
