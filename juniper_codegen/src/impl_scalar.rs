--- conflicted
+++ resolved
@@ -245,37 +245,21 @@
     };
 
     let _async = quote!(
-<<<<<<< HEAD
-        impl#async_generic_type_decl ::juniper::GraphQLTypeAsync<#async_generic_type> for #impl_for_type
+        impl#async_generic_type_decl ::juniper::GraphQLValueAsync<#async_generic_type> for #impl_for_type
         where
             #async_generic_type: ::juniper::ScalarValue + Send + Sync,
-            Self: ::juniper::GraphQLType<#async_generic_type> + Send + Sync,
-=======
-        impl#async_generic_type_decl #crate_name::GraphQLValueAsync<#async_generic_type> for #impl_for_type
-        where
-            #async_generic_type: #crate_name::ScalarValue + Send + Sync,
             Self: Send + Sync,
->>>>>>> 35b804c3
             Self::Context: Send + Sync,
             Self::TypeInfo: Send + Sync,
         {
             fn resolve_async<'a>(
                 &'a self,
                 info: &'a Self::TypeInfo,
-<<<<<<< HEAD
                 selection_set: Option<&'a [::juniper::Selection<#async_generic_type>]>,
                 executor: &'a ::juniper::Executor<Self::Context, #async_generic_type>,
             ) -> ::juniper::BoxFuture<'a, ::juniper::ExecutionResult<#async_generic_type>> {
-                use ::juniper::GraphQLType;
                 use ::juniper::futures::future;
-                let v = self.resolve(info, selection_set, executor);
-=======
-                selection_set: Option<&'a [#crate_name::Selection<#async_generic_type>]>,
-                executor: &'a #crate_name::Executor<Self::Context, #async_generic_type>,
-            ) -> #crate_name::BoxFuture<'a, #crate_name::ExecutionResult<#async_generic_type>> {
-                use #crate_name::futures::future;
-                let v = #crate_name::GraphQLValue::resolve(self, info, selection_set, executor);
->>>>>>> 35b804c3
+                let v = ::juniper::GraphQLValue::resolve(self, info, selection_set, executor);
                 Box::pin(future::ready(v))
             }
         }
@@ -310,14 +294,14 @@
             }
         }
 
-        impl#generic_type_decl #crate_name::GraphQLValue<#generic_type> for #impl_for_type
+        impl#generic_type_decl ::juniper::GraphQLValue<#generic_type> for #impl_for_type
         #generic_type_bound
         {
             type Context = ();
             type TypeInfo = ();
 
             fn type_name<'__i>(&self, info: &'__i Self::TypeInfo) -> Option<&'__i str> {
-                <Self as #crate_name::GraphQLType<#generic_type>>::name(info)
+                <Self as ::juniper::GraphQLType<#generic_type>>::name(info)
             }
 
             fn resolve(
