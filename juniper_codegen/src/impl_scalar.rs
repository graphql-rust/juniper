#![allow(clippy::collapsible_if)]

use crate::{
    result::GraphQLScope,
    util::{self, span_container::SpanContainer},
};
use proc_macro2::TokenStream;
use quote::quote;
use syn::spanned::Spanned;

#[derive(Debug)]
struct ScalarCodegenInput {
    impl_for_type: Option<syn::PathSegment>,
    custom_data_type: Option<syn::PathSegment>,
    custom_data_type_is_struct: bool,
    resolve_body: Option<syn::Block>,
    from_input_value_arg: Option<syn::Ident>,
    from_input_value_body: Option<syn::Block>,
    from_input_value_result: Option<syn::Type>,
    from_str_arg: Option<syn::Ident>,
    from_str_body: Option<syn::Block>,
    from_str_result: Option<syn::Type>,
}

fn get_first_method_arg(
    inputs: syn::punctuated::Punctuated<syn::FnArg, syn::Token![,]>,
) -> Option<syn::Ident> {
    if let Some(fn_arg) = inputs.first() {
        match fn_arg {
            syn::FnArg::Typed(pat_type) => match &*pat_type.pat {
                syn::Pat::Ident(pat_ident) => return Some(pat_ident.ident.clone()),
                _ => (),
            },
            _ => (),
        }
    }

    None
}

fn get_method_return_type(output: syn::ReturnType) -> Option<syn::Type> {
    match output {
        syn::ReturnType::Type(_, return_type) => Some(*return_type),
        _ => None,
    }
}

// Find the enum type by inspecting the type parameter on the return value
fn get_enum_type(return_type: &Option<syn::Type>) -> Option<syn::PathSegment> {
    if let Some(return_type) = return_type {
        match return_type {
            syn::Type::Path(type_path) => {
                let path_segment = type_path
                    .path
                    .segments
                    .iter()
                    .find(|ps| match ps.arguments {
                        syn::PathArguments::AngleBracketed(_) => true,
                        _ => false,
                    });

                if let Some(path_segment) = path_segment {
                    match &path_segment.arguments {
                        syn::PathArguments::AngleBracketed(generic_args) => {
                            let generic_type_arg =
                                generic_args.args.iter().find(|generic_type_arg| {
                                    match generic_type_arg {
                                        syn::GenericArgument::Type(_) => true,
                                        _ => false,
                                    }
                                });

                            if let Some(generic_type_arg) = generic_type_arg {
                                match generic_type_arg {
                                    syn::GenericArgument::Type(the_type) => match the_type {
                                        syn::Type::Path(type_path) => {
                                            if let Some(path_segment) =
                                                type_path.path.segments.first()
                                            {
                                                return Some(path_segment.clone());
                                            }
                                        }
                                        _ => (),
                                    },
                                    _ => (),
                                }
                            }
                        }
                        _ => (),
                    }
                }
            }
            _ => (),
        }
    }

    None
}

impl syn::parse::Parse for ScalarCodegenInput {
    fn parse(input: syn::parse::ParseStream) -> syn::parse::Result<Self> {
        let mut impl_for_type: Option<syn::PathSegment> = None;
        let mut enum_data_type: Option<syn::PathSegment> = None;
        let mut resolve_body: Option<syn::Block> = None;
        let mut from_input_value_arg: Option<syn::Ident> = None;
        let mut from_input_value_body: Option<syn::Block> = None;
        let mut from_input_value_result: Option<syn::Type> = None;
        let mut from_str_arg: Option<syn::Ident> = None;
        let mut from_str_body: Option<syn::Block> = None;
        let mut from_str_result: Option<syn::Type> = None;

        let parse_custom_scalar_value_impl: syn::ItemImpl = input.parse()?;
        // To implement a custom scalar for a struct, it's required to
        // specify a generic type and a type bound
        let custom_data_type_is_struct: bool =
            !parse_custom_scalar_value_impl.generics.params.is_empty();

        match *parse_custom_scalar_value_impl.self_ty {
            syn::Type::Path(type_path) => {
                if let Some(path_segment) = type_path.path.segments.first() {
                    impl_for_type = Some(path_segment.clone());
                }
            }
            _ => (),
        }

        for impl_item in parse_custom_scalar_value_impl.items {
            match impl_item {
                syn::ImplItem::Method(method) => match method.sig.ident.to_string().as_str() {
                    "resolve" => {
                        resolve_body = Some(method.block);
                    }
                    "from_input_value" => {
                        from_input_value_arg = get_first_method_arg(method.sig.inputs);
                        from_input_value_result = get_method_return_type(method.sig.output);
                        from_input_value_body = Some(method.block);
                    }
                    "from_str" => {
                        from_str_arg = get_first_method_arg(method.sig.inputs);
                        from_str_result = get_method_return_type(method.sig.output);

                        if !custom_data_type_is_struct {
                            enum_data_type = get_enum_type(&from_str_result);
                        }

                        from_str_body = Some(method.block);
                    }
                    _ => (),
                },
                _ => (),
            };
        }

        let custom_data_type = if custom_data_type_is_struct {
            impl_for_type.clone()
        } else {
            enum_data_type
        };

        Ok(ScalarCodegenInput {
            impl_for_type,
            custom_data_type,
            custom_data_type_is_struct,
            resolve_body,
            from_input_value_arg,
            from_input_value_body,
            from_input_value_result,
            from_str_arg,
            from_str_body,
            from_str_result,
        })
    }
}

/// Generate code for the juniper::graphql_scalar proc macro.
pub fn build_scalar(
    attributes: TokenStream,
    body: TokenStream,
    error: GraphQLScope,
) -> syn::Result<TokenStream> {
    let body_span = body.span();

    let attrs = syn::parse2::<util::FieldAttributes>(attributes)?;
    let input = syn::parse2::<ScalarCodegenInput>(body)?;

    let impl_for_type = input.impl_for_type.ok_or(error.custom_error(
        body_span,
        "unable to find target for implementation target for `GraphQLScalar`",
    ))?;
    let custom_data_type = input
        .custom_data_type
        .ok_or(error.custom_error(body_span, "unable to find custom scalar data type"))?;
    let resolve_body = input
        .resolve_body
        .ok_or(error.custom_error(body_span, "unable to find body of `resolve` method"))?;
    let from_input_value_arg = input.from_input_value_arg.ok_or(error.custom_error(
        body_span,
        "unable to find argument for `from_input_value` method",
    ))?;
    let from_input_value_body = input.from_input_value_body.ok_or(error.custom_error(
        body_span,
        "unable to find body of `from_input_value` method",
    ))?;
    let from_input_value_result = input.from_input_value_result.ok_or(error.custom_error(
        body_span,
        "unable to find return type of `from_input_value` method",
    ))?;
    let from_str_arg = input
        .from_str_arg
        .ok_or(error.custom_error(body_span, "unable to find argument for `from_str` method"))?;
    let from_str_body = input
        .from_str_body
        .ok_or(error.custom_error(body_span, "unable to find body of `from_str` method"))?;
    let from_str_result = input
        .from_str_result
        .ok_or(error.custom_error(body_span, "unable to find return type of `from_str` method"))?;

    let name = attrs
        .name
        .map(SpanContainer::into_inner)
        .unwrap_or_else(|| impl_for_type.ident.to_string());
    let description = match attrs.description {
        Some(val) => quote!(.description(#val)),
        None => quote!(),
    };
    let async_generic_type = match input.custom_data_type_is_struct {
        true => quote!(__S),
        _ => quote!(#custom_data_type),
    };
    let async_generic_type_decl = match input.custom_data_type_is_struct {
        true => quote!(<#async_generic_type>),
        _ => quote!(),
    };
    let generic_type = match input.custom_data_type_is_struct {
        true => quote!(S),
        _ => quote!(#custom_data_type),
    };
    let generic_type_decl = match input.custom_data_type_is_struct {
        true => quote!(<#generic_type>),
        _ => quote!(),
    };
    let generic_type_bound = match input.custom_data_type_is_struct {
        true => quote!(where #generic_type: ::juniper::ScalarValue,),
        _ => quote!(),
    };

    let _async = quote!(
        impl#async_generic_type_decl ::juniper::GraphQLValueAsync<#async_generic_type> for #impl_for_type
        where
<<<<<<< HEAD
            Self: #crate_name::GraphQLType<#async_generic_type> + Sync,
            Self::Context: Sync,
            Self::TypeInfo: Sync,
            #async_generic_type: #crate_name::ScalarValue + Send + Sync,
=======
            #async_generic_type: ::juniper::ScalarValue + Send + Sync,
            Self: Send + Sync,
            Self::Context: Send + Sync,
            Self::TypeInfo: Send + Sync,
>>>>>>> 7578175b
        {
            fn resolve_async<'a>(
                &'a self,
                info: &'a Self::TypeInfo,
                selection_set: Option<&'a [::juniper::Selection<#async_generic_type>]>,
                executor: &'a ::juniper::Executor<Self::Context, #async_generic_type>,
            ) -> ::juniper::BoxFuture<'a, ::juniper::ExecutionResult<#async_generic_type>> {
                use ::juniper::futures::future;
                let v = ::juniper::GraphQLValue::resolve(self, info, selection_set, executor);
                Box::pin(future::ready(v))
            }
        }
    );

    let content = quote!(
        #_async

        impl#generic_type_decl ::juniper::marker::IsInputType<#generic_type> for #impl_for_type
            #generic_type_bound { }

        impl#generic_type_decl ::juniper::marker::IsOutputType<#generic_type> for #impl_for_type
            #generic_type_bound { }

        impl#generic_type_decl ::juniper::GraphQLType<#generic_type> for #impl_for_type
        #generic_type_bound
        {
            fn name(_: &Self::TypeInfo) -> Option<&'static str> {
                Some(#name)
            }

            fn meta<'r>(
                info: &Self::TypeInfo,
                registry: &mut ::juniper::Registry<'r, #generic_type>,
            ) -> ::juniper::meta::MetaType<'r, #generic_type>
            where
                #generic_type: 'r,
            {
                registry.build_scalar_type::<Self>(info)
                    #description
                    .into_meta()
            }
        }

        impl#generic_type_decl ::juniper::GraphQLValue<#generic_type> for #impl_for_type
        #generic_type_bound
        {
            type Context = ();
            type TypeInfo = ();

            fn type_name<'__i>(&self, info: &'__i Self::TypeInfo) -> Option<&'__i str> {
                <Self as ::juniper::GraphQLType<#generic_type>>::name(info)
            }

            fn resolve(
                &self,
                info: &(),
                selection: Option<&[::juniper::Selection<#generic_type>]>,
                executor: &::juniper::Executor<Self::Context, #generic_type>,
            ) -> ::juniper::ExecutionResult<#generic_type> {
                Ok(#resolve_body)
            }
        }

        impl#generic_type_decl ::juniper::ToInputValue<#generic_type> for #impl_for_type
        #generic_type_bound
        {
            fn to_input_value(&self) -> ::juniper::InputValue<#generic_type> {
                let v = #resolve_body;
                ::juniper::ToInputValue::to_input_value(&v)
            }
        }

        impl#generic_type_decl ::juniper::FromInputValue<#generic_type> for #impl_for_type
        #generic_type_bound
        {
            fn from_input_value(#from_input_value_arg: &::juniper::InputValue<#generic_type>) -> #from_input_value_result {
                #from_input_value_body
            }
        }

        impl#generic_type_decl ::juniper::ParseScalarValue<#generic_type> for #impl_for_type
        #generic_type_bound
            {
                fn from_str<'a>(
                    #from_str_arg: ::juniper::parser::ScalarToken<'a>,
                ) -> #from_str_result {
                #from_str_body
            }
        }
    );

    Ok(content)
}<|MERGE_RESOLUTION|>--- conflicted
+++ resolved
@@ -247,17 +247,10 @@
     let _async = quote!(
         impl#async_generic_type_decl ::juniper::GraphQLValueAsync<#async_generic_type> for #impl_for_type
         where
-<<<<<<< HEAD
-            Self: #crate_name::GraphQLType<#async_generic_type> + Sync,
+            Self: Sync,
+            Self::TypeInfo: Sync,
             Self::Context: Sync,
-            Self::TypeInfo: Sync,
-            #async_generic_type: #crate_name::ScalarValue + Send + Sync,
-=======
             #async_generic_type: ::juniper::ScalarValue + Send + Sync,
-            Self: Send + Sync,
-            Self::Context: Send + Sync,
-            Self::TypeInfo: Send + Sync,
->>>>>>> 7578175b
         {
             fn resolve_async<'a>(
                 &'a self,
