--- conflicted
+++ resolved
@@ -309,11 +309,7 @@
         impl#generic_type_decl ::juniper::FromInputValue<#generic_type> for #impl_for_type
         #generic_type_bound
         {
-<<<<<<< HEAD
-            type Error = <#from_input_value_result as ::juniper::ExtractError>::Error;
-=======
             type Error = <#from_input_value_result as ::juniper::macros::helper::ExtractError>::Error;
->>>>>>> 46be97ad
 
             fn from_input_value(#from_input_value_arg: &::juniper::InputValue<#generic_type>) -> #from_input_value_result {
                 #from_input_value_body
