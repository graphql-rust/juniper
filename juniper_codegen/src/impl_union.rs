--- conflicted
+++ resolved
@@ -48,10 +48,6 @@
     attrs: TokenStream,
     body: TokenStream,
 ) -> Result<TokenStream, MacroError> {
-<<<<<<< HEAD
-    // We are re-using the object attributes since they are almost the same.
-    let attrs = syn::parse::<util::ObjectAttributes>(attrs)?;
-=======
     let _impl = util::parse_impl::ImplBlock::parse(attrs, body);
 
     // Validate trait target name, if present.
@@ -71,7 +67,6 @@
         .clone()
         .unwrap_or_else(|| type_ident.to_string());
     let crate_name = util::juniper_path(is_internal);
->>>>>>> c42c71b0
 
     let scalar = _impl
         .attrs
@@ -84,11 +79,7 @@
 
     if _impl.methods.len() != 1 {
         return Err(MacroError::new(
-<<<<<<< HEAD
-            item.span(),
-=======
             _impl.target_type.span(),
->>>>>>> c42c71b0
             "Invalid impl body: expected one method with signature: fn resolve(&self) { ... }"
                 .to_string(),
         ));
@@ -97,19 +88,9 @@
 
     let resolve_args = _impl.parse_resolve_method(method);
 
-<<<<<<< HEAD
-    let ty_ident = util::name_of_type(&*ty).ok_or_else(|| {
-        MacroError::new(
-            ty.span(),
-            "Expected a path ending in a simple type identifier".to_string(),
-        )
-    })?;
-    let name = attrs.name.unwrap_or_else(|| ty_ident.to_string());
-=======
     let stmts = &method.block.stmts;
     let body_raw = quote!( #( #stmts )* );
     let body = syn::parse::<ResolveBody>(body_raw.into())?;
->>>>>>> c42c71b0
 
     let meta_types = body.variants.iter().map(|var| {
         let var_ty = &var.ty;
@@ -141,32 +122,13 @@
         }
     });
 
-<<<<<<< HEAD
-    let scalar = attrs
-        .scalar
-        .as_ref()
-        .map(|s| quote!( #s ))
-        .unwrap_or_else(|| {
-            quote! { #juniper::DefaultScalarValue }
-        });
-
-    let mut generics = item.generics.clone();
-
-=======
     let generics = _impl.generics;
->>>>>>> c42c71b0
     let (impl_generics, _, where_clause) = generics.split_for_impl();
 
     let description = match _impl.description.as_ref() {
         Some(value) => quote!( .description( #value ) ),
         None => quote!(),
     };
-<<<<<<< HEAD
-    let context = attrs
-        .context
-        .map(|c| quote! { #c })
-        .unwrap_or_else(|| quote! { () });
-=======
     let context = _impl
         .attrs
         .context
@@ -174,7 +136,6 @@
         .unwrap_or_else(|| quote! { () });
 
     let ty = _impl.target_type;
->>>>>>> c42c71b0
 
     let output = quote! {
         impl #impl_generics #crate_name::GraphQLType<#scalar> for #ty #where_clause
