--- conflicted
+++ resolved
@@ -408,7 +408,6 @@
         Err(err) => proc_macro_error::abort!(err),
     };
     output
-<<<<<<< HEAD
 }
 
 /// A proc macro for defining a GraphQL subscription.
@@ -425,6 +424,4 @@
 pub fn subscription_internal(args: TokenStream, input: TokenStream) -> TokenStream {
     let gen = impl_object::build_subscription(args, input, true);
     gen.into()
-=======
->>>>>>> c42c71b0
 }