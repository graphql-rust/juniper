--- conflicted
+++ resolved
@@ -976,11 +976,7 @@
 /// objects.
 ///
 /// > __NOTE:__ Every interface has to specify all other interfaces/objects it
-<<<<<<< HEAD
-/// >           implements or implemented for. Missing one of `for = ` or
-=======
 /// >           implements or is implemented for. Missing one of `for = ` or
->>>>>>> 9ca2364b
 /// >           `impl = ` attributes is an understandable compile-time error.
 ///
 /// ```rust
@@ -1018,25 +1014,6 @@
 /// }
 /// ```
 ///
-<<<<<<< HEAD
-/// # GraphQL subtyping and additional nullable fields
-///
-/// GraphQL allows implementers (both objects and other interfaces) to return
-/// "subtypes" instead of an original value. Basically this allows you to impose
-/// additional bounds on implementation.
-///
-/// Valid "subtypes":
-/// - interface implementer instead of an interface itself
-///   - `I implements T` in place of a T
-///   - `Vec<I implements T>` in place of a `Vec<T>`
-/// - non-null value in place of a nullable:
-///   - `T` in place of a `Option<T>`
-///   - `Vec<T>` in place of a `Vec<Option<T>>`
-/// Those rules are recursively applied, so `Vec<Vec<I implements T>>` is a
-/// valid "subtype" of a `Option<Vec<Option<Vec<Option<T>>>>>`.
-///
-/// Also, GraphQL allows implementers to add nullable fields, which aren't
-=======
 /// # GraphQL subtyping and additional `null`able fields
 ///
 /// GraphQL allows implementers (both objects and other interfaces) to return
@@ -1055,7 +1032,6 @@
 /// valid "subtype" of a `Option<Vec<Option<Vec<Option<T>>>>>`.
 ///
 /// Also, GraphQL allows implementers to add `null`able fields, which aren't
->>>>>>> 9ca2364b
 /// present on an original interface.
 ///
 /// ```rust
@@ -1096,17 +1072,10 @@
 ///     fn id(&self) -> &ID {
 ///         &self.id
 ///     }
-<<<<<<< HEAD
-///     
-///     fn home_planet(language: Option<String>) -> &'static str {
-///         //                   ^^^^^^^^^^^^^^
-///         // Notice additional nullable field, which is missing on `Human`.
-=======
 ///
 ///     fn home_planet(language: Option<String>) -> &'static str {
 ///         //                   ^^^^^^^^^^^^^^
 ///         // Notice additional `null`able field, which is missing on `Human`.
->>>>>>> 9ca2364b
 ///         // Resolving `...on Human { homePlanet }` will provide `None` for
 ///         // this argument.
 ///         match language.as_deref() {
