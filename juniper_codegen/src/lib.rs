--- conflicted
+++ resolved
@@ -115,14 +115,9 @@
 use result::GraphQLScope;
 
 /// `#[derive(GraphQLInputObject)]` macro for deriving a
-<<<<<<< HEAD
-/// [GraphQL input object][0] implementation for Rust struct. Each non-ignored
-/// field type must itself be [GraphQL input object][0].
-=======
 /// [GraphQL input object][0] implementation for a Rust struct. Each
 /// non-ignored field type must itself be [GraphQL input object][0] or a
 /// [GraphQL scalar][2].
->>>>>>> 927e4220
 ///
 /// The `#[graphql]` helper attribute is used for configuring the derived
 /// implementation. Specifying multiple `#[graphql]` attributes on the same
@@ -140,19 +135,11 @@
 ///
 /// # Custom name and description
 ///
-<<<<<<< HEAD
-/// The name of a [GraphQL input object][0] or its [values][1] may be overridden
-/// with the `name` attribute's argument. By default, a type name is used or a
-/// variant name in `camelCase`.
-///
-/// The description of a [GraphQL input object][0] or its [values][1] may be
-=======
 /// The name of a [GraphQL input object][0] or its [fields][1] may be overridden
 /// with the `name` attribute's argument. By default, a type name or a struct
 /// field name is used in a `camelCase`.
 ///
 /// The description of a [GraphQL input object][0] or its [fields][1] may be
->>>>>>> 927e4220
 /// specified either with the `description`/`desc` attribute's argument, or with
 /// a regular Rust doc comment.
 ///
@@ -178,11 +165,7 @@
 ///
 /// # Renaming policy
 ///
-<<<<<<< HEAD
-/// By default, all [GraphQL enum values][1] are renamed in a
-=======
 /// By default, all [GraphQL input object fields][1] are renamed in a
->>>>>>> 927e4220
 /// `camelCase` manner (so a `y_coord` Rust struct field becomes a
 /// `yCoord` [value][1] in GraphQL schema, and so on). This complies with
 /// default GraphQL naming conventions as [demonstrated in spec][0].
@@ -205,15 +188,9 @@
 ///
 /// # Ignoring fields
 ///
-<<<<<<< HEAD
-/// To omit exposing a Rust fields in a GraphQL schema, use the `ignore`
-/// attribute's argument directly on that field. Ignored fields must implement
-/// [`Default`] or have `#[default = ...]` attribute.
-=======
 /// To omit exposing a Rust field in a GraphQL schema, use the `ignore`
 /// attribute's argument directly on that field. Ignored fields must implement
 /// [`Default`] or have the `default = <expression>` attribute's argument.
->>>>>>> 927e4220
 ///
 /// ```rust
 /// # use juniper::GraphQLInputObject;
@@ -238,12 +215,8 @@
 ///
 /// [`ScalarValue`]: juniper::ScalarValue
 /// [0]: https://spec.graphql.org/October2021#sec-Input-Objects
-<<<<<<< HEAD
-/// [1]: https://spec.graphql.org/October2021#sec-Input-Object-Values
-=======
 /// [1]: https://spec.graphql.org/October2021#InputFieldsDefinition
 /// [2]: https://spec.graphql.org/October2021#sec-Scalars
->>>>>>> 927e4220
 #[proc_macro_error]
 #[proc_macro_derive(GraphQLInputObject, attributes(graphql))]
 pub fn derive_input_object(input: TokenStream) -> TokenStream {
