--- conflicted
+++ resolved
@@ -389,7 +389,6 @@
         .into()
 }
 
-<<<<<<< HEAD
 /// `#[derive(GraphQLScalarValue)]` macro for deriving a [`ScalarValue`]
 /// implementation.
 ///
@@ -498,17 +497,9 @@
         .into()
 }
 
-/// Expose GraphQL scalars
-///
-/// The GraphQL language defines a number of built-in scalars: strings, numbers, and
-/// booleans. This macro can be used either to define new types of scalars (e.g.
-/// timestamps), or expose other types as one of the built-in scalars (e.g. bigints
-/// as numbers or strings).
-=======
 /// In case [`GraphQLScalar`] isn't applicable because type located in other
 /// crate and you don't want to wrap it in a newtype there is
 /// `#[graphql_scalar]` macro.
->>>>>>> b4df74a2
 ///
 /// All attributes are mirroring [`GraphQLScalar`] derive macro.
 ///
