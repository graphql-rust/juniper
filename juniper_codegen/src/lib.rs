--- conflicted
+++ resolved
@@ -143,16 +143,6 @@
     }
 }
 
-<<<<<<< HEAD
-/// `#[derive(GraphQLScalar)]` macro for deriving a [GraphQL scalar][1]
-/// implementation.
-///
-/// #### `#[graphql(transparent)]` attribute
-///
-/// Sometimes, you want to create a custom [GraphQL scalar][1] type by wrapping
-/// an existing type. In Rust, this is often called the `newtype` pattern.
-/// Thanks to this custom derive, this becomes really easy:
-=======
 /// `#[derive(GraphQLScalar)]` macro for deriving a [GraphQL scalar][0]
 /// implementation.
 ///
@@ -225,27 +215,10 @@
 /// ```
 ///
 /// # Custom parsing
->>>>>>> 4862915e
 ///
 /// Customization of a [GraphQL scalar][0] type parsing is possible via
 /// `#[graphql(from_input_with = <fn path>)]` attribute:
 /// ```rust
-<<<<<<< HEAD
-/// #[derive(juniper::GraphQLScalar)]
-/// #[graphql(transparent)]
-/// struct UserId(String);
-///
-/// #[derive(juniper::GraphQLScalar)]
-/// #[graphql(transparent)]
-/// struct DroidId {
-///     value: String,
-/// }
-///
-/// #[derive(juniper::GraphQLObject)]
-/// struct Pair {
-///   user_id: UserId,
-///   droid_id: DroidId,
-=======
 /// # use juniper::{DefaultScalarValue, GraphQLScalar, InputValue, ScalarValue};
 /// #
 /// #[derive(GraphQLScalar)]
@@ -273,7 +246,6 @@
 ///             })
 ///             .map(|id| Self(id.to_owned()))
 ///     }
->>>>>>> 4862915e
 /// }
 /// ```
 ///
@@ -283,21 +255,6 @@
 /// possible via `#[graphql(parse_token_with = <fn path>)]` or
 /// `#[graphql(parse_token(<types>)]` attributes:
 /// ```rust
-<<<<<<< HEAD
-/// /// Doc comments are used for the GraphQL type description.
-/// #[derive(juniper::GraphQLScalar)]
-/// #[graphql(
-///     // Set a custom GraphQL name.
-///     name = "MyUserId",
-///     // A description can also specified in the attribute.
-///     // This will the doc comment, if one exists.
-///     description = "...",
-///     // A specification URL.
-///     specified_by_url = "https://tools.ietf.org/html/rfc4122",
-///     // Explicit generic scalar.
-///     scalar = S: juniper::ScalarValue,
-///     transparent,
-=======
 /// # use juniper::{
 /// #     GraphQLScalar, InputValue, ParseScalarResult, ParseScalarValue,
 /// #     ScalarValue, ScalarToken, Value,
@@ -308,7 +265,6 @@
 ///     to_output_with = to_output,
 ///     from_input_with = from_input,
 ///     parse_token_with = parse_token,
->>>>>>> 4862915e
 /// )]
 /// //  ^^^^^^^^^^^^^^^^ Can be replaced with `parse_token(String, i32)`, which
 /// //                   tries to parse as `String` first, and then as `i32` if
@@ -474,251 +430,6 @@
 /// # fn main() {}
 /// ```
 ///
-<<<<<<< HEAD
-/// All of the methods used from `newtype`'s field can be replaced with
-/// attributes:
-///
-/// #### `#[graphql(to_output_with = <fn>)]` attribute
-///
-/// ```rust
-/// # use juniper::{GraphQLScalar, ScalarValue, Value};
-/// #
-/// #[derive(GraphQLScalar)]
-/// #[graphql(to_output_with = to_output, transparent)]
-/// struct Incremented(i32);
-///
-/// /// Increments [`Incremented`] before converting into a [`Value`].
-/// fn to_output<S: ScalarValue>(v: &Incremented) -> Value<S> {
-///     let inc = v.0 + 1;
-///     Value::from(inc)
-/// }
-/// ```
-///
-/// #### `#[graphql(from_input_with = <fn>)]` attribute
-///
-/// ```rust
-/// # use juniper::{DefaultScalarValue, GraphQLScalar, InputValue, ScalarValue};
-/// #
-/// #[derive(GraphQLScalar)]
-/// #[graphql(scalar = DefaultScalarValue, transparent)]
-/// #[graphql(from_input_with = Self::from_input)]
-/// struct UserId(String);
-///
-/// impl UserId {
-///     /// Checks whether [`InputValue`] is `String` beginning with `id: ` and
-///     /// strips it.
-///     fn from_input(input: &InputValue) -> Result<Self, String> {
-///         //            Must implement `IntoFieldError` ^^^^^^
-///         input.as_string_value()
-///             .ok_or_else(|| format!("Expected `String`, found: {}", input))
-///             .and_then(|str| {
-///                 str.strip_prefix("id: ")
-///                     .ok_or_else(|| {
-///                         format!(
-///                             "Expected `UserId` to begin with `id: `, \
-///                              found: {}",
-///                             input,
-///                         )
-///                     })
-///             })
-///             .map(|id| Self(id.to_owned()))
-///     }
-/// }
-/// ```
-///
-/// #### `#[graphql(parse_token_with = <fn>]` or `#[graphql(parse_token(<types>)]` attributes
-///
-/// ```rust
-/// # use juniper::{
-/// #     GraphQLScalar, InputValue, ParseScalarResult, ParseScalarValue,
-/// #     ScalarValue, ScalarToken, Value,
-/// # };
-/// #
-/// #[derive(GraphQLScalar)]
-/// #[graphql(
-///     to_output_with = to_output,
-///     from_input_with = from_input,
-///     parse_token_with = parse_token,
-///     // ^^^^^^^^^^^^^ Can be replaced with `parse_token(String, i32)`
-///     //               which tries to parse as `String` and then as `i32`
-///     //               if prior fails.
-/// )]
-/// enum StringOrInt {
-///     String(String),
-///     Int(i32),
-/// }
-///
-/// fn to_output<S: ScalarValue>(v: &StringOrInt) -> Value<S> {
-///     match v {
-///         StringOrInt::String(str) => Value::scalar(str.to_owned()),
-///         StringOrInt::Int(i) => Value::scalar(*i),
-///     }
-/// }
-///
-/// fn from_input<S: ScalarValue>(v: &InputValue<S>) -> Result<StringOrInt, String> {
-///     v.as_string_value()
-///         .map(|s| StringOrInt::String(s.to_owned()))
-///         .or_else(|| v.as_int_value().map(StringOrInt::Int))
-///         .ok_or_else(|| format!("Expected `String` or `Int`, found: {}", v))
-/// }
-///
-/// fn parse_token<S: ScalarValue>(value: ScalarToken<'_>) -> ParseScalarResult<'_, S> {
-///     <String as ParseScalarValue<S>>::from_str(value)
-///         .or_else(|_| <i32 as ParseScalarValue<S>>::from_str(value))
-/// }
-/// ```
-/// > __NOTE:__ As you can see, once you provide all 3 custom resolvers, there
-/// >           is no need to follow `newtype` pattern.
-///
-/// #### `#[graphql(with = <path>)]` attribute
-///
-/// Instead of providing all custom resolvers, you can provide module with
-/// `to_output`, `from_input`, `parse_token` functions.
-///
-/// ```rust
-/// # use juniper::{
-/// #     GraphQLScalar, InputValue, ParseScalarResult, ParseScalarValue,
-/// #     ScalarValue, ScalarToken, Value,
-/// # };
-/// #
-/// #[derive(GraphQLScalar)]
-/// // #[graphql(with = Self)] <- default behaviour, so can be omitted
-/// enum StringOrInt {
-///     String(String),
-///     Int(i32),
-/// }
-///
-/// impl StringOrInt {
-///     fn to_output<S: ScalarValue>(&self) -> Value<S> {
-///         match self {
-///             Self::String(str) => Value::scalar(str.to_owned()),
-///             Self::Int(i) => Value::scalar(*i),
-///         }
-///     }
-///
-///     fn from_input<S>(v: &InputValue<S>) -> Result<Self, String>
-///     where
-///         S: ScalarValue
-///     {
-///         v.as_string_value()
-///             .map(|s| Self::String(s.to_owned()))
-///             .or_else(|| v.as_int_value().map(Self::Int))
-///             .ok_or_else(|| format!("Expected `String` or `Int`, found: {}", v))
-///     }
-///
-///     fn parse_token<S>(value: ScalarToken<'_>) -> ParseScalarResult<'_, S>
-///     where
-///         S: ScalarValue
-///     {
-///         <String as ParseScalarValue<S>>::from_str(value)
-///             .or_else(|_| <i32 as ParseScalarValue<S>>::from_str(value))
-///     }
-/// }
-/// #
-/// # fn main() {}
-/// ```
-///
-/// `#[graphql(with = <path>)]` can specify path to a module, where all
-/// resolvers are located.
-///
-/// ```rust
-/// # use juniper::{
-/// #     GraphQLScalar, InputValue, ParseScalarResult, ParseScalarValue,
-/// #     ScalarValue, ScalarToken, Value,
-/// # };
-/// #
-/// #[derive(GraphQLScalar)]
-/// #[graphql(with = string_or_int)]
-/// enum StringOrInt {
-///     String(String),
-///     Int(i32),
-/// }
-///
-/// mod string_or_int {
-///     use super::*;
-///  
-///     pub(super) fn to_output<S: ScalarValue>(v: &StringOrInt) -> Value<S> {
-///         match v {
-///             StringOrInt::String(str) => Value::scalar(str.to_owned()),
-///             StringOrInt::Int(i) => Value::scalar(*i),
-///         }
-///     }
-///
-///     pub(super) fn from_input<S: ScalarValue>(v: &InputValue<S>) -> Result<StringOrInt, String> {
-///         v.as_string_value()
-///             .map(|s| StringOrInt::String(s.to_owned()))
-///             .or_else(|| v.as_int_value().map(StringOrInt::Int))
-///             .ok_or_else(|| format!("Expected `String` or `Int`, found: {}", v))
-///     }
-///
-///     pub(super) fn parse_token<S: ScalarValue>(t: ScalarToken<'_>) -> ParseScalarResult<'_, S> {
-///         <String as ParseScalarValue<S>>::from_str(t)
-///             .or_else(|_| <i32 as ParseScalarValue<S>>::from_str(t))
-///     }
-/// }
-/// #
-/// # fn main() {}
-/// ```
-///
-/// Also you can partially override `with` attribute with other custom scalars.
-///
-/// ```rust
-/// # use juniper::{
-/// #     GraphQLScalar, InputValue, ParseScalarResult, ScalarValue,
-/// #     ScalarToken, Value
-/// # };
-/// #
-/// #[derive(GraphQLScalar)]
-/// #[graphql(
-///     with = string_or_int,
-///     parse_token(String, i32)
-/// )]
-/// enum StringOrInt {
-///     String(String),
-///     Int(i32),
-/// }
-///
-/// mod string_or_int {
-///     use super::*;
-///
-///     pub(super) fn to_output<S>(v: &StringOrInt) -> Value<S>
-///     where
-///         S: ScalarValue,
-///     {
-///         match v {
-///             StringOrInt::String(str) => Value::scalar(str.to_owned()),
-///             StringOrInt::Int(i) => Value::scalar(*i),
-///         }
-///     }
-///
-///     pub(super) fn from_input<S>(v: &InputValue<S>) -> Result<StringOrInt, String>
-///     where
-///         S: ScalarValue,
-///     {
-///         v.as_string_value()
-///             .map(|s| StringOrInt::String(s.to_owned()))
-///             .or_else(|| v.as_int_value().map(StringOrInt::Int))
-///             .ok_or_else(|| format!("Expected `String` or `Int`, found: {}", v))
-///     }
-///
-///     // No `parse_token` resolver.
-/// }
-/// #
-/// # fn main() {}
-/// ```
-///
-/// #### `#[graphql(scalar = <maybe_bounded_type>)]`
-///
-/// Custom implementation (`scalar = `[`DefaultScalarValue`]) or generic bounded
-/// [`ScalarValue`] (`scalar = S: Trait`).
-///
-/// #### `#[graphql(where = <single_bound>)]` or `#[graphql(where(<multiple_bounds>))]`
-///
-/// Adds custom generic bounds in [scalar][1] implementation.
-///
-/// [1]: https://spec.graphql.org/October2021/#sec-Scalars
-/// [`DefaultScalarValue`]: juniper::DefaultScalarValue
-=======
 /// # Custom `ScalarValue`
 ///
 /// By default, this macro generates code, which is generic over a
@@ -736,7 +447,6 @@
 ///
 /// [0]: https://spec.graphql.org/October2021#sec-Scalars
 /// [1]: https://rust-unofficial.github.io/patterns/patterns/behavioural/newtype.html
->>>>>>> 4862915e
 /// [`ScalarValue`]: juniper::ScalarValue
 #[proc_macro_error]
 #[proc_macro_derive(GraphQLScalar, attributes(graphql))]
@@ -746,7 +456,100 @@
         .into()
 }
 
-<<<<<<< HEAD
+/// `#[graphql_scalar]` macro.is interchangeable with
+/// `#[derive(`[`GraphQLScalar`]`)]` macro, and is used for deriving a
+/// [GraphQL scalar][0] implementation.
+///
+/// ```rust
+/// # use juniper::graphql_scalar;
+/// #
+/// /// Doc comments are used for the GraphQL type description.
+/// #[graphql_scalar(
+///     // Custom GraphQL name.
+///     name = "MyUserId",
+///     // Description can also specified in the attribute.
+///     // This will the doc comment, if one exists.
+///     description = "...",
+///     // Optional specification URL.
+///     specified_by_url = "https://tools.ietf.org/html/rfc4122",
+///     // Explicit generic scalar.
+///     scalar = S: juniper::ScalarValue,
+///     transparent,
+/// )]
+/// struct UserId(String);
+/// ```
+///
+/// # Foreign types
+///
+/// Additionally, `#[graphql_scalar]` can be used directly on foreign types via
+/// type alias, without using [`Newtype` pattern][1].
+///
+/// > __NOTE:__ To satisfy [orphan rules] you should provide local
+/// >           [`ScalarValue`] implementation.
+///
+/// ```rust
+/// # mod date {
+/// #    use std::{fmt, str::FromStr};
+/// #
+/// #    pub struct Date;
+/// #
+/// #    impl FromStr for Date {
+/// #        type Err = String;
+/// #
+/// #        fn from_str(_: &str) -> Result<Self, Self::Err> {
+/// #            unimplemented!()
+/// #        }
+/// #    }
+/// #
+/// #    impl fmt::Display for Date {
+/// #        fn fmt(&self, _: &mut fmt::Formatter<'_>) -> fmt::Result {
+/// #            unimplemented!()
+/// #        }
+/// #    }
+/// # }
+/// #
+/// # use juniper::DefaultScalarValue as CustomScalarValue;
+/// use juniper::{graphql_scalar, InputValue, ScalarValue, Value};
+///
+/// #[graphql_scalar(
+///     with = date_scalar,
+///     parse_token(String),
+///     scalar = CustomScalarValue,
+/// )]
+/// //           ^^^^^^^^^^^^^^^^^ local `ScalarValue` implementation
+/// type Date = date::Date;
+/// //          ^^^^^^^^^^ type from another crate
+///
+/// mod date_scalar {
+///     use super::*;
+///
+///     pub(super) fn to_output(v: &Date) -> Value<CustomScalarValue> {
+///         Value::scalar(v.to_string())
+///     }
+///
+///     pub(super) fn from_input(v: &InputValue<CustomScalarValue>) -> Result<Date, String> {
+///       v.as_string_value()
+///           .ok_or_else(|| format!("Expected `String`, found: {}", v))
+///           .and_then(|s| s.parse().map_err(|e| format!("Failed to parse `Date`: {}", e)))
+///     }
+/// }
+/// #
+/// # fn main() { }
+/// ```
+///
+/// [0]: https://spec.graphql.org/October2021#sec-Scalars
+/// [1]: https://rust-unofficial.github.io/patterns/patterns/behavioural/newtype.html
+/// [orphan rules]: https://bit.ly/3glAGC2
+/// [`GraphQLScalar`]: juniper::GraphQLScalar
+/// [`ScalarValue`]: juniper::ScalarValue
+#[proc_macro_error]
+#[proc_macro_attribute]
+pub fn graphql_scalar(attr: TokenStream, body: TokenStream) -> TokenStream {
+    graphql_scalar::attr::expand(attr.into(), body.into())
+        .unwrap_or_abort()
+        .into()
+}
+
 /// `#[derive(GraphQLScalarValue)]` macro for deriving a [`ScalarValue`]
 /// implementation.
 ///
@@ -851,195 +654,6 @@
 #[proc_macro_derive(GraphQLScalarValue, attributes(graphql))]
 pub fn derive_scalar_value(input: TokenStream) -> TokenStream {
     derive_scalar_value::expand(input.into())
-        .unwrap_or_abort()
-        .into()
-}
-
-/// `#[graphql_scalar]` is interchangeable with `#[derive(`[`GraphQLScalar`]`)]`
-/// macro:
-///
-/// ```rust
-/// /// Doc comments are used for the GraphQL type description.
-/// #[derive(juniper::GraphQLScalar)]
-/// #[graphql(
-///     // Set a custom GraphQL name.
-///     name = "MyUserId",
-///     // A description can also specified in the attribute.
-///     // This will the doc comment, if one exists.
-///     description = "...",
-///     // A specification URL.
-///     specified_by_url = "https://tools.ietf.org/html/rfc4122",
-///     // Explicit generic scalar.
-///     scalar = S: juniper::ScalarValue,
-///     transparent,
-/// )]
-/// struct UserId(String);
-/// ```
-///
-/// Is transformed into:
-///
-/// ```rust
-/// /// Doc comments are used for the GraphQL type description.
-/// #[juniper::graphql_scalar(
-///     // Set a custom GraphQL name.
-///     name = "MyUserId",
-///     // A description can also specified in the attribute.
-///     // This will the doc comment, if one exists.
-///     description = "...",
-///     // A specification URL.
-///     specified_by_url = "https://tools.ietf.org/html/rfc4122",
-///     // Explicit generic scalar.
-///     scalar = S: juniper::ScalarValue,
-///     transparent,
-/// )]
-/// struct UserId(String);
-/// ```
-///
-/// In addition to that `#[graphql_scalar]` can be used in case
-/// [`GraphQLScalar`] isn't applicable because type located in other crate and
-/// you don't want to wrap it in a newtype. This is done by placing
-/// `#[graphql_scalar]` on a type alias.
-///
-/// All attributes are mirroring [`GraphQLScalar`] derive macro.
-///
-/// > __NOTE:__ To satisfy [orphan rules] you should provide local
-/// >           [`ScalarValue`] implementation.
-///
-/// ```rust
-/// # mod date {
-/// #    pub struct Date;
-/// #
-/// #    impl std::str::FromStr for Date {
-/// #        type Err = String;
-/// #
-/// #        fn from_str(_value: &str) -> Result<Self, Self::Err> {
-/// #            unimplemented!()
-/// #        }
-/// #    }
-/// #
-/// #    impl std::fmt::Display for Date {
-/// #        fn fmt(&self, _f: &mut std::fmt::Formatter) -> std::fmt::Result {
-/// #            unimplemented!()
-/// #        }
-/// #    }
-/// # }
-/// #
-/// # use juniper::DefaultScalarValue as CustomScalarValue;
-/// use juniper::{graphql_scalar, InputValue, ScalarValue, Value};
-///
-/// #[graphql_scalar(
-///     with = date_scalar,
-///     parse_token(String),
-///     scalar = CustomScalarValue,
-/// //           ^^^^^^^^^^^^^^^^^ Local `ScalarValue` implementation.
-/// )]
-/// type Date = date::Date;
-/// //          ^^^^^^^^^^ Type from another crate.
-///
-/// mod date_scalar {
-///     use super::*;
-///
-///     // Define how to convert your custom scalar into a primitive type.
-=======
-/// `#[graphql_scalar]` macro.is interchangeable with
-/// `#[derive(`[`GraphQLScalar`]`)]` macro, and is used for deriving a
-/// [GraphQL scalar][0] implementation.
-///
-/// ```rust
-/// # use juniper::graphql_scalar;
-/// #
-/// /// Doc comments are used for the GraphQL type description.
-/// #[graphql_scalar(
-///     // Custom GraphQL name.
-///     name = "MyUserId",
-///     // Description can also specified in the attribute.
-///     // This will the doc comment, if one exists.
-///     description = "...",
-///     // Optional specification URL.
-///     specified_by_url = "https://tools.ietf.org/html/rfc4122",
-///     // Explicit generic scalar.
-///     scalar = S: juniper::ScalarValue,
-///     transparent,
-/// )]
-/// struct UserId(String);
-/// ```
-///
-/// # Foreign types
-///
-/// Additionally, `#[graphql_scalar]` can be used directly on foreign types via
-/// type alias, without using [`Newtype` pattern][1].
-///
-/// > __NOTE:__ To satisfy [orphan rules] you should provide local
-/// >           [`ScalarValue`] implementation.
-///
-/// ```rust
-/// # mod date {
-/// #    use std::{fmt, str::FromStr};
-/// #
-/// #    pub struct Date;
-/// #
-/// #    impl FromStr for Date {
-/// #        type Err = String;
-/// #
-/// #        fn from_str(_: &str) -> Result<Self, Self::Err> {
-/// #            unimplemented!()
-/// #        }
-/// #    }
-/// #
-/// #    impl fmt::Display for Date {
-/// #        fn fmt(&self, _: &mut fmt::Formatter<'_>) -> fmt::Result {
-/// #            unimplemented!()
-/// #        }
-/// #    }
-/// # }
-/// #
-/// # use juniper::DefaultScalarValue as CustomScalarValue;
-/// use juniper::{graphql_scalar, InputValue, ScalarValue, Value};
-///
-/// #[graphql_scalar(
-///     with = date_scalar,
-///     parse_token(String),
-///     scalar = CustomScalarValue,
-/// )]
-/// //           ^^^^^^^^^^^^^^^^^ local `ScalarValue` implementation
-/// type Date = date::Date;
-/// //          ^^^^^^^^^^ type from another crate
-///
-/// mod date_scalar {
-///     use super::*;
-///
->>>>>>> 4862915e
-///     pub(super) fn to_output(v: &Date) -> Value<CustomScalarValue> {
-///         Value::scalar(v.to_string())
-///     }
-///
-<<<<<<< HEAD
-///     // Define how to parse a primitive type into your custom scalar.
-///     // NOTE: The error type should implement `IntoFieldError<S>`.
-=======
->>>>>>> 4862915e
-///     pub(super) fn from_input(v: &InputValue<CustomScalarValue>) -> Result<Date, String> {
-///       v.as_string_value()
-///           .ok_or_else(|| format!("Expected `String`, found: {}", v))
-///           .and_then(|s| s.parse().map_err(|e| format!("Failed to parse `Date`: {}", e)))
-///     }
-/// }
-/// #
-/// # fn main() { }
-/// ```
-///
-<<<<<<< HEAD
-=======
-/// [0]: https://spec.graphql.org/October2021#sec-Scalars
-/// [1]: https://rust-unofficial.github.io/patterns/patterns/behavioural/newtype.html
->>>>>>> 4862915e
-/// [orphan rules]: https://bit.ly/3glAGC2
-/// [`GraphQLScalar`]: juniper::GraphQLScalar
-/// [`ScalarValue`]: juniper::ScalarValue
-#[proc_macro_error]
-#[proc_macro_attribute]
-pub fn graphql_scalar(attr: TokenStream, body: TokenStream) -> TokenStream {
-    graphql_scalar::attr::expand(attr.into(), body.into())
         .unwrap_or_abort()
         .into()
 }
