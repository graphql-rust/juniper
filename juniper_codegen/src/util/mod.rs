--- conflicted
+++ resolved
@@ -865,13 +865,7 @@
                 fn from_input_value(
                     v: &::juniper::InputValue<#scalar>
                 ) -> Result<#ty, Self::Error> {
-<<<<<<< HEAD
-                    match v.as_enum_value().or_else(|| {
-                        v.as_string_value()
-                    }) {
-=======
                     match v.as_enum_value().or_else(|| v.as_string_value()) {
->>>>>>> 46be97ad
                         #( #from_inputs )*
                         _ => Err(format!("Unknown enum value: {}", v)),
                     }
