--- conflicted
+++ resolved
@@ -935,11 +935,7 @@
             // FIXME: add where clause for interfaces.
 
             quote!(
-<<<<<<< HEAD
-                impl#impl_generics ::juniper::GraphQLTypeAsync<#scalar> for #ty #type_generics_tokens
-=======
-                impl#impl_generics #juniper_crate_name::GraphQLValueAsync<#scalar> for #ty #type_generics_tokens
->>>>>>> 35b804c3
+                impl#impl_generics ::juniper::GraphQLValueAsync<#scalar> for #ty #type_generics_tokens
                     #where_async
                 {
                     fn resolve_field_async<'b>(
@@ -1016,14 +1012,14 @@
                 }
         }
 
-        impl#impl_generics #juniper_crate_name::GraphQLValue<#scalar> for #ty #type_generics_tokens
+        impl#impl_generics ::juniper::GraphQLValue<#scalar> for #ty #type_generics_tokens
             #where_clause
         {
                 type Context = #context;
                 type TypeInfo = ();
 
                 fn type_name<'__i>(&self, info: &'__i Self::TypeInfo) -> Option<&'__i str> {
-                    <Self as #juniper_crate_name::GraphQLType<#scalar>>::name(info)
+                    <Self as ::juniper::GraphQLType<#scalar>>::name(info)
                 }
 
                 #[allow(unused_variables)]
@@ -1255,14 +1251,14 @@
                     }
             }
 
-            impl#impl_generics #juniper_crate_name::GraphQLValue<#scalar> for #ty #type_generics_tokens
+            impl#impl_generics ::juniper::GraphQLValue<#scalar> for #ty #type_generics_tokens
                 #where_clause
             {
                     type Context = #context;
                     type TypeInfo = ();
 
                     fn type_name<'__i>(&self, info: &'__i Self::TypeInfo) -> Option<&'__i str> {
-                        <Self as #juniper_crate_name::GraphQLType<#scalar>>::name(info)
+                        <Self as ::juniper::GraphQLType<#scalar>>::name(info)
                     }
 
                     fn resolve_field(
@@ -1283,11 +1279,7 @@
         );
 
         let subscription_implementation = quote!(
-<<<<<<< HEAD
-            impl#impl_generics ::juniper::GraphQLSubscriptionType<#scalar> for #ty #type_generics_tokens
-=======
-            impl#impl_generics #juniper_crate_name::GraphQLSubscriptionValue<#scalar> for #ty #type_generics_tokens
->>>>>>> 35b804c3
+            impl#impl_generics ::juniper::GraphQLSubscriptionValue<#scalar> for #ty #type_generics_tokens
             #where_clause
             {
                 #[allow(unused_variables)]
@@ -1442,30 +1434,17 @@
         where_async.predicates.push(parse_quote!(Self: Send + Sync));
 
         let _async = quote!(
-<<<<<<< HEAD
-            impl#impl_generics ::juniper::GraphQLTypeAsync<#scalar> for #ty
-=======
-            impl#impl_generics #juniper_crate_name::GraphQLValueAsync<#scalar> for #ty
->>>>>>> 35b804c3
+            impl#impl_generics ::juniper::GraphQLValueAsync<#scalar> for #ty
                 #where_async
             {
                 fn resolve_async<'a>(
                     &'a self,
                     info: &'a Self::TypeInfo,
-<<<<<<< HEAD
                     selection_set: Option<&'a [::juniper::Selection<#scalar>]>,
                     executor: &'a ::juniper::Executor<Self::Context, #scalar>,
                 ) -> ::juniper::BoxFuture<'a, ::juniper::ExecutionResult<#scalar>> {
-                    use ::juniper::GraphQLType;
                     use ::juniper::futures::future;
-=======
-                    selection_set: Option<&'a [#juniper_crate_name::Selection<#scalar>]>,
-                    executor: &'a #juniper_crate_name::Executor<Self::Context, #scalar>,
-                ) -> #juniper_crate_name::BoxFuture<'a, #juniper_crate_name::ExecutionResult<#scalar>> {
-                    use #juniper_crate_name::GraphQLValue as _;
-                    use #juniper_crate_name::futures::future;
->>>>>>> 35b804c3
-                    let v = self.resolve(info, selection_set, executor);
+                    let v = ::juniper::GraphQLValue::resolve(self, info, selection_set, executor);
                     future::FutureExt::boxed(future::ready(v))
                 }
             }
@@ -1499,14 +1478,14 @@
                 }
             }
 
-            impl#impl_generics #juniper_crate_name::GraphQLValue<#scalar> for #ty
+            impl#impl_generics ::juniper::GraphQLValue<#scalar> for #ty
                 #where_clause
             {
                 type Context = #context;
                 type TypeInfo = ();
 
                 fn type_name<'__i>(&self, info: &'__i Self::TypeInfo) -> Option<&'__i str> {
-                    <Self as #juniper_crate_name::GraphQLType<#scalar>>::name(info)
+                    <Self as ::juniper::GraphQLType<#scalar>>::name(info)
                 }
 
                 fn resolve(
@@ -1707,11 +1686,7 @@
         where_async.predicates.push(parse_quote!(Self: Send + Sync));
 
         let async_type = quote!(
-<<<<<<< HEAD
-            impl#impl_generics ::juniper::GraphQLTypeAsync<#scalar> for #ty #type_generics_tokens
-=======
-            impl#impl_generics #juniper_crate_name::GraphQLValueAsync<#scalar> for #ty #type_generics_tokens
->>>>>>> 35b804c3
+            impl#impl_generics ::juniper::GraphQLValueAsync<#scalar> for #ty #type_generics_tokens
                 #where_async
             {}
         );
@@ -1753,22 +1728,18 @@
                 }
             }
 
-<<<<<<< HEAD
-            impl#impl_generics ::juniper::FromInputValue<#scalar> for #ty #type_generics_tokens
-=======
-            impl#impl_generics #juniper_crate_name::GraphQLValue<#scalar> for #ty #type_generics_tokens
+            impl#impl_generics ::juniper::GraphQLValue<#scalar> for #ty #type_generics_tokens
                 #where_clause
             {
                 type Context = #context;
                 type TypeInfo = ();
 
                 fn type_name<'__i>(&self, info: &'__i Self::TypeInfo) -> Option<&'__i str> {
-                    <Self as  #juniper_crate_name::GraphQLType<#scalar>>::name(info)
-                }
-            }
-
-            impl#impl_generics #juniper_crate_name::FromInputValue<#scalar> for #ty #type_generics_tokens
->>>>>>> 35b804c3
+                    <Self as ::juniper::GraphQLType<#scalar>>::name(info)
+                }
+            }
+
+            impl#impl_generics ::juniper::FromInputValue<#scalar> for #ty #type_generics_tokens
                 #where_clause
             {
                 fn from_input_value(value: &::juniper::InputValue<#scalar>) -> Option<Self>
