#![allow(clippy::single_match)]

<<<<<<< HEAD
use std::{collections::HashMap, str::FromStr};
=======
pub mod duplicate;
pub mod span_container;

use std::{collections::HashMap, convert::TryFrom, str::FromStr};
>>>>>>> a3fda736

use proc_macro2::{Span, TokenStream};
use proc_macro_error::abort;
use quote::quote;
use span_container::SpanContainer;
use syn::{
    ext::IdentExt as _,
    parse::{Parse, ParseStream},
    parse_quote,
    punctuated::Punctuated,
    spanned::Spanned,
    token, Attribute, Ident, Lit, Meta, MetaList, MetaNameValue, NestedMeta,
};

use crate::common::parse::ParseBufferExt as _;
#[cfg(feature = "tracing")]
use crate::tracing;

pub mod duplicate;
pub mod parse_impl;
pub mod span_container;

/// Compares a path to a one-segment string value,
/// return true if equal.
pub fn path_eq_single(path: &syn::Path, value: &str) -> bool {
    path.segments.len() == 1 && path.segments[0].ident == value
}

#[derive(Debug)]
pub struct DeprecationAttr {
    pub reason: Option<String>,
}

pub fn find_graphql_attr(attrs: &[Attribute]) -> Option<&Attribute> {
    attrs
        .iter()
        .find(|attr| path_eq_single(&attr.path, "graphql"))
}

/// Filters given `attrs` to contain attributes only with the given `name`.
pub fn filter_attrs<'a>(
    name: &'a str,
    attrs: &'a [Attribute],
) -> impl Iterator<Item = &'a Attribute> + 'a {
    attrs
        .iter()
        .filter(move |attr| path_eq_single(&attr.path, name))
}

pub fn get_deprecated(attrs: &[Attribute]) -> Option<SpanContainer<DeprecationAttr>> {
    attrs
        .iter()
        .filter_map(|attr| match attr.parse_meta() {
            Ok(Meta::List(ref list)) if list.path.is_ident("deprecated") => {
                let val = get_deprecated_meta_list(list);
                Some(SpanContainer::new(list.path.span(), None, val))
            }
            Ok(Meta::Path(ref path)) if path.is_ident("deprecated") => Some(SpanContainer::new(
                path.span(),
                None,
                DeprecationAttr { reason: None },
            )),
            _ => None,
        })
        .next()
}

fn get_deprecated_meta_list(list: &MetaList) -> DeprecationAttr {
    for meta in &list.nested {
        if let NestedMeta::Meta(Meta::NameValue(ref nv)) = *meta {
            if nv.path.is_ident("note") {
                match nv.lit {
                    Lit::Str(ref strlit) => {
                        return DeprecationAttr {
                            reason: Some(strlit.value()),
                        };
                    }
                    _ => abort!(syn::Error::new(
                        nv.lit.span(),
                        "only strings are allowed for deprecation",
                    )),
                }
            } else {
                abort!(syn::Error::new(
                    nv.path.span(),
                    "unrecognized setting on #[deprecated(..)] attribute",
                ));
            }
        }
    }
    DeprecationAttr { reason: None }
}

// Gets doc comment.
pub fn get_doc_comment(attrs: &[Attribute]) -> Option<SpanContainer<String>> {
    if let Some(items) = get_doc_attr(attrs) {
        if let Some(doc_strings) = get_doc_strings(&items) {
            return Some(doc_strings.map(|strings| join_doc_strings(&strings)));
        }
    }
    None
}

// Concatenates doc strings into one string.
fn join_doc_strings(docs: &[String]) -> String {
    // Note: this is guaranteed since this function is only called
    // from get_doc_strings().
    debug_assert!(!docs.is_empty());

    let last_index = docs.len() - 1;
    docs.iter()
        .map(|s| s.as_str().trim_end())
        // Trim leading space.
        .map(|s| s.strip_prefix(' ').unwrap_or(s))
        // Add newline, exept when string ends in a continuation backslash or is the last line.
        .enumerate()
        .fold(String::new(), |mut buffer, (index, s)| {
            if index == last_index {
                buffer.push_str(s);
            } else if s.ends_with('\\') {
                buffer.push_str(s.trim_end_matches('\\'));
                buffer.push(' ');
            } else {
                buffer.push_str(s);
                buffer.push('\n');
            }
            buffer
        })
}

// Gets doc strings from doc comment attributes.
fn get_doc_strings(items: &[MetaNameValue]) -> Option<SpanContainer<Vec<String>>> {
    let mut span = None;
    let comments = items
        .iter()
        .filter_map(|item| {
            if item.path.is_ident("doc") {
                match item.lit {
                    Lit::Str(ref strlit) => {
                        if span.is_none() {
                            span = Some(strlit.span());
                        }
                        Some(strlit.value())
                    }
                    _ => abort!(syn::Error::new(
                        item.lit.span(),
                        "doc attributes only have string literal"
                    )),
                }
            } else {
                None
            }
        })
        .collect::<Vec<_>>();
    span.map(|span| SpanContainer::new(span, None, comments))
}

// Gets doc comment attributes.
fn get_doc_attr(attrs: &[Attribute]) -> Option<Vec<MetaNameValue>> {
    let mut docs = Vec::new();
    for attr in attrs {
        match attr.parse_meta() {
            Ok(Meta::NameValue(ref nv)) if nv.path.is_ident("doc") => docs.push(nv.clone()),
            _ => {}
        }
    }
    if !docs.is_empty() {
        return Some(docs);
    }
    None
}

// Note: duplicated from juniper crate!
#[doc(hidden)]
pub fn to_camel_case(s: &str) -> String {
    let mut dest = String::new();

    // Handle `_` and `__` to be more friendly with the `_var` convention for unused variables, and
    // GraphQL introspection identifiers.
    let s_iter = if let Some(s) = s.strip_prefix("__") {
        dest.push_str("__");
        s
    } else {
        s.strip_prefix('_').unwrap_or(s)
    }
    .split('_')
    .enumerate();

    for (i, part) in s_iter {
        if i > 0 && part.len() == 1 {
            dest.push_str(&part.to_uppercase());
        } else if i > 0 && part.len() > 1 {
            let first = part
                .chars()
                .next()
                .unwrap()
                .to_uppercase()
                .collect::<String>();
            let second = &part[1..];

            dest.push_str(&first);
            dest.push_str(second);
        } else if i == 0 {
            dest.push_str(part);
        }
    }

    dest
}

pub(crate) fn to_upper_snake_case(s: &str) -> String {
    let mut last_lower = false;
    let mut upper = String::new();
    for c in s.chars() {
        if c == '_' {
            last_lower = false;
        } else if c.is_lowercase() {
            last_lower = true;
        } else if c.is_uppercase() {
            if last_lower {
                upper.push('_');
            }
            last_lower = false;
        }

        for u in c.to_uppercase() {
            upper.push(u);
        }
    }
    upper
}

#[doc(hidden)]
pub fn is_valid_name(field_name: &str) -> bool {
    let mut chars = field_name.chars();

    match chars.next() {
        // first char can't be a digit
        Some(c) if c.is_ascii_alphabetic() || c == '_' => (),
        // can't be an empty string or any other character
        _ => return false,
    };

    chars.all(|c| c.is_ascii_alphanumeric() || c == '_')
}

/// The different possible ways to change case of fields in a struct, or variants in an enum.
#[derive(Clone, Copy, Debug, PartialEq)]
pub enum RenameRule {
    /// Don't apply a default rename rule.
    None,
    /// Rename to "camelCase" style.
    CamelCase,
    /// Rename to "SCREAMING_SNAKE_CASE" style
    ScreamingSnakeCase,
}

impl RenameRule {
    pub fn apply(&self, field: &str) -> String {
        match self {
            Self::None => field.to_owned(),
            Self::CamelCase => to_camel_case(field),
            Self::ScreamingSnakeCase => to_upper_snake_case(field),
        }
    }
}

impl FromStr for RenameRule {
    type Err = ();

    fn from_str(rule: &str) -> Result<Self, Self::Err> {
        match rule {
            "none" => Ok(Self::None),
            "camelCase" => Ok(Self::CamelCase),
            "SCREAMING_SNAKE_CASE" => Ok(Self::ScreamingSnakeCase),
            _ => Err(()),
        }
    }
}

impl TryFrom<syn::LitStr> for RenameRule {
    type Error = syn::Error;

    fn try_from(lit: syn::LitStr) -> syn::Result<Self> {
        Self::from_str(&lit.value()).map_err(|_| syn::Error::new(lit.span(), "unknown rename rule"))
    }
}

impl Parse for RenameRule {
    fn parse(input: ParseStream<'_>) -> syn::Result<Self> {
        Self::try_from(input.parse::<syn::LitStr>()?)
    }
}

#[derive(Default, Debug)]
pub struct ObjectAttributes {
    pub name: Option<SpanContainer<String>>,
    pub description: Option<SpanContainer<String>>,
    pub context: Option<SpanContainer<syn::Type>>,
    pub scalar: Option<SpanContainer<syn::Type>>,
    pub interfaces: Vec<SpanContainer<syn::Type>>,
    pub no_async: Option<SpanContainer<()>>,
    pub is_internal: bool,
    pub rename: Option<RenameRule>,

    #[cfg(feature = "tracing")]
    pub tracing_rule: Option<tracing::Rule>,
}

impl Parse for ObjectAttributes {
    fn parse(input: ParseStream<'_>) -> syn::Result<Self> {
        let mut output = Self::default();

        while !input.is_empty() {
            let ident = input.parse_any_ident()?;
            match ident.to_string().as_str() {
                "name" => {
                    input.parse::<token::Eq>()?;
                    let val = input.parse::<syn::LitStr>()?;
                    output.name = Some(SpanContainer::new(
                        ident.span(),
                        Some(val.span()),
                        val.value(),
                    ));
                }
                "description" => {
                    input.parse::<token::Eq>()?;
                    let val = input.parse::<syn::LitStr>()?;
                    output.description = Some(SpanContainer::new(
                        ident.span(),
                        Some(val.span()),
                        val.value(),
                    ));
                }
                "context" | "Context" => {
                    input.parse::<token::Eq>()?;
                    // TODO: remove legacy support for string based Context.
                    let ctx = if let Ok(val) = input.parse::<syn::LitStr>() {
                        eprintln!("DEPRECATION WARNING: using a string literal for the Context is deprecated");
                        eprintln!("Use a normal type instead - example: 'Context = MyContextType'");
                        syn::parse_str::<syn::Type>(&val.value())?
                    } else {
                        input.parse::<syn::Type>()?
                    };
                    output.context = Some(SpanContainer::new(ident.span(), Some(ctx.span()), ctx));
                }
                "scalar" | "Scalar" => {
                    input.parse::<token::Eq>()?;
                    let val = input.parse::<syn::Type>()?;
                    output.scalar = Some(SpanContainer::new(ident.span(), Some(val.span()), val));
                }
                "impl" | "implements" | "interfaces" => {
                    input.parse::<token::Eq>()?;
                    output.interfaces = input.parse_maybe_wrapped_and_punctuated::<
                        syn::Type, token::Bracket, token::Comma,
                    >()?.into_iter()
                        .map(|interface| {
                            SpanContainer::new(ident.span(), Some(interface.span()), interface)
                        })
                        .collect();
                }
                // FIXME: make this unneccessary.
                "noasync" => {
                    output.no_async = Some(SpanContainer::new(ident.span(), None, ()));
                }
                "internal" => {
                    output.is_internal = true;
                }
                "rename" => {
                    input.parse::<token::Eq>()?;
                    output.rename = Some(input.parse::<RenameRule>()?);
                }
                #[cfg(feature = "tracing")]
                "tracing" => {
                    let content;
                    syn::parenthesized!(content in input);
                    let val = content.parse_any_ident()?;
                    if let Ok(trace) = tracing::Rule::from_str(&val.to_string()) {
                        output.tracing_rule = Some(trace);
                    } else {
                        return Err(syn::Error::new(val.span(), "unknown tracing skip rule"));
                    }
                }
                _ => {
                    return Err(syn::Error::new(ident.span(), "unknown attribute"));
                }
            }
            input.try_parse::<token::Comma>()?;
        }

        Ok(output)
    }
}

impl ObjectAttributes {
    pub fn from_attrs(attrs: &[syn::Attribute]) -> syn::Result<Self> {
        let attr_opt = find_graphql_attr(attrs);
        if let Some(attr) = attr_opt {
            // Need to unwrap  outer (), which are not present for proc macro attributes,
            // but are present for regular ones.

            let mut a: Self = attr.parse_args()?;
            if a.description.is_none() {
                a.description = get_doc_comment(attrs);
            }
            Ok(a)
        } else {
            Ok(Self {
                description: get_doc_comment(attrs),
                ..Self::default()
            })
        }
    }
}

#[derive(Debug)]
pub struct FieldAttributeArgument {
    pub name: syn::Ident,
    pub rename: Option<SpanContainer<syn::LitStr>>,
    pub default: Option<syn::Expr>,
    pub description: Option<syn::LitStr>,
}

impl Parse for FieldAttributeArgument {
    fn parse(input: ParseStream<'_>) -> syn::Result<Self> {
        let name = input.parse::<Ident>()?.unraw();

        let mut arg = Self {
            name,
            rename: None,
            default: None,
            description: None,
        };

        let content;
        syn::parenthesized!(content in input);
        while !content.is_empty() {
            let name = content.parse::<syn::Ident>()?;
            content.parse::<token::Eq>()?;

            match name.to_string().as_str() {
                "name" => {
                    let val: syn::LitStr = content.parse()?;
                    arg.rename = Some(SpanContainer::new(name.span(), Some(val.span()), val));
                }
                "description" => {
                    arg.description = Some(content.parse()?);
                }
                "default" => {
                    arg.default = Some(content.parse()?);
                }
                _ => return Err(syn::Error::new(name.span(), "unknown attribute")),
            }

            // Discard trailing comma.
            content.parse::<token::Comma>().ok();
        }

        Ok(arg)
    }
}

#[derive(PartialEq, Eq, Clone, Copy, Debug)]
pub enum FieldAttributeParseMode {
    Object,
}

enum FieldAttribute {
    Name(SpanContainer<syn::LitStr>),
    Description(SpanContainer<syn::LitStr>),
    Deprecation(SpanContainer<DeprecationAttr>),
    Skip(SpanContainer<syn::Ident>),
    Arguments(HashMap<String, FieldAttributeArgument>),
    Default(Box<SpanContainer<Option<syn::Expr>>>),
    #[cfg(feature = "tracing")]
    Tracing(SpanContainer<tracing::FieldBehaviour>),
}

impl Parse for FieldAttribute {
    fn parse(input: ParseStream<'_>) -> syn::Result<Self> {
        let ident = input.parse::<syn::Ident>()?;

        match ident.to_string().as_str() {
            "name" => {
                input.parse::<token::Eq>()?;
                let lit = input.parse::<syn::LitStr>()?;
                let raw = lit.value();
                if !is_valid_name(&raw) {
                    Err(syn::Error::new(lit.span(), "name consists of not allowed characters. (must match /^[_a-zA-Z][_a-zA-Z0-9]*$/)"))
                } else {
                    Ok(FieldAttribute::Name(SpanContainer::new(
                        ident.span(),
                        Some(lit.span()),
                        lit,
                    )))
                }
            }
            "description" => {
                input.parse::<token::Eq>()?;
                let lit = input.parse::<syn::LitStr>()?;
                Ok(FieldAttribute::Description(SpanContainer::new(
                    ident.span(),
                    Some(lit.span()),
                    lit,
                )))
            }
            "deprecated" | "deprecation" => {
                let reason = if input.peek(token::Eq) {
                    input.parse::<token::Eq>()?;
                    Some(input.parse::<syn::LitStr>()?)
                } else {
                    None
                };
                Ok(FieldAttribute::Deprecation(SpanContainer::new(
                    ident.span(),
                    reason.as_ref().map(|val| val.span()),
                    DeprecationAttr {
                        reason: reason.map(|val| val.value()),
                    },
                )))
            }
            "skip" => Ok(FieldAttribute::Skip(SpanContainer::new(
                ident.span(),
                None,
                ident,
            ))),
            "arguments" => {
                let arg_content;
                syn::parenthesized!(arg_content in input);
                let args = Punctuated::<FieldAttributeArgument, token::Comma>::parse_terminated(
                    &arg_content,
                )?;
                let map = args
                    .into_iter()
                    .map(|arg| (arg.name.to_string(), arg))
                    .collect();
                Ok(FieldAttribute::Arguments(map))
            }
            "default" => {
                let default_expr = if input.peek(token::Eq) {
                    input.parse::<token::Eq>()?;
                    let lit = input.parse::<syn::LitStr>()?;
                    let default_expr = lit.parse::<syn::Expr>()?;
                    SpanContainer::new(ident.span(), Some(lit.span()), Some(default_expr))
                } else {
                    SpanContainer::new(ident.span(), None, None)
                };

                Ok(FieldAttribute::Default(Box::new(default_expr)))
            }
            #[cfg(feature = "tracing")]
            "tracing" => {
                let content;
                syn::parenthesized!(content in input);
                let behaviour = content.parse_any_ident()?;
                tracing::FieldBehaviour::from_ident(&behaviour).map(|val| {
                    FieldAttribute::Tracing(SpanContainer::new(
                        ident.span(),
                        Some(behaviour.span()),
                        val,
                    ))
                })
            }
            _ => Err(syn::Error::new(ident.span(), "unknown attribute")),
        }
    }
}

#[derive(Default)]
pub struct FieldAttributes {
    pub name: Option<SpanContainer<String>>,
    pub description: Option<SpanContainer<String>>,
    pub deprecation: Option<SpanContainer<DeprecationAttr>>,
    // Only relevant for GraphQLObject derive.
    pub skip: Option<SpanContainer<syn::Ident>>,
    /// Only relevant for object macro.
    pub arguments: HashMap<String, FieldAttributeArgument>,
    /// Only relevant for object input objects.
    pub default: Option<SpanContainer<Option<syn::Expr>>>,

    // Only relevant for GraphQLObject derive and graphql_object attribute.
    #[cfg(feature = "tracing")]
    pub tracing: Option<tracing::FieldBehaviour>,
}

impl Parse for FieldAttributes {
    fn parse(input: ParseStream<'_>) -> syn::Result<Self> {
        let items = Punctuated::<FieldAttribute, token::Comma>::parse_terminated(&input)?;

        let mut output = Self::default();

        for item in items {
            match item {
                FieldAttribute::Name(name) => {
                    output.name = Some(name.map(|val| val.value()));
                }
                FieldAttribute::Description(name) => {
                    output.description = Some(name.map(|val| val.value()));
                }
                FieldAttribute::Deprecation(attr) => {
                    output.deprecation = Some(attr);
                }
                FieldAttribute::Skip(ident) => {
                    output.skip = Some(ident);
                }
                FieldAttribute::Arguments(args) => {
                    output.arguments = args;
                }
                FieldAttribute::Default(expr) => {
                    output.default = Some(*expr);
                }
                #[cfg(feature = "tracing")]
                FieldAttribute::Tracing(tracing) => output.tracing = Some(*tracing),
            }
        }

        if !input.is_empty() {
            Err(input.error("Unexpected input"))
        } else {
            Ok(output)
        }
    }
}

impl FieldAttributes {
    pub fn from_attrs(
        attrs: &[syn::Attribute],
        _mode: FieldAttributeParseMode,
    ) -> syn::Result<Self> {
        let doc_comment = get_doc_comment(&attrs);
        let deprecation = get_deprecated(&attrs);

        let attr_opt = attrs.iter().find(|attr| attr.path.is_ident("graphql"));

        let mut output = match attr_opt {
            Some(attr) => attr.parse_args()?,
            None => Self::default(),
        };

        // Check for regular doc comment.
        if output.description.is_none() {
            output.description = doc_comment;
        }
        if output.deprecation.is_none() {
            output.deprecation = deprecation;
        }

        Ok(output)
    }
}

#[derive(Debug)]
pub struct GraphQLTypeDefinitionFieldArg {
    pub name: String,
    pub raw_name: syn::Ident,
    pub resolver_code: TokenStream,
    pub description: Option<String>,
    pub default: Option<syn::Expr>,
    pub _type: Box<syn::Type>,
}

#[derive(Debug)]
pub struct GraphQLTypeDefinitionField {
    pub name: String,
    pub _type: syn::Type,
    pub description: Option<String>,
    pub deprecation: Option<DeprecationAttr>,
    pub args: Vec<GraphQLTypeDefinitionFieldArg>,
    pub resolver_code: TokenStream,
    pub is_type_inferred: bool,
    pub is_async: bool,
    pub default: Option<TokenStream>,
    pub span: Span,

    // Relevant only for `#[graphql_object]` and `#[derive(GraphQLObject)]`
    #[cfg(feature = "tracing")]
    pub tracing_behaviour: Option<tracing::FieldBehaviour>,
    #[cfg(feature = "tracing")]
    pub instrument_attr: Option<tracing::Attr>,
}

impl syn::spanned::Spanned for GraphQLTypeDefinitionField {
    fn span(&self) -> Span {
        self.span
    }
}

impl<'a> syn::spanned::Spanned for &'a GraphQLTypeDefinitionField {
    fn span(&self) -> Span {
        self.span
    }
}

/// Definition of a graphql type based on information extracted
/// by various macros.
/// The definition can be rendered to Rust code.
#[derive(Debug)]
pub struct GraphQLTypeDefinition {
    pub name: String,
    pub _type: syn::Type,
    pub context: Option<syn::Type>,
    pub scalar: Option<syn::Type>,
    pub description: Option<String>,
    pub fields: Vec<GraphQLTypeDefinitionField>,
    pub generics: syn::Generics,
    pub interfaces: Vec<syn::Type>,
    // Due to syn parsing differences,
    // when parsing an impl the type generics are included in the type
    // directly, but in syn::DeriveInput, the type generics are
    // in the generics field.
    // This flag signifies if the type generics need to be
    // included manually.
    pub include_type_generics: bool,
    // This flag indicates if the generated code should always be
    // generic over the ScalarValue.
    // If false, the scalar is only generic if a generic parameter
    // is specified manually.
    pub generic_scalar: bool,
    // FIXME: make this redundant.
    pub no_async: bool,

    // Only relevant for GraphQL Objects.
    #[cfg(feature = "tracing")]
    pub tracing_rule: Option<tracing::Rule>,
}

impl GraphQLTypeDefinition {
    #[allow(unused)]
    fn has_async_field(&self) -> bool {
        self.fields.iter().any(|field| field.is_async)
    }

<<<<<<< HEAD
    pub fn into_tokens(self) -> TokenStream {
        let name = &self.name;
        let ty = &self._type;
        let context = self
            .context
            .as_ref()
            .map(|ctx| quote!( #ctx ))
            .unwrap_or_else(|| quote!(()));

        let field_definitions = self.fields.iter().map(|field| {
            let args = field.args.iter().map(|arg| {
                let arg_type = &arg._type;
                let arg_name = &arg.name;

                let description = match arg.description.as_ref() {
                    Some(value) => quote!( .description( #value ) ),
                    None => quote!(),
                };

                // Code.
                match arg.default.as_ref() {
                    Some(value) => quote!(
                        .argument(
                            registry.arg_with_default::<#arg_type>(#arg_name, &#value, info)
                                #description
                        )
                    ),
                    None => quote!(
                        .argument(
                            registry.arg::<#arg_type>(#arg_name, info)
                                #description
                        )
                    ),
                }
            });

            let description = match field.description.as_ref() {
                Some(description) => quote!( .description(#description) ),
                None => quote!(),
            };

            let deprecation = match field.deprecation.as_ref() {
                Some(deprecation) => {
                    if let Some(reason) = deprecation.reason.as_ref() {
                        quote!( .deprecated(Some(#reason)) )
                    } else {
                        quote!( .deprecated(None) )
                    }
                }
                None => quote!(),
            };

            let field_name = &field.name;

            let _type = &field._type;
            quote! {
                registry
                    .field_convert::<#_type, _, Self::Context>(#field_name, info)
                    #(#args)*
                    #description
                    #deprecation
            }
        });

        let scalar = self
            .scalar
            .as_ref()
            .map(|s| quote!( #s ))
            .unwrap_or_else(|| {
                if self.generic_scalar {
                    // If generic_scalar is true, we always insert a generic scalar.
                    // See more comments below.
                    quote!(__S)
                } else {
                    quote!(::juniper::DefaultScalarValue)
                }
            });

        let resolve_matches = self.fields.iter().map(|field| {
            let name = &field.name;
            let code = &field.resolver_code;

            if field.is_async {
                quote!(
                    #name => {
                        panic!("Tried to resolve async field {} on type {:?} with a sync resolver",
                            #name,
                            <Self as ::juniper::GraphQLType<#scalar>>::name(_info)
                        );
                    },
                )
            } else {
                let tracing_span = if_tracing_enabled!(tracing::span_tokens(&self, field));
                let trace_sync = if_tracing_enabled!(tracing::sync_tokens(&self, field));

                let args = field.args.iter().map(|arg| &arg.resolver_code);

                let _type = if field.is_type_inferred {
                    quote!()
                } else {
                    let _type = &field._type;
                    quote!(: #_type)
                };
                quote!(
                    #name => {
                        #( #args )*

                        #tracing_span
                        #trace_sync

                        let res #_type = (move || { #code })();
                        ::juniper::IntoResolvable::into(
                            res,
                            executor.context()
                        )
                            .and_then(|res| {
                                match res {
                                    Some((ctx, r)) => executor.replaced_context(ctx).resolve_with_ctx(&(), &r),
                                    None => Ok(::juniper::Value::null()),
                                }
                            })
                    },
                )
            }
        });

        let description = self
            .description
            .as_ref()
            .map(|description| quote!( .description(#description) ));

        let interfaces = if !self.interfaces.is_empty() {
            let interfaces_ty = &self.interfaces;

            Some(quote!(
                .interfaces(&[
                    #( registry.get_type::<#interfaces_ty>(&()) ,)*
                ])
            ))
        } else {
            None
        };

        // Preserve the original type_generics before modification,
        // since alteration makes them invalid if self.generic_scalar
        // is specified.
        let (_, type_generics, _) = self.generics.split_for_impl();

        let mut generics = self.generics.clone();

        if self.scalar.is_none() && self.generic_scalar {
            // No custom scalar specified, but always generic specified.
            // Therefore we inject the generic scalar.
            generics.params.push(parse_quote!(__S));
            generics
                .make_where_clause()
                .predicates
                .push(parse_quote!(__S: ::juniper::ScalarValue));
        }

        let type_generics_tokens = if self.include_type_generics {
            Some(type_generics)
        } else {
            None
        };
        let (impl_generics, _, where_clause) = generics.split_for_impl();

        let resolve_field_async = {
            let resolve_matches_async = self.fields.iter().map(|field| {
                let name = &field.name;
                let code = &field.resolver_code;
                let _type = if field.is_type_inferred {
                    quote!()
                } else {
                    let _type = &field._type;
                    quote!(: #_type)
                };

                let args = field.args.iter().map(|arg| &arg.resolver_code);

                let tracing_span = if_tracing_enabled!(tracing::span_tokens(&self, field));
                if field.is_async {
                    let trace_async = if_tracing_enabled!(tracing::async_tokens(&self, field));

                    quote!(
                        #name => {
                            #( #args )*

                            #tracing_span
                            let f = async move {
                                let res #_type = async move { #code }.await;

                                let inner_res = ::juniper::IntoResolvable::into(
                                    res,
                                    executor.context()
                                );
                                match inner_res {
                                    Ok(Some((ctx, r))) => {
                                        let subexec = executor
                                            .replaced_context(ctx);
                                        subexec.resolve_with_ctx_async(&(), &r)
                                            .await
                                    },
                                    Ok(None) => Ok(::juniper::Value::null()),
                                    Err(e) => Err(e),
                                }
                            };
                            #trace_async;
                            Box::pin(f)
                        },
                    )
                } else {
                    let trace_async = if_tracing_enabled!(tracing::async_tokens(&self, field));
                    let trace_sync = if_tracing_enabled!(tracing::sync_tokens(&self, field));

                    let inner = if !self.no_async {
                        quote!(
                            let f = async move {
                                match res2 {
                                    Ok(Some((ctx, r))) => {
                                        let sub = executor.replaced_context(ctx);
                                        sub.resolve_with_ctx_async(&(), &r).await
                                    },
                                    Ok(None) => Ok(::juniper::Value::null()),
                                    Err(e) => Err(e),
                                }
                            };
                            #trace_async;
                            use ::juniper::futures::future;
                            future::FutureExt::boxed(f)
                        )
                    } else {
                        quote!(
                            #trace_sync
                            let v = match res2 {
                                Ok(Some((ctx, r))) => executor.replaced_context(ctx).resolve_with_ctx(&(), &r),
                                Ok(None) => Ok(::juniper::Value::null()),
                                Err(e) => Err(e),
                            };
                            use ::juniper::futures::future;
                            Box::pin(future::ready(v))
                        )
                    };

                    quote!(
                        #name => {
                            #( #args )*

                            #tracing_span

                            let res2 = {
                                #trace_sync
                                let res #_type = (move ||{ #code })();
                                ::juniper::IntoResolvable::into(
                                    res,
                                    executor.context()
                                )
                            };
                            #inner
                        },
                    )
                }
            });

            let mut where_async = where_clause.cloned().unwrap_or_else(|| parse_quote!(where));

            where_async
                .predicates
                .push(parse_quote!( #scalar: Send + Sync ));
            where_async.predicates.push(parse_quote!(Self: Sync));

            let as_dyn_value = if !self.interfaces.is_empty() {
                Some(quote! {
                    #[automatically_derived]
                    impl#impl_generics ::juniper::AsDynGraphQLValue<#scalar> for #ty #type_generics_tokens
                    #where_async
                    {
                        type Context = <Self as ::juniper::GraphQLValue<#scalar>>::Context;
                        type TypeInfo = <Self as ::juniper::GraphQLValue<#scalar>>::TypeInfo;

                        #[inline]
                        fn as_dyn_graphql_value(&self) -> &::juniper::DynGraphQLValue<#scalar, Self::Context, Self::TypeInfo> {
                            self
                        }

                        #[inline]
                        fn as_dyn_graphql_value_async(&self) -> &::juniper::DynGraphQLValueAsync<#scalar, Self::Context, Self::TypeInfo> {
                            self
                        }
                    }
                })
            } else {
                None
            };

            quote!(
                impl#impl_generics ::juniper::GraphQLValueAsync<#scalar> for #ty #type_generics_tokens
                    #where_async
                {
                    fn resolve_field_async<'b>(
                        &'b self,
                        info: &'b Self::TypeInfo,
                        field: &'b str,
                        args: &'b ::juniper::Arguments<#scalar>,
                        executor: &'b ::juniper::Executor<Self::Context, #scalar>,
                    ) -> ::juniper::BoxFuture<'b, ::juniper::ExecutionResult<#scalar>>
                        where #scalar: Send + Sync,
                    {
                        use ::juniper::futures::future;
                        use ::juniper::GraphQLType;
                        match field {
                            #( #resolve_matches_async )*
                            _ => {
                                panic!("Field {} not found on type {:?}",
                                    field,
                                    <Self as ::juniper::GraphQLType<#scalar>>::name(info)
                                );
                            }
                        }
                    }
                }

                #as_dyn_value
            )
        };

        let marks = self.fields.iter().map(|field| {
            let field_marks = field.args.iter().map(|arg| {
                let arg_ty = &arg._type;
                quote! { <#arg_ty as ::juniper::marker::IsInputType<#scalar>>::mark(); }
            });

            let field_ty = &field._type;
            let resolved_ty = quote! {
                <#field_ty as ::juniper::IntoResolvable<
                    '_, #scalar, _, <Self as ::juniper::GraphQLValue<#scalar>>::Context,
                >>::Type
            };

            quote! {
                #( #field_marks )*
                <#resolved_ty as ::juniper::marker::IsOutputType<#scalar>>::mark();
            }
        });

        let output = quote!(
            impl#impl_generics ::juniper::marker::IsOutputType<#scalar> for #ty #type_generics_tokens #where_clause {
                fn mark() {
                    #( #marks )*
                }
            }

            impl#impl_generics ::juniper::marker::GraphQLObjectType<#scalar> for #ty #type_generics_tokens #where_clause
            { }

        impl#impl_generics ::juniper::GraphQLType<#scalar> for #ty #type_generics_tokens
            #where_clause
        {
                fn name(_: &Self::TypeInfo) -> Option<&'static str> {
                    Some(#name)
                }

                fn meta<'r>(
                    info: &Self::TypeInfo,
                    registry: &mut ::juniper::Registry<'r, #scalar>
                ) -> ::juniper::meta::MetaType<'r, #scalar>
                    where #scalar : 'r,
                {
                    let fields = [
                        #( #field_definitions ),*
                    ];
                    let meta = registry.build_object_type::<#ty>(info, &fields)
                        #description
                        #interfaces;
                    meta.into_meta()
                }
        }

        impl#impl_generics ::juniper::GraphQLValue<#scalar> for #ty #type_generics_tokens
            #where_clause
        {
                type Context = #context;
                type TypeInfo = ();

                fn type_name<'__i>(&self, info: &'__i Self::TypeInfo) -> Option<&'__i str> {
                    <Self as ::juniper::GraphQLType<#scalar>>::name(info)
                }

                #[allow(unused_variables)]
                #[allow(unused_mut)]
                fn resolve_field(
                    &self,
                    _info: &(),
                    field: &str,
                    args: &::juniper::Arguments<#scalar>,
                    executor: &::juniper::Executor<Self::Context, #scalar>,
                ) -> ::juniper::ExecutionResult<#scalar> {
                    match field {
                        #( #resolve_matches )*
                        _ => {
                            panic!("Field {} not found on type {:?}",
                                field,
                                <Self as ::juniper::GraphQLType<#scalar>>::name(_info)
                            );
                        }
                    }
                }


                fn concrete_type_name(&self, _: &Self::Context, _: &Self::TypeInfo) -> String {
                    #name.to_string()
                }

        }

        #resolve_field_async
        );
        output
    }

    pub fn into_subscription_tokens(self) -> TokenStream {
        let name = &self.name;
        let ty = &self._type;
        let context = self
            .context
            .as_ref()
            .map(|ctx| quote!( #ctx ))
            .unwrap_or_else(|| quote!(()));

        let scalar = self
            .scalar
            .as_ref()
            .map(|s| quote!( #s ))
            .unwrap_or_else(|| {
                if self.generic_scalar {
                    // If generic_scalar is true, we always insert a generic scalar.
                    // See more comments below.
                    quote!(__S)
                } else {
                    quote!(::juniper::DefaultScalarValue)
                }
            });

        let field_definitions = self.fields.iter().map(|field| {
            let args = field.args.iter().map(|arg| {
                let arg_type = &arg._type;
                let arg_name = &arg.name;

                let description = match arg.description.as_ref() {
                    Some(value) => quote!( .description( #value ) ),
                    None => quote!(),
                };

                match arg.default.as_ref() {
                    Some(value) => quote!(
                        .argument(
                            registry.arg_with_default::<#arg_type>(#arg_name, &#value, info)
                                #description
                        )
                    ),
                    None => quote!(
                        .argument(
                            registry.arg::<#arg_type>(#arg_name, info)
                                #description
                        )
                    ),
                }
            });

            let description = match field.description.as_ref() {
                Some(description) => quote!( .description(#description) ),
                None => quote!(),
            };

            let deprecation = match field.deprecation.as_ref() {
                Some(deprecation) => {
                    if let Some(reason) = deprecation.reason.as_ref() {
                        quote!( .deprecated(Some(#reason)) )
                    } else {
                        quote!( .deprecated(None) )
                    }
                }
                None => quote!(),
            };

            let field_name = &field.name;

            let type_name = &field._type;

            let _type;

            if field.is_async {
                _type = quote!(<#type_name as ::juniper::ExtractTypeFromStream<_, #scalar>>::Item);
            } else {
                panic!("Synchronous resolvers are not supported. Specify that this function is async: 'async fn foo()'")
            }

            quote! {
                registry
                    .field_convert::<#_type, _, Self::Context>(#field_name, info)
                    #(#args)*
                    #description
                    #deprecation
            }
        });

        let description = self
            .description
            .as_ref()
            .map(|description| quote!( .description(#description) ));

        let interfaces = if !self.interfaces.is_empty() {
            let interfaces_ty = &self.interfaces;

            Some(quote!(
                .interfaces(&[
                    #( registry.get_type::<#interfaces_ty>(&()) ,)*
                ])
            ))
        } else {
            None
        };

        // Preserve the original type_generics before modification,
        // since alteration makes them invalid if self.generic_scalar
        // is specified.
        let (_, type_generics, _) = self.generics.split_for_impl();

        let mut generics = self.generics.clone();

        if self.scalar.is_none() && self.generic_scalar {
            // No custom scalar specified, but always generic specified.
            // Therefore we inject the generic scalar.

            // Insert ScalarValue constraint.
            generics.params.push(parse_quote!(__S));
            generics
                .make_where_clause()
                .predicates
                .push(parse_quote!(__S: ::juniper::ScalarValue));
        }

        let type_generics_tokens = if self.include_type_generics {
            Some(type_generics)
        } else {
            None
        };
        let (impl_generics, _, where_clause) = generics.split_for_impl();

        let mut generics_with_send_sync = generics.clone();
        if self.scalar.is_none() && self.generic_scalar {
            generics_with_send_sync
                .make_where_clause()
                .predicates
                .push(parse_quote!(__S: Send + Sync));
        }
        let (_, _, where_clause_with_send_sync) = generics_with_send_sync.split_for_impl();

        let resolve_matches_async = self.fields.iter().filter(|field| field.is_async).map(
            |field| {
                let name = &field.name;
                let code = &field.resolver_code;

                let args = field.args.iter().map(|arg| &arg.resolver_code);

                let _type;
                if field.is_type_inferred {
                    _type = quote!();
                } else {
                    let _type_name = &field._type;
                    _type = quote!(: #_type_name);
                };

                let trace_span = if_tracing_enabled!(tracing::span_tokens(&self, field));
                let trace_async = if_tracing_enabled!(tracing::async_tokens(&self, field));
                quote!(
                    #name => {
                        #( #args )*

                        #trace_span

                        ::juniper::futures::FutureExt::boxed(async move {
                            let res #_type = async { #code }.await;
                            let res = ::juniper::IntoFieldResult::<_, #scalar>::into_result(res)?;
                            let executor = executor.as_owned_executor();
                            let f = res.then(move |res| {
                                let executor = executor.clone();
                                let res2: ::juniper::FieldResult<_, #scalar> =
                                    ::juniper::IntoResolvable::into(res, executor.context());
                                async move {
                                    let ex = executor.as_executor();
                                    match res2 {
                                        Ok(Some((ctx, r))) => {
                                            let sub = ex.replaced_context(ctx);
                                            sub.resolve_with_ctx_async(&(), &r)
                                                .await
                                                .map_err(|e| ex.new_error(e))
                                        }
                                        Ok(None) => Ok(Value::null()),
                                        Err(e) => Err(ex.new_error(e)),
                                    }
                                }
                            });

                            #trace_async;

                            Ok(
                                ::juniper::Value::Scalar::<
                                    ::juniper::ValuesStream::<#scalar>
                                >(Box::pin(f))
                            )
                        })
                    }
                )
            },
        );

        let marks = self.fields.iter().map(|field| {
            let field_marks = field.args.iter().map(|arg| {
                let arg_ty = &arg._type;
                quote! { <#arg_ty as ::juniper::marker::IsInputType<#scalar>>::mark(); }
            });

            let field_ty = &field._type;
            let stream_item_ty = quote! {
                <#field_ty as ::juniper::IntoFieldResult::<_, #scalar>>::Item
            };
            let resolved_ty = quote! {
                <#stream_item_ty as ::juniper::IntoResolvable<
                    '_, #scalar, _, <Self as ::juniper::GraphQLValue<#scalar>>::Context,
                >>::Type
            };

            quote! {
                #( #field_marks )*
                <#resolved_ty as ::juniper::marker::IsOutputType<#scalar>>::mark();
            }
        });

        let graphql_implementation = quote!(
            impl#impl_generics ::juniper::marker::IsOutputType<#scalar> for #ty #type_generics_tokens
                #where_clause
            {
                fn mark() {
                    #( #marks )*
                }
            }

            impl#impl_generics ::juniper::GraphQLType<#scalar> for #ty #type_generics_tokens
                #where_clause
            {
                    fn name(_: &Self::TypeInfo) -> Option<&'static str> {
                        Some(#name)
                    }

                    fn meta<'r>(
                        info: &Self::TypeInfo,
                        registry: &mut ::juniper::Registry<'r, #scalar>
                    ) -> ::juniper::meta::MetaType<'r, #scalar>
                        where #scalar : 'r,
                    {
                        let fields = [
                            #( #field_definitions ),*
                        ];
                        let meta = registry.build_object_type::<#ty>(info, &fields)
                            #description
                            #interfaces;
                        meta.into_meta()
                    }
            }

            impl#impl_generics ::juniper::GraphQLValue<#scalar> for #ty #type_generics_tokens
                #where_clause
            {
                    type Context = #context;
                    type TypeInfo = ();

                    fn type_name<'__i>(&self, info: &'__i Self::TypeInfo) -> Option<&'__i str> {
                        <Self as ::juniper::GraphQLType<#scalar>>::name(info)
                    }

                    fn resolve_field(
                        &self,
                        _: &(),
                        _: &str,
                        _: &::juniper::Arguments<#scalar>,
                        _: &::juniper::Executor<Self::Context, #scalar>,
                    ) -> ::juniper::ExecutionResult<#scalar> {
                        panic!("Called `resolve_field` on subscription object");
                    }


                    fn concrete_type_name(&self, _: &Self::Context, _: &Self::TypeInfo) -> String {
                        #name.to_string()
                    }
            }
        );

        let subscription_implementation = quote!(
            impl#impl_generics ::juniper::GraphQLSubscriptionValue<#scalar> for #ty #type_generics_tokens
            #where_clause_with_send_sync
            {
                #[allow(unused_variables)]
                fn resolve_field_into_stream<
                    's, 'i, 'fi, 'args, 'e, 'ref_e, 'res, 'f,
                >(
                    &'s self,
                    info: &'i Self::TypeInfo,
                    field_name: &'fi str,
                    args: ::juniper::Arguments<'args, #scalar>,
                    executor: &'ref_e ::juniper::Executor<'ref_e, 'e, Self::Context, #scalar>,
                ) -> std::pin::Pin<Box<
                        dyn ::juniper::futures::future::Future<
                            Output = std::result::Result<
                                ::juniper::Value<::juniper::ValuesStream<'res, #scalar>>,
                                ::juniper::FieldError<#scalar>
                            >
                        > + Send + 'f
                    >>
                    where
                        's: 'f,
                        'i: 'res,
                        'fi: 'f,
                        'e: 'res,
                        'args: 'f,
                        'ref_e: 'f,
                        'res: 'f,
                {
                    use ::juniper::Value;
                    use ::juniper::futures::stream::StreamExt as _;

                    match field_name {
                            #( #resolve_matches_async )*
                            _ => {
                                panic!("Field {} not found on type {}", field_name, "GraphQLSubscriptionValue");
                            }
                        }
                }
            }
        );

        quote!(
            #graphql_implementation
            #subscription_implementation
        )
    }

=======
>>>>>>> a3fda736
    pub fn into_enum_tokens(self) -> TokenStream {
        let name = &self.name;
        let ty = &self._type;
        let context = self
            .context
            .as_ref()
            .map(|ctx| quote!( #ctx ))
            .unwrap_or_else(|| quote!(()));

        let scalar = self
            .scalar
            .as_ref()
            .map(|s| quote!( #s ))
            .unwrap_or_else(|| {
                if self.generic_scalar {
                    // If generic_scalar is true, we always insert a generic scalar.
                    // See more comments below.
                    quote!(__S)
                } else {
                    quote!(::juniper::DefaultScalarValue)
                }
            });

        let description = self
            .description
            .as_ref()
            .map(|description| quote!( .description(#description) ));

        let values = self.fields.iter().map(|variant| {
            let variant_name = &variant.name;

            let descr = variant
                .description
                .as_ref()
                .map(|description| quote!(Some(#description.to_string())))
                .unwrap_or_else(|| quote!(None));

            let depr = variant
                .deprecation
                .as_ref()
                .map(|deprecation| match deprecation.reason.as_ref() {
                    Some(reason) => quote!( ::juniper::meta::DeprecationStatus::Deprecated(Some(#reason.to_string())) ),
                    None => quote!( ::juniper::meta::DeprecationStatus::Deprecated(None) ),
                })
                .unwrap_or_else(|| quote!(::juniper::meta::DeprecationStatus::Current));

            quote!(
                ::juniper::meta::EnumValue {
                    name: #variant_name.to_string(),
                    description: #descr,
                    deprecation_status: #depr,
                },
            )
        });

        let resolves = self.fields.iter().map(|variant| {
            let variant_name = &variant.name;
            let resolver_code = &variant.resolver_code;

            quote!(
                &#resolver_code => ::juniper::Value::scalar(String::from(#variant_name)),
            )
        });

        let from_inputs = self.fields.iter().map(|variant| {
            let variant_name = &variant.name;
            let resolver_code = &variant.resolver_code;

            quote!(
                Some(#variant_name) => Some(#resolver_code),
            )
        });

        let to_inputs = self.fields.iter().map(|variant| {
            let variant_name = &variant.name;
            let resolver_code = &variant.resolver_code;

            quote!(
                &#resolver_code =>
                    ::juniper::InputValue::scalar(#variant_name.to_string()),
            )
        });

        let mut generics = self.generics.clone();

        if self.scalar.is_none() && self.generic_scalar {
            // No custom scalar specified, but always generic specified.
            // Therefore we inject the generic scalar.

            generics.params.push(parse_quote!(__S));

            let where_clause = generics.where_clause.get_or_insert(parse_quote!(where));
            // Insert ScalarValue constraint.
            where_clause
                .predicates
                .push(parse_quote!(__S: ::juniper::ScalarValue));
        }

        let (impl_generics, _, where_clause) = generics.split_for_impl();

        let mut where_async = where_clause.cloned().unwrap_or_else(|| parse_quote!(where));
        where_async
            .predicates
            .push(parse_quote!( #scalar: Send + Sync ));
        where_async.predicates.push(parse_quote!(Self: Sync));

        let _async = quote!(
            impl#impl_generics ::juniper::GraphQLValueAsync<#scalar> for #ty
                #where_async
            {
                fn resolve_async<'a>(
                    &'a self,
                    info: &'a Self::TypeInfo,
                    selection_set: Option<&'a [::juniper::Selection<#scalar>]>,
                    executor: &'a ::juniper::Executor<Self::Context, #scalar>,
                ) -> ::juniper::BoxFuture<'a, ::juniper::ExecutionResult<#scalar>> {
                    use ::juniper::futures::future;
                    let v = ::juniper::GraphQLValue::resolve(self, info, selection_set, executor);
                    Box::pin(future::ready(v))
                }
            }
        );

        let mut body = quote!(
            impl#impl_generics ::juniper::marker::IsInputType<#scalar> for #ty
                #where_clause { }

            impl#impl_generics ::juniper::marker::IsOutputType<#scalar> for #ty
                #where_clause { }

            impl#impl_generics ::juniper::GraphQLType<#scalar> for #ty
                #where_clause
            {
                fn name(_: &()) -> Option<&'static str> {
                    Some(#name)
                }

                fn meta<'r>(
                    _: &(),
                    registry: &mut ::juniper::Registry<'r, #scalar>
                ) -> ::juniper::meta::MetaType<'r, #scalar>
                    where #scalar: 'r,
                {
                    registry.build_enum_type::<#ty>(&(), &[
                        #( #values )*
                    ])
                    #description
                    .into_meta()
                }
            }

            impl#impl_generics ::juniper::GraphQLValue<#scalar> for #ty
                #where_clause
            {
                type Context = #context;
                type TypeInfo = ();

                fn type_name<'__i>(&self, info: &'__i Self::TypeInfo) -> Option<&'__i str> {
                    <Self as ::juniper::GraphQLType<#scalar>>::name(info)
                }

                fn resolve(
                    &self,
                    _: &(),
                    _: Option<&[::juniper::Selection<#scalar>]>,
                    _: &::juniper::Executor<Self::Context, #scalar>
                ) -> ::juniper::ExecutionResult<#scalar> {
                    let v = match self {
                        #( #resolves )*
                    };
                    Ok(v)
                }
            }

            impl#impl_generics ::juniper::FromInputValue<#scalar> for #ty
                #where_clause
            {
                fn from_input_value(v: &::juniper::InputValue<#scalar>) -> Option<#ty>
                {
                    match v.as_enum_value().or_else(|| {
                        v.as_string_value()
                    }) {
                        #( #from_inputs )*
                        _ => None,
                    }
                }
            }

            impl#impl_generics ::juniper::ToInputValue<#scalar> for #ty
                #where_clause
            {
                fn to_input_value(&self) -> ::juniper::InputValue<#scalar> {
                    match self {
                        #( #to_inputs )*
                    }
                }
            }
        );

        if !self.no_async {
            body.extend(_async)
        }

        body
    }

    pub fn into_input_object_tokens(self) -> TokenStream {
        let name = &self.name;
        let ty = &self._type;
        let context = self
            .context
            .as_ref()
            .map(|ctx| quote!( #ctx ))
            .unwrap_or_else(|| quote!(()));

        let scalar = self
            .scalar
            .as_ref()
            .map(|s| quote!( #s ))
            .unwrap_or_else(|| {
                if self.generic_scalar {
                    // If generic_scalar is true, we always insert a generic scalar.
                    // See more comments below.
                    quote!(__S)
                } else {
                    quote!(::juniper::DefaultScalarValue)
                }
            });

        let meta_fields = self
            .fields
            .iter()
            .map(|field| {
                // HACK: use a different interface for the GraphQLField?
                let field_ty = &field._type;
                let field_name = &field.name;

                let description = match field.description.as_ref() {
                    Some(description) => quote!( .description(#description) ),
                    None => quote!(),
                };

                let deprecation = match field.deprecation.as_ref() {
                    Some(deprecation) => {
                        if let Some(reason) = deprecation.reason.as_ref() {
                            quote!( .deprecated(Some(#reason)) )
                        } else {
                            quote!( .deprecated(None) )
                        }
                    }
                    None => quote!(),
                };

                let create_meta_field = match field.default {
                    Some(ref def) => {
                        quote! {
                            registry.arg_with_default::<#field_ty>( #field_name, &#def, &())
                        }
                    }
                    None => {
                        quote! {
                            registry.arg::<#field_ty>(#field_name, &())
                        }
                    }
                };

                quote!(
                    {
                        #create_meta_field
                        #description
                        #deprecation
                    },
                )
            })
            .collect::<Vec<_>>();

        let from_inputs = self
            .fields
            .iter()
            .map(|field| {
                let field_ident = &field.resolver_code;
                let field_name = &field.name;

                // Build from_input clause.
                let from_input_default = match field.default {
                    Some(ref def) => {
                        quote! {
                            Some(&&::juniper::InputValue::Null) | None if true => #def,
                        }
                    }
                    None => quote! {},
                };

                quote!(
                    #field_ident: {
                        match obj.get(#field_name) {
                            #from_input_default
                            Some(ref v) => ::juniper::FromInputValue::from_input_value(v)?,
                            None => ::juniper::FromInputValue::<#scalar>::from_implicit_null()?,
                        }
                    },
                )
            })
            .collect::<Vec<_>>();

        let to_inputs = self
            .fields
            .iter()
            .map(|field| {
                let field_name = &field.name;
                let field_ident = &field.resolver_code;
                // Build to_input clause.
                quote!(
                    (#field_name, self.#field_ident.to_input_value()),
                )
            })
            .collect::<Vec<_>>();

        let description = self
            .description
            .as_ref()
            .map(|description| quote!( .description(#description) ));

        // Preserve the original type_generics before modification,
        // since alteration makes them invalid if self.generic_scalar
        // is specified.
        let (_, type_generics, _) = self.generics.split_for_impl();

        let mut generics = self.generics.clone();

        if self.scalar.is_none() && self.generic_scalar {
            // No custom scalar specified, but always generic specified.
            // Therefore we inject the generic scalar.

            generics.params.push(parse_quote!(__S));

            let where_clause = generics.where_clause.get_or_insert(parse_quote!(where));
            // Insert ScalarValue constraint.
            where_clause
                .predicates
                .push(parse_quote!(__S: ::juniper::ScalarValue));
        }

        let type_generics_tokens = if self.include_type_generics {
            Some(type_generics)
        } else {
            None
        };

        let (impl_generics, _, where_clause) = generics.split_for_impl();

        let mut where_async = where_clause.cloned().unwrap_or_else(|| parse_quote!(where));

        where_async
            .predicates
            .push(parse_quote!( #scalar: Send + Sync ));
        where_async.predicates.push(parse_quote!(Self: Sync));

        let async_type = quote!(
            impl#impl_generics ::juniper::GraphQLValueAsync<#scalar> for #ty #type_generics_tokens
                #where_async
            {}
        );

        let marks = self.fields.iter().map(|field| {
            let field_ty = &field._type;
            quote! { <#field_ty as ::juniper::marker::IsInputType<#scalar>>::mark(); }
        });

        let mut body = quote!(
            impl#impl_generics ::juniper::marker::IsInputType<#scalar> for #ty #type_generics_tokens
                #where_clause {
                    fn mark() {
                        #( #marks )*
                    }
                }

            impl#impl_generics ::juniper::GraphQLType<#scalar> for #ty #type_generics_tokens
                #where_clause
            {
                fn name(_: &()) -> Option<&'static str> {
                    Some(#name)
                }

                fn meta<'r>(
                    _: &(),
                    registry: &mut ::juniper::Registry<'r, #scalar>
                ) -> ::juniper::meta::MetaType<'r, #scalar>
                where #scalar: 'r
                {
                    let fields = &[
                        #( #meta_fields )*
                    ];
                    registry.build_input_object_type::<#ty>(&(), fields)
                    #description
                    .into_meta()
                }
            }

            impl#impl_generics ::juniper::GraphQLValue<#scalar> for #ty #type_generics_tokens
                #where_clause
            {
                type Context = #context;
                type TypeInfo = ();

                fn type_name<'__i>(&self, info: &'__i Self::TypeInfo) -> Option<&'__i str> {
                    <Self as ::juniper::GraphQLType<#scalar>>::name(info)
                }
            }

            impl#impl_generics ::juniper::FromInputValue<#scalar> for #ty #type_generics_tokens
                #where_clause
            {
                fn from_input_value(value: &::juniper::InputValue<#scalar>) -> Option<Self>
                {
                    let obj = value.to_object_value()?;
                    Some(#ty {
                        #( #from_inputs )*
                    })
                }
            }

            impl#impl_generics ::juniper::ToInputValue<#scalar> for #ty #type_generics_tokens
                #where_clause
            {
                fn to_input_value(&self) -> ::juniper::InputValue<#scalar> {
                    ::juniper::InputValue::object(vec![
                        #( #to_inputs )*
                    ].into_iter().collect())
                }
            }
        );

        if !self.no_async {
            body.extend(async_type);
        }

        body
    }
}

#[cfg(test)]
mod test {
    use syn::{Ident, LitStr};

    use super::*;

    fn strs_to_strings(source: Vec<&str>) -> Vec<String> {
        source
            .iter()
            .map(|x| (*x).to_string())
            .collect::<Vec<String>>()
    }

    fn litstr(s: &str) -> Lit {
        Lit::Str(LitStr::new(s, Span::call_site()))
    }

    fn ident(s: &str) -> Ident {
        quote::format_ident!("{}", s)
    }

    mod test_get_doc_strings {
        use super::*;

        #[test]
        fn test_single() {
            let result = get_doc_strings(&[MetaNameValue {
                path: ident("doc").into(),
                eq_token: Default::default(),
                lit: litstr("foo"),
            }]);
            assert_eq!(
                &result.unwrap(),
                Some(&strs_to_strings(vec!["foo"])).unwrap()
            );
        }

        #[test]
        fn test_many() {
            let result = get_doc_strings(&[
                MetaNameValue {
                    path: ident("doc").into(),
                    eq_token: Default::default(),
                    lit: litstr("foo"),
                },
                MetaNameValue {
                    path: ident("doc").into(),
                    eq_token: Default::default(),
                    lit: litstr("\n"),
                },
                MetaNameValue {
                    path: ident("doc").into(),
                    eq_token: Default::default(),
                    lit: litstr("bar"),
                },
            ]);
            assert_eq!(
                &result.unwrap(),
                Some(&strs_to_strings(vec!["foo", "\n", "bar"])).unwrap()
            );
        }

        #[test]
        fn test_not_doc() {
            let result = get_doc_strings(&[MetaNameValue {
                path: ident("blah").into(),
                eq_token: Default::default(),
                lit: litstr("foo"),
            }]);
            assert_eq!(&result, &None);
        }
    }

    mod test_join_doc_strings {
        use super::*;

        #[test]
        fn test_single() {
            let result = join_doc_strings(&strs_to_strings(vec!["foo"]));
            assert_eq!(&result, "foo");
        }
        #[test]
        fn test_multiple() {
            let result = join_doc_strings(&strs_to_strings(vec!["foo", "bar"]));
            assert_eq!(&result, "foo\nbar");
        }

        #[test]
        fn test_trims_spaces() {
            let result = join_doc_strings(&strs_to_strings(vec![" foo ", "bar ", " baz"]));
            assert_eq!(&result, "foo\nbar\nbaz");
        }

        #[test]
        fn test_empty() {
            let result = join_doc_strings(&strs_to_strings(vec!["foo", "", "bar"]));
            assert_eq!(&result, "foo\n\nbar");
        }

        #[test]
        fn test_newline_spaces() {
            let result = join_doc_strings(&strs_to_strings(vec!["foo ", "", " bar"]));
            assert_eq!(&result, "foo\n\nbar");
        }

        #[test]
        fn test_continuation_backslash() {
            let result = join_doc_strings(&strs_to_strings(vec!["foo\\", "x\\", "y", "bar"]));
            assert_eq!(&result, "foo x y\nbar");
        }
    }

    #[test]
    fn test_to_camel_case() {
        assert_eq!(&to_camel_case("test")[..], "test");
        assert_eq!(&to_camel_case("_test")[..], "test");
        assert_eq!(&to_camel_case("__test")[..], "__test");
        assert_eq!(&to_camel_case("first_second")[..], "firstSecond");
        assert_eq!(&to_camel_case("first_")[..], "first");
        assert_eq!(&to_camel_case("a_b_c")[..], "aBC");
        assert_eq!(&to_camel_case("a_bc")[..], "aBc");
        assert_eq!(&to_camel_case("a_b")[..], "aB");
        assert_eq!(&to_camel_case("a")[..], "a");
        assert_eq!(&to_camel_case("")[..], "");
    }

    #[test]
    fn test_to_upper_snake_case() {
        assert_eq!(to_upper_snake_case("abc"), "ABC");
        assert_eq!(to_upper_snake_case("a_bc"), "A_BC");
        assert_eq!(to_upper_snake_case("ABC"), "ABC");
        assert_eq!(to_upper_snake_case("A_BC"), "A_BC");
        assert_eq!(to_upper_snake_case("SomeInput"), "SOME_INPUT");
        assert_eq!(to_upper_snake_case("someInput"), "SOME_INPUT");
        assert_eq!(to_upper_snake_case("someINpuT"), "SOME_INPU_T");
        assert_eq!(to_upper_snake_case("some_INpuT"), "SOME_INPU_T");
    }

    #[test]
    fn test_is_valid_name() {
        assert_eq!(is_valid_name("yesItIs"), true);
        assert_eq!(is_valid_name("NoitIsnt"), true);
        assert_eq!(is_valid_name("iso6301"), true);
        assert_eq!(is_valid_name("thisIsATest"), true);
        assert_eq!(is_valid_name("i6Op"), true);
        assert_eq!(is_valid_name("i!"), false);
        assert_eq!(is_valid_name(""), false);
        assert_eq!(is_valid_name("aTest"), true);
        assert_eq!(is_valid_name("__Atest90"), true);
    }
}<|MERGE_RESOLUTION|>--- conflicted
+++ resolved
@@ -1,13 +1,9 @@
 #![allow(clippy::single_match)]
 
-<<<<<<< HEAD
-use std::{collections::HashMap, str::FromStr};
-=======
 pub mod duplicate;
 pub mod span_container;
 
 use std::{collections::HashMap, convert::TryFrom, str::FromStr};
->>>>>>> a3fda736
 
 use proc_macro2::{Span, TokenStream};
 use proc_macro_error::abort;
@@ -25,10 +21,6 @@
 use crate::common::parse::ParseBufferExt as _;
 #[cfg(feature = "tracing")]
 use crate::tracing;
-
-pub mod duplicate;
-pub mod parse_impl;
-pub mod span_container;
 
 /// Compares a path to a one-segment string value,
 /// return true if equal.
@@ -740,756 +732,6 @@
         self.fields.iter().any(|field| field.is_async)
     }
 
-<<<<<<< HEAD
-    pub fn into_tokens(self) -> TokenStream {
-        let name = &self.name;
-        let ty = &self._type;
-        let context = self
-            .context
-            .as_ref()
-            .map(|ctx| quote!( #ctx ))
-            .unwrap_or_else(|| quote!(()));
-
-        let field_definitions = self.fields.iter().map(|field| {
-            let args = field.args.iter().map(|arg| {
-                let arg_type = &arg._type;
-                let arg_name = &arg.name;
-
-                let description = match arg.description.as_ref() {
-                    Some(value) => quote!( .description( #value ) ),
-                    None => quote!(),
-                };
-
-                // Code.
-                match arg.default.as_ref() {
-                    Some(value) => quote!(
-                        .argument(
-                            registry.arg_with_default::<#arg_type>(#arg_name, &#value, info)
-                                #description
-                        )
-                    ),
-                    None => quote!(
-                        .argument(
-                            registry.arg::<#arg_type>(#arg_name, info)
-                                #description
-                        )
-                    ),
-                }
-            });
-
-            let description = match field.description.as_ref() {
-                Some(description) => quote!( .description(#description) ),
-                None => quote!(),
-            };
-
-            let deprecation = match field.deprecation.as_ref() {
-                Some(deprecation) => {
-                    if let Some(reason) = deprecation.reason.as_ref() {
-                        quote!( .deprecated(Some(#reason)) )
-                    } else {
-                        quote!( .deprecated(None) )
-                    }
-                }
-                None => quote!(),
-            };
-
-            let field_name = &field.name;
-
-            let _type = &field._type;
-            quote! {
-                registry
-                    .field_convert::<#_type, _, Self::Context>(#field_name, info)
-                    #(#args)*
-                    #description
-                    #deprecation
-            }
-        });
-
-        let scalar = self
-            .scalar
-            .as_ref()
-            .map(|s| quote!( #s ))
-            .unwrap_or_else(|| {
-                if self.generic_scalar {
-                    // If generic_scalar is true, we always insert a generic scalar.
-                    // See more comments below.
-                    quote!(__S)
-                } else {
-                    quote!(::juniper::DefaultScalarValue)
-                }
-            });
-
-        let resolve_matches = self.fields.iter().map(|field| {
-            let name = &field.name;
-            let code = &field.resolver_code;
-
-            if field.is_async {
-                quote!(
-                    #name => {
-                        panic!("Tried to resolve async field {} on type {:?} with a sync resolver",
-                            #name,
-                            <Self as ::juniper::GraphQLType<#scalar>>::name(_info)
-                        );
-                    },
-                )
-            } else {
-                let tracing_span = if_tracing_enabled!(tracing::span_tokens(&self, field));
-                let trace_sync = if_tracing_enabled!(tracing::sync_tokens(&self, field));
-
-                let args = field.args.iter().map(|arg| &arg.resolver_code);
-
-                let _type = if field.is_type_inferred {
-                    quote!()
-                } else {
-                    let _type = &field._type;
-                    quote!(: #_type)
-                };
-                quote!(
-                    #name => {
-                        #( #args )*
-
-                        #tracing_span
-                        #trace_sync
-
-                        let res #_type = (move || { #code })();
-                        ::juniper::IntoResolvable::into(
-                            res,
-                            executor.context()
-                        )
-                            .and_then(|res| {
-                                match res {
-                                    Some((ctx, r)) => executor.replaced_context(ctx).resolve_with_ctx(&(), &r),
-                                    None => Ok(::juniper::Value::null()),
-                                }
-                            })
-                    },
-                )
-            }
-        });
-
-        let description = self
-            .description
-            .as_ref()
-            .map(|description| quote!( .description(#description) ));
-
-        let interfaces = if !self.interfaces.is_empty() {
-            let interfaces_ty = &self.interfaces;
-
-            Some(quote!(
-                .interfaces(&[
-                    #( registry.get_type::<#interfaces_ty>(&()) ,)*
-                ])
-            ))
-        } else {
-            None
-        };
-
-        // Preserve the original type_generics before modification,
-        // since alteration makes them invalid if self.generic_scalar
-        // is specified.
-        let (_, type_generics, _) = self.generics.split_for_impl();
-
-        let mut generics = self.generics.clone();
-
-        if self.scalar.is_none() && self.generic_scalar {
-            // No custom scalar specified, but always generic specified.
-            // Therefore we inject the generic scalar.
-            generics.params.push(parse_quote!(__S));
-            generics
-                .make_where_clause()
-                .predicates
-                .push(parse_quote!(__S: ::juniper::ScalarValue));
-        }
-
-        let type_generics_tokens = if self.include_type_generics {
-            Some(type_generics)
-        } else {
-            None
-        };
-        let (impl_generics, _, where_clause) = generics.split_for_impl();
-
-        let resolve_field_async = {
-            let resolve_matches_async = self.fields.iter().map(|field| {
-                let name = &field.name;
-                let code = &field.resolver_code;
-                let _type = if field.is_type_inferred {
-                    quote!()
-                } else {
-                    let _type = &field._type;
-                    quote!(: #_type)
-                };
-
-                let args = field.args.iter().map(|arg| &arg.resolver_code);
-
-                let tracing_span = if_tracing_enabled!(tracing::span_tokens(&self, field));
-                if field.is_async {
-                    let trace_async = if_tracing_enabled!(tracing::async_tokens(&self, field));
-
-                    quote!(
-                        #name => {
-                            #( #args )*
-
-                            #tracing_span
-                            let f = async move {
-                                let res #_type = async move { #code }.await;
-
-                                let inner_res = ::juniper::IntoResolvable::into(
-                                    res,
-                                    executor.context()
-                                );
-                                match inner_res {
-                                    Ok(Some((ctx, r))) => {
-                                        let subexec = executor
-                                            .replaced_context(ctx);
-                                        subexec.resolve_with_ctx_async(&(), &r)
-                                            .await
-                                    },
-                                    Ok(None) => Ok(::juniper::Value::null()),
-                                    Err(e) => Err(e),
-                                }
-                            };
-                            #trace_async;
-                            Box::pin(f)
-                        },
-                    )
-                } else {
-                    let trace_async = if_tracing_enabled!(tracing::async_tokens(&self, field));
-                    let trace_sync = if_tracing_enabled!(tracing::sync_tokens(&self, field));
-
-                    let inner = if !self.no_async {
-                        quote!(
-                            let f = async move {
-                                match res2 {
-                                    Ok(Some((ctx, r))) => {
-                                        let sub = executor.replaced_context(ctx);
-                                        sub.resolve_with_ctx_async(&(), &r).await
-                                    },
-                                    Ok(None) => Ok(::juniper::Value::null()),
-                                    Err(e) => Err(e),
-                                }
-                            };
-                            #trace_async;
-                            use ::juniper::futures::future;
-                            future::FutureExt::boxed(f)
-                        )
-                    } else {
-                        quote!(
-                            #trace_sync
-                            let v = match res2 {
-                                Ok(Some((ctx, r))) => executor.replaced_context(ctx).resolve_with_ctx(&(), &r),
-                                Ok(None) => Ok(::juniper::Value::null()),
-                                Err(e) => Err(e),
-                            };
-                            use ::juniper::futures::future;
-                            Box::pin(future::ready(v))
-                        )
-                    };
-
-                    quote!(
-                        #name => {
-                            #( #args )*
-
-                            #tracing_span
-
-                            let res2 = {
-                                #trace_sync
-                                let res #_type = (move ||{ #code })();
-                                ::juniper::IntoResolvable::into(
-                                    res,
-                                    executor.context()
-                                )
-                            };
-                            #inner
-                        },
-                    )
-                }
-            });
-
-            let mut where_async = where_clause.cloned().unwrap_or_else(|| parse_quote!(where));
-
-            where_async
-                .predicates
-                .push(parse_quote!( #scalar: Send + Sync ));
-            where_async.predicates.push(parse_quote!(Self: Sync));
-
-            let as_dyn_value = if !self.interfaces.is_empty() {
-                Some(quote! {
-                    #[automatically_derived]
-                    impl#impl_generics ::juniper::AsDynGraphQLValue<#scalar> for #ty #type_generics_tokens
-                    #where_async
-                    {
-                        type Context = <Self as ::juniper::GraphQLValue<#scalar>>::Context;
-                        type TypeInfo = <Self as ::juniper::GraphQLValue<#scalar>>::TypeInfo;
-
-                        #[inline]
-                        fn as_dyn_graphql_value(&self) -> &::juniper::DynGraphQLValue<#scalar, Self::Context, Self::TypeInfo> {
-                            self
-                        }
-
-                        #[inline]
-                        fn as_dyn_graphql_value_async(&self) -> &::juniper::DynGraphQLValueAsync<#scalar, Self::Context, Self::TypeInfo> {
-                            self
-                        }
-                    }
-                })
-            } else {
-                None
-            };
-
-            quote!(
-                impl#impl_generics ::juniper::GraphQLValueAsync<#scalar> for #ty #type_generics_tokens
-                    #where_async
-                {
-                    fn resolve_field_async<'b>(
-                        &'b self,
-                        info: &'b Self::TypeInfo,
-                        field: &'b str,
-                        args: &'b ::juniper::Arguments<#scalar>,
-                        executor: &'b ::juniper::Executor<Self::Context, #scalar>,
-                    ) -> ::juniper::BoxFuture<'b, ::juniper::ExecutionResult<#scalar>>
-                        where #scalar: Send + Sync,
-                    {
-                        use ::juniper::futures::future;
-                        use ::juniper::GraphQLType;
-                        match field {
-                            #( #resolve_matches_async )*
-                            _ => {
-                                panic!("Field {} not found on type {:?}",
-                                    field,
-                                    <Self as ::juniper::GraphQLType<#scalar>>::name(info)
-                                );
-                            }
-                        }
-                    }
-                }
-
-                #as_dyn_value
-            )
-        };
-
-        let marks = self.fields.iter().map(|field| {
-            let field_marks = field.args.iter().map(|arg| {
-                let arg_ty = &arg._type;
-                quote! { <#arg_ty as ::juniper::marker::IsInputType<#scalar>>::mark(); }
-            });
-
-            let field_ty = &field._type;
-            let resolved_ty = quote! {
-                <#field_ty as ::juniper::IntoResolvable<
-                    '_, #scalar, _, <Self as ::juniper::GraphQLValue<#scalar>>::Context,
-                >>::Type
-            };
-
-            quote! {
-                #( #field_marks )*
-                <#resolved_ty as ::juniper::marker::IsOutputType<#scalar>>::mark();
-            }
-        });
-
-        let output = quote!(
-            impl#impl_generics ::juniper::marker::IsOutputType<#scalar> for #ty #type_generics_tokens #where_clause {
-                fn mark() {
-                    #( #marks )*
-                }
-            }
-
-            impl#impl_generics ::juniper::marker::GraphQLObjectType<#scalar> for #ty #type_generics_tokens #where_clause
-            { }
-
-        impl#impl_generics ::juniper::GraphQLType<#scalar> for #ty #type_generics_tokens
-            #where_clause
-        {
-                fn name(_: &Self::TypeInfo) -> Option<&'static str> {
-                    Some(#name)
-                }
-
-                fn meta<'r>(
-                    info: &Self::TypeInfo,
-                    registry: &mut ::juniper::Registry<'r, #scalar>
-                ) -> ::juniper::meta::MetaType<'r, #scalar>
-                    where #scalar : 'r,
-                {
-                    let fields = [
-                        #( #field_definitions ),*
-                    ];
-                    let meta = registry.build_object_type::<#ty>(info, &fields)
-                        #description
-                        #interfaces;
-                    meta.into_meta()
-                }
-        }
-
-        impl#impl_generics ::juniper::GraphQLValue<#scalar> for #ty #type_generics_tokens
-            #where_clause
-        {
-                type Context = #context;
-                type TypeInfo = ();
-
-                fn type_name<'__i>(&self, info: &'__i Self::TypeInfo) -> Option<&'__i str> {
-                    <Self as ::juniper::GraphQLType<#scalar>>::name(info)
-                }
-
-                #[allow(unused_variables)]
-                #[allow(unused_mut)]
-                fn resolve_field(
-                    &self,
-                    _info: &(),
-                    field: &str,
-                    args: &::juniper::Arguments<#scalar>,
-                    executor: &::juniper::Executor<Self::Context, #scalar>,
-                ) -> ::juniper::ExecutionResult<#scalar> {
-                    match field {
-                        #( #resolve_matches )*
-                        _ => {
-                            panic!("Field {} not found on type {:?}",
-                                field,
-                                <Self as ::juniper::GraphQLType<#scalar>>::name(_info)
-                            );
-                        }
-                    }
-                }
-
-
-                fn concrete_type_name(&self, _: &Self::Context, _: &Self::TypeInfo) -> String {
-                    #name.to_string()
-                }
-
-        }
-
-        #resolve_field_async
-        );
-        output
-    }
-
-    pub fn into_subscription_tokens(self) -> TokenStream {
-        let name = &self.name;
-        let ty = &self._type;
-        let context = self
-            .context
-            .as_ref()
-            .map(|ctx| quote!( #ctx ))
-            .unwrap_or_else(|| quote!(()));
-
-        let scalar = self
-            .scalar
-            .as_ref()
-            .map(|s| quote!( #s ))
-            .unwrap_or_else(|| {
-                if self.generic_scalar {
-                    // If generic_scalar is true, we always insert a generic scalar.
-                    // See more comments below.
-                    quote!(__S)
-                } else {
-                    quote!(::juniper::DefaultScalarValue)
-                }
-            });
-
-        let field_definitions = self.fields.iter().map(|field| {
-            let args = field.args.iter().map(|arg| {
-                let arg_type = &arg._type;
-                let arg_name = &arg.name;
-
-                let description = match arg.description.as_ref() {
-                    Some(value) => quote!( .description( #value ) ),
-                    None => quote!(),
-                };
-
-                match arg.default.as_ref() {
-                    Some(value) => quote!(
-                        .argument(
-                            registry.arg_with_default::<#arg_type>(#arg_name, &#value, info)
-                                #description
-                        )
-                    ),
-                    None => quote!(
-                        .argument(
-                            registry.arg::<#arg_type>(#arg_name, info)
-                                #description
-                        )
-                    ),
-                }
-            });
-
-            let description = match field.description.as_ref() {
-                Some(description) => quote!( .description(#description) ),
-                None => quote!(),
-            };
-
-            let deprecation = match field.deprecation.as_ref() {
-                Some(deprecation) => {
-                    if let Some(reason) = deprecation.reason.as_ref() {
-                        quote!( .deprecated(Some(#reason)) )
-                    } else {
-                        quote!( .deprecated(None) )
-                    }
-                }
-                None => quote!(),
-            };
-
-            let field_name = &field.name;
-
-            let type_name = &field._type;
-
-            let _type;
-
-            if field.is_async {
-                _type = quote!(<#type_name as ::juniper::ExtractTypeFromStream<_, #scalar>>::Item);
-            } else {
-                panic!("Synchronous resolvers are not supported. Specify that this function is async: 'async fn foo()'")
-            }
-
-            quote! {
-                registry
-                    .field_convert::<#_type, _, Self::Context>(#field_name, info)
-                    #(#args)*
-                    #description
-                    #deprecation
-            }
-        });
-
-        let description = self
-            .description
-            .as_ref()
-            .map(|description| quote!( .description(#description) ));
-
-        let interfaces = if !self.interfaces.is_empty() {
-            let interfaces_ty = &self.interfaces;
-
-            Some(quote!(
-                .interfaces(&[
-                    #( registry.get_type::<#interfaces_ty>(&()) ,)*
-                ])
-            ))
-        } else {
-            None
-        };
-
-        // Preserve the original type_generics before modification,
-        // since alteration makes them invalid if self.generic_scalar
-        // is specified.
-        let (_, type_generics, _) = self.generics.split_for_impl();
-
-        let mut generics = self.generics.clone();
-
-        if self.scalar.is_none() && self.generic_scalar {
-            // No custom scalar specified, but always generic specified.
-            // Therefore we inject the generic scalar.
-
-            // Insert ScalarValue constraint.
-            generics.params.push(parse_quote!(__S));
-            generics
-                .make_where_clause()
-                .predicates
-                .push(parse_quote!(__S: ::juniper::ScalarValue));
-        }
-
-        let type_generics_tokens = if self.include_type_generics {
-            Some(type_generics)
-        } else {
-            None
-        };
-        let (impl_generics, _, where_clause) = generics.split_for_impl();
-
-        let mut generics_with_send_sync = generics.clone();
-        if self.scalar.is_none() && self.generic_scalar {
-            generics_with_send_sync
-                .make_where_clause()
-                .predicates
-                .push(parse_quote!(__S: Send + Sync));
-        }
-        let (_, _, where_clause_with_send_sync) = generics_with_send_sync.split_for_impl();
-
-        let resolve_matches_async = self.fields.iter().filter(|field| field.is_async).map(
-            |field| {
-                let name = &field.name;
-                let code = &field.resolver_code;
-
-                let args = field.args.iter().map(|arg| &arg.resolver_code);
-
-                let _type;
-                if field.is_type_inferred {
-                    _type = quote!();
-                } else {
-                    let _type_name = &field._type;
-                    _type = quote!(: #_type_name);
-                };
-
-                let trace_span = if_tracing_enabled!(tracing::span_tokens(&self, field));
-                let trace_async = if_tracing_enabled!(tracing::async_tokens(&self, field));
-                quote!(
-                    #name => {
-                        #( #args )*
-
-                        #trace_span
-
-                        ::juniper::futures::FutureExt::boxed(async move {
-                            let res #_type = async { #code }.await;
-                            let res = ::juniper::IntoFieldResult::<_, #scalar>::into_result(res)?;
-                            let executor = executor.as_owned_executor();
-                            let f = res.then(move |res| {
-                                let executor = executor.clone();
-                                let res2: ::juniper::FieldResult<_, #scalar> =
-                                    ::juniper::IntoResolvable::into(res, executor.context());
-                                async move {
-                                    let ex = executor.as_executor();
-                                    match res2 {
-                                        Ok(Some((ctx, r))) => {
-                                            let sub = ex.replaced_context(ctx);
-                                            sub.resolve_with_ctx_async(&(), &r)
-                                                .await
-                                                .map_err(|e| ex.new_error(e))
-                                        }
-                                        Ok(None) => Ok(Value::null()),
-                                        Err(e) => Err(ex.new_error(e)),
-                                    }
-                                }
-                            });
-
-                            #trace_async;
-
-                            Ok(
-                                ::juniper::Value::Scalar::<
-                                    ::juniper::ValuesStream::<#scalar>
-                                >(Box::pin(f))
-                            )
-                        })
-                    }
-                )
-            },
-        );
-
-        let marks = self.fields.iter().map(|field| {
-            let field_marks = field.args.iter().map(|arg| {
-                let arg_ty = &arg._type;
-                quote! { <#arg_ty as ::juniper::marker::IsInputType<#scalar>>::mark(); }
-            });
-
-            let field_ty = &field._type;
-            let stream_item_ty = quote! {
-                <#field_ty as ::juniper::IntoFieldResult::<_, #scalar>>::Item
-            };
-            let resolved_ty = quote! {
-                <#stream_item_ty as ::juniper::IntoResolvable<
-                    '_, #scalar, _, <Self as ::juniper::GraphQLValue<#scalar>>::Context,
-                >>::Type
-            };
-
-            quote! {
-                #( #field_marks )*
-                <#resolved_ty as ::juniper::marker::IsOutputType<#scalar>>::mark();
-            }
-        });
-
-        let graphql_implementation = quote!(
-            impl#impl_generics ::juniper::marker::IsOutputType<#scalar> for #ty #type_generics_tokens
-                #where_clause
-            {
-                fn mark() {
-                    #( #marks )*
-                }
-            }
-
-            impl#impl_generics ::juniper::GraphQLType<#scalar> for #ty #type_generics_tokens
-                #where_clause
-            {
-                    fn name(_: &Self::TypeInfo) -> Option<&'static str> {
-                        Some(#name)
-                    }
-
-                    fn meta<'r>(
-                        info: &Self::TypeInfo,
-                        registry: &mut ::juniper::Registry<'r, #scalar>
-                    ) -> ::juniper::meta::MetaType<'r, #scalar>
-                        where #scalar : 'r,
-                    {
-                        let fields = [
-                            #( #field_definitions ),*
-                        ];
-                        let meta = registry.build_object_type::<#ty>(info, &fields)
-                            #description
-                            #interfaces;
-                        meta.into_meta()
-                    }
-            }
-
-            impl#impl_generics ::juniper::GraphQLValue<#scalar> for #ty #type_generics_tokens
-                #where_clause
-            {
-                    type Context = #context;
-                    type TypeInfo = ();
-
-                    fn type_name<'__i>(&self, info: &'__i Self::TypeInfo) -> Option<&'__i str> {
-                        <Self as ::juniper::GraphQLType<#scalar>>::name(info)
-                    }
-
-                    fn resolve_field(
-                        &self,
-                        _: &(),
-                        _: &str,
-                        _: &::juniper::Arguments<#scalar>,
-                        _: &::juniper::Executor<Self::Context, #scalar>,
-                    ) -> ::juniper::ExecutionResult<#scalar> {
-                        panic!("Called `resolve_field` on subscription object");
-                    }
-
-
-                    fn concrete_type_name(&self, _: &Self::Context, _: &Self::TypeInfo) -> String {
-                        #name.to_string()
-                    }
-            }
-        );
-
-        let subscription_implementation = quote!(
-            impl#impl_generics ::juniper::GraphQLSubscriptionValue<#scalar> for #ty #type_generics_tokens
-            #where_clause_with_send_sync
-            {
-                #[allow(unused_variables)]
-                fn resolve_field_into_stream<
-                    's, 'i, 'fi, 'args, 'e, 'ref_e, 'res, 'f,
-                >(
-                    &'s self,
-                    info: &'i Self::TypeInfo,
-                    field_name: &'fi str,
-                    args: ::juniper::Arguments<'args, #scalar>,
-                    executor: &'ref_e ::juniper::Executor<'ref_e, 'e, Self::Context, #scalar>,
-                ) -> std::pin::Pin<Box<
-                        dyn ::juniper::futures::future::Future<
-                            Output = std::result::Result<
-                                ::juniper::Value<::juniper::ValuesStream<'res, #scalar>>,
-                                ::juniper::FieldError<#scalar>
-                            >
-                        > + Send + 'f
-                    >>
-                    where
-                        's: 'f,
-                        'i: 'res,
-                        'fi: 'f,
-                        'e: 'res,
-                        'args: 'f,
-                        'ref_e: 'f,
-                        'res: 'f,
-                {
-                    use ::juniper::Value;
-                    use ::juniper::futures::stream::StreamExt as _;
-
-                    match field_name {
-                            #( #resolve_matches_async )*
-                            _ => {
-                                panic!("Field {} not found on type {}", field_name, "GraphQLSubscriptionValue");
-                            }
-                        }
-                }
-            }
-        );
-
-        quote!(
-            #graphql_implementation
-            #subscription_implementation
-        )
-    }
-
-=======
->>>>>>> a3fda736
     pub fn into_enum_tokens(self) -> TokenStream {
         let name = &self.name;
         let ty = &self._type;
