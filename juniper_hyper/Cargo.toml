--- conflicted
+++ resolved
@@ -10,13 +10,8 @@
 
 [dependencies]
 futures = "0.3.1"
-<<<<<<< HEAD
-juniper = { version = "0.15.5", path = "../juniper", default-features = false }
+juniper = { version = "0.15.6", path = "../juniper", default-features = false }
 hyper = {version = "0.14", features = ["server", "runtime"]}
-=======
-juniper = { version = "0.15.6", path = "../juniper", default-features = false }
-hyper = "0.13"
->>>>>>> de4c0e90
 serde_json = "1.0"
 tokio = "1"
 url = "2"
