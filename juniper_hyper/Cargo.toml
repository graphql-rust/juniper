--- conflicted
+++ resolved
@@ -17,19 +17,12 @@
 serde_derive = "1.0"
 url = "2"
 juniper = { version = "0.14.2", default-features = false, path = "../juniper"}
-<<<<<<< HEAD
 hyper = "0.13.2"
-=======
-tokio = "0.2"
-hyper = "0.13"
-futures = { version = "0.3", optional = true }
->>>>>>> 547cf3e3
 
 [dev-dependencies]
 pretty_env_logger = "0.2"
 reqwest = "0.9"
 tokio = { version = "0.2.2", features = ["macros", "io-std", "rt-util", "sync", "time", "test-util"] }
-#futures = "0.3.4"
 futures-channel = "0.3.4"
 futures-util = "0.3.4"
 
