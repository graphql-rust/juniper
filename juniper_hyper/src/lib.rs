--- conflicted
+++ resolved
@@ -3,11 +3,6 @@
 #[cfg(test)]
 extern crate reqwest;
 
-<<<<<<< HEAD
-=======
-#[cfg(feature = "async")]
-use futures;
->>>>>>> 547cf3e3
 use hyper::{
     header::{self, HeaderValue},
     Body, Method, Request, Response, StatusCode,
@@ -27,7 +22,6 @@
     context: Arc<CtxT>,
     request: Request<Body>,
 ) -> Result<Response<Body>, hyper::Error>
-<<<<<<< HEAD
     where
         S: ScalarValue + Send + Sync + 'static,
         CtxT: Send + Sync + 'static,
@@ -76,118 +70,24 @@
                 Err(err) => {
                     Ok(render_error(err))
                 }
-=======
-where
-    S: ScalarValue + Send + Sync + 'static,
-    CtxT: Send + Sync + 'static,
-    QueryT: GraphQLType<S, Context = CtxT> + Send + Sync + 'static,
-    MutationT: GraphQLType<S, Context = CtxT> + Send + Sync + 'static,
-    QueryT::TypeInfo: Send + Sync,
-    MutationT::TypeInfo: Send + Sync,
-{
-    match request.method() {
-        &Method::GET => {
-            let gql_req = parse_get_req(request);
-
-            match gql_req {
-                Ok(gql_req) => Ok(execute_request(root_node, context, gql_req).await),
-                Err(err) => Ok(render_error(err)),
-            }
-        }
-        &Method::POST => {
-            let gql_req = parse_post_req(request.into_body()).await;
-
-            match gql_req {
-                Ok(gql_req) => Ok(execute_request(root_node, context, gql_req).await),
-                Err(err) => Ok(render_error(err)),
             }
         }
         _ => Ok(new_response(StatusCode::METHOD_NOT_ALLOWED)),
     }
 }
 
-#[cfg(feature = "async")]
-pub async fn graphql_async<CtxT, QueryT, MutationT, S>(
-    root_node: Arc<RootNode<'static, QueryT, MutationT, S>>,
-    context: Arc<CtxT>,
-    request: Request<Body>,
-) -> Result<Response<Body>, hyper::Error>
-where
-    S: ScalarValue + Send + Sync + 'static,
-    CtxT: Send + Sync + 'static,
-    QueryT: GraphQLTypeAsync<S, Context = CtxT> + Send + Sync + 'static,
-    MutationT: GraphQLTypeAsync<S, Context = CtxT> + Send + Sync + 'static,
-    QueryT::TypeInfo: Send + Sync,
-    MutationT::TypeInfo: Send + Sync,
-{
-    match request.method() {
-        &Method::GET => {
-            let gql_req = parse_get_req(request);
-
-            match gql_req {
-                Ok(gql_req) => Ok(execute_request_async(root_node, context, gql_req).await),
-                Err(err) => Ok(render_error(err)),
-            }
-        }
-        &Method::POST => {
-            let gql_req = parse_post_req(request.into_body()).await;
-
-            match gql_req {
-                Ok(gql_req) => Ok(execute_request_async(root_node, context, gql_req).await),
-                Err(err) => Ok(render_error(err)),
->>>>>>> 547cf3e3
-            }
-        }
-        _ => Ok(new_response(StatusCode::METHOD_NOT_ALLOWED)),
-    }
-}
-
-<<<<<<< HEAD
 pub async fn graphiql(
     graphql_endpoint: &str,
 ) -> Result<Response<Body>, hyper::Error> {
-=======
-fn parse_get_req<S: ScalarValue>(
-    req: Request<Body>,
-) -> Result<GraphQLRequest<S>, GraphQLRequestError> {
-    req.uri()
-        .query()
-        .map(|q| gql_request_from_get(q).map(GraphQLRequest::Single))
-        .unwrap_or_else(|| {
-            Err(GraphQLRequestError::Invalid(
-                "'query' parameter is missing".to_string(),
-            ))
-        })
-}
-
-async fn parse_post_req<S: ScalarValue>(
-    body: Body,
-) -> Result<GraphQLRequest<S>, GraphQLRequestError> {
-    let chunk = hyper::body::to_bytes(body)
-        .await
-        .map_err(|err| GraphQLRequestError::BodyHyper(err))?;
-
-    let input = String::from_utf8(chunk.iter().cloned().collect())
-        .map_err(GraphQLRequestError::BodyUtf8)?;
-
-    serde_json::from_str::<GraphQLRequest<S>>(&input).map_err(GraphQLRequestError::BodyJSONError)
-}
-
-pub async fn graphiql(graphql_endpoint: &str) -> Result<Response<Body>, hyper::Error> {
->>>>>>> 547cf3e3
     let mut resp = new_html_response(StatusCode::OK);
     // XXX: is the call to graphiql_source blocking?
     *resp.body_mut() = Body::from(juniper::graphiql::graphiql_source(graphql_endpoint));
     Ok(resp)
 }
 
-<<<<<<< HEAD
 pub async fn playground(
     graphql_endpoint: &str,
 ) -> Result<Response<Body>, hyper::Error> {
-=======
-pub async fn playground(graphql_endpoint: &str) -> Result<Response<Body>, hyper::Error> {
->>>>>>> 547cf3e3
     let mut resp = new_html_response(StatusCode::OK);
     *resp.body_mut() = Body::from(juniper::http::playground::playground_source(
         graphql_endpoint,
@@ -206,7 +106,6 @@
     root_node: Arc<RootNode<'static, QueryT, MutationT, S>>,
     context: Arc<CtxT>,
     request: GraphQLRequest<S>,
-<<<<<<< HEAD
 ) -> Result<Response<Body>, hyper::Error>
     where
         S: ScalarValue + Send + Sync + 'static,
@@ -231,59 +130,6 @@
             *resp.body_mut() = body;
             resp
         })
-=======
-) -> Response<Body>
-where
-    S: ScalarValue + Send + Sync + 'static,
-    CtxT: Send + Sync + 'static,
-    QueryT: GraphQLType<S, Context = CtxT> + Send + Sync + 'static,
-    MutationT: GraphQLType<S, Context = CtxT> + Send + Sync + 'static,
-    QueryT::TypeInfo: Send + Sync,
-    MutationT::TypeInfo: Send + Sync,
-{
-    let (is_ok, body) = request.execute(root_node, context);
-    let code = if is_ok {
-        StatusCode::OK
-    } else {
-        StatusCode::BAD_REQUEST
-    };
-    let mut resp = new_response(code);
-    resp.headers_mut().insert(
-        header::CONTENT_TYPE,
-        HeaderValue::from_static("application/json"),
-    );
-    *resp.body_mut() = body;
-    resp
-}
-
-#[cfg(feature = "async")]
-async fn execute_request_async<CtxT, QueryT, MutationT, S>(
-    root_node: Arc<RootNode<'static, QueryT, MutationT, S>>,
-    context: Arc<CtxT>,
-    request: GraphQLRequest<S>,
-) -> Response<Body>
-where
-    S: ScalarValue + Send + Sync + 'static,
-    CtxT: Send + Sync + 'static,
-    QueryT: GraphQLTypeAsync<S, Context = CtxT> + Send + Sync + 'static,
-    MutationT: GraphQLTypeAsync<S, Context = CtxT> + Send + Sync + 'static,
-    QueryT::TypeInfo: Send + Sync,
-    MutationT::TypeInfo: Send + Sync,
-{
-    let (is_ok, body) = request.execute_async(root_node, context).await;
-    let code = if is_ok {
-        StatusCode::OK
-    } else {
-        StatusCode::BAD_REQUEST
-    };
-    let mut resp = new_response(code);
-    resp.headers_mut().insert(
-        header::CONTENT_TYPE,
-        HeaderValue::from_static("application/json"),
-    );
-    *resp.body_mut() = body;
-    resp
->>>>>>> 547cf3e3
 }
 
 fn gql_request_from_get<S>(input: &str) -> Result<JuniperGraphQLRequest<S>, GraphQLRequestError>
@@ -369,26 +215,17 @@
         self,
         root_node: Arc<RootNode<'a, QueryT, MutationT, S>>,
         context: Arc<CtxT>,
-<<<<<<< HEAD
     ) -> Result<(bool, hyper::Body), hyper::Error>
         where
             S: 'a,
             QueryT: GraphQLType<S, Context=CtxT> + 'a,
             MutationT: GraphQLType<S, Context=CtxT> + 'a,
-=======
-    ) -> (bool, hyper::Body)
-    where
-        S: 'a + Send + Sync,
-        QueryT: GraphQLType<S, Context = CtxT> + 'a,
-        MutationT: GraphQLType<S, Context = CtxT> + 'a,
->>>>>>> 547cf3e3
     {
         match self {
             GraphQLRequest::Single(request) => {
                 let res = request.execute(&root_node, &context);
                 let is_ok = res.is_ok();
                 let body = Body::from(serde_json::to_string_pretty(&res).unwrap());
-<<<<<<< HEAD
                 Ok((is_ok, body))
             }
             GraphQLRequest::Batch(requests) => {
@@ -412,65 +249,6 @@
                         let body = hyper::Body::from(format!("[{}]", bodies.join(",")));
                         (is_ok, body)
                     })
-=======
-                (is_ok, body)
-            }
-            GraphQLRequest::Batch(requests) => {
-                let results: Vec<_> = requests
-                    .into_iter()
-                    .map(move |request| {
-                        let root_node = root_node.clone();
-                        let res = request.execute(&root_node, &context);
-                        let is_ok = res.is_ok();
-                        let body = serde_json::to_string_pretty(&res).unwrap();
-                        (is_ok, body)
-                    })
-                    .collect();
-
-                let is_ok = !results.iter().any(|&(is_ok, _)| !is_ok);
-                let bodies: Vec<_> = results.into_iter().map(|(_, body)| body).collect();
-                let body = hyper::Body::from(format!("[{}]", bodies.join(",")));
-                (is_ok, body)
-            }
-        }
-    }
-
-    #[cfg(feature = "async")]
-    async fn execute_async<'a, CtxT: 'a, QueryT, MutationT>(
-        self,
-        root_node: Arc<RootNode<'a, QueryT, MutationT, S>>,
-        context: Arc<CtxT>,
-    ) -> (bool, hyper::Body)
-    where
-        S: Send + Sync,
-        QueryT: GraphQLTypeAsync<S, Context = CtxT> + Send + Sync,
-        MutationT: GraphQLTypeAsync<S, Context = CtxT> + Send + Sync,
-        QueryT::TypeInfo: Send + Sync,
-        MutationT::TypeInfo: Send + Sync,
-        CtxT: Send + Sync,
-    {
-        match self {
-            GraphQLRequest::Single(request) => {
-                let res = request.execute_async(&root_node, &context).await;
-                let is_ok = res.is_ok();
-                let body = Body::from(serde_json::to_string_pretty(&res).unwrap());
-                (is_ok, body)
-            }
-            GraphQLRequest::Batch(requests) => {
-                let futures = requests
-                    .iter()
-                    .map(|request| request.execute_async(&root_node, &context))
-                    .collect::<Vec<_>>();
-                let results = futures::future::join_all(futures).await;
-
-                let is_ok = results.iter().all(|res| res.is_ok());
-                let bodies: Vec<_> = results
-                    .into_iter()
-                    .map(|res| serde_json::to_string_pretty(&res).unwrap())
-                    .collect();
-                let body = hyper::Body::from(format!("[{}]", bodies.join(",")));
-                (is_ok, body)
->>>>>>> 547cf3e3
             }
         }
     }
@@ -521,27 +299,12 @@
 #[cfg(feature = "async")]
 #[cfg(test)]
 mod tests {
-<<<<<<< HEAD
     use hyper::{service::{service_fn, make_service_fn}, Body, Method, Response, Server, StatusCode};
     use juniper::{http::tests as http_tests, tests::{model::Database, schema::Query}, EmptyMutation, RootNode, ScalarValue, GraphQLType};
     use reqwest::{self, Response as ReqwestResponse};
     use std::{sync::Arc, thread};
     use futures_channel::oneshot;
     use std::sync::mpsc;
-=======
-    use futures;
-    use hyper::{
-        service::{make_service_fn, service_fn},
-        Body, Method, Response, Server, StatusCode,
-    };
-    use juniper::{
-        http::tests as http_tests,
-        tests::{model::Database, schema::Query},
-        EmptyMutation, RootNode,
-    };
-    use reqwest::{self, Response as ReqwestResponse};
-    use std::{net::SocketAddr, sync::Arc, thread, time::Duration};
->>>>>>> 547cf3e3
 
     struct TestHyperIntegration;
 
@@ -580,7 +343,6 @@
         }
     }
 
-<<<<<<< HEAD
     async fn routes<CtxT, QueryT, MutationT, S>(
         req: hyper::Request<Body>,
         root_node: Arc<RootNode<'static, QueryT, MutationT, S>>,
@@ -670,64 +432,5 @@
         // shutdown server
         drop(shutdown_tx);
         drop(thread);
-=======
-    #[tokio::test]
-    async fn test_hyper_integration() {
-        let addr: SocketAddr = ([127, 0, 0, 1], 3001).into();
-
-        let db = Arc::new(Database::new());
-        let root_node = Arc::new(RootNode::new(Query, EmptyMutation::<Database>::new()));
-
-        let new_service = make_service_fn(move |_| {
-            let root_node = root_node.clone();
-            let ctx = db.clone();
-
-            async move {
-                Ok::<_, hyper::Error>(service_fn(move |req| {
-                    let root_node = root_node.clone();
-                    let ctx = ctx.clone();
-                    let matches = {
-                        let path = req.uri().path();
-                        match req.method() {
-                            &Method::POST | &Method::GET => {
-                                path == "/graphql" || path == "/graphql/"
-                            }
-                            _ => false,
-                        }
-                    };
-                    async move {
-                        if matches {
-                            super::graphql(root_node, ctx, req).await
-                        } else {
-                            let mut response = Response::new(Body::empty());
-                            *response.status_mut() = StatusCode::NOT_FOUND;
-                            Ok(response)
-                        }
-                    }
-                }))
-            }
-        });
-
-        let (shutdown_fut, shutdown) = futures::future::abortable(async {
-            tokio::time::delay_for(Duration::from_secs(60)).await;
-        });
-
-        let server = Server::bind(&addr)
-            .serve(new_service)
-            .with_graceful_shutdown(async {
-                shutdown_fut.await.unwrap_err();
-            });
-
-        tokio::task::spawn_blocking(move || {
-            thread::sleep(Duration::from_millis(10)); // wait 10ms for server to bind
-            let integration = TestHyperIntegration;
-            http_tests::run_http_test_suite(&integration);
-            shutdown.abort();
-        });
-
-        if let Err(e) = server.await {
-            eprintln!("server error: {}", e);
-        }
->>>>>>> 547cf3e3
     }
 }