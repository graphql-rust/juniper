#[cfg(test)]
use fnv::FnvHashMap;
#[cfg(test)]
use juniper::Object;

#[cfg(test)]
use juniper::{self, execute, EmptyMutation, GraphQLType, RootNode, Value, Variables};

#[derive(GraphQLObject, Debug, PartialEq)]
#[graphql(name = "MyObj", description = "obj descr")]
struct Obj {
    regular_field: bool,
    #[graphql(name = "renamedField", description = "descr", deprecation = "field descr")]
    c: i32,
}

#[derive(GraphQLObject, Debug, PartialEq)]
struct Nested {
    obj: Obj,
}

struct Query;

/// Object comment.
#[derive(GraphQLObject, Debug, PartialEq)]
struct DocComment {
    /// Field comment.
    regular_field: bool,
}

/// Doc 1.
/// Doc 2.
///
/// Doc 4.
#[derive(GraphQLObject, Debug, PartialEq)]
struct MultiDocComment {
    /// Field 1.
    /// Field 2.
    regular_field: bool,
}

/// This is not used as the description.
#[derive(GraphQLObject, Debug, PartialEq)]
#[graphql(description = "obj override")]
struct OverrideDocComment {
    /// This is not used as the description.
    #[graphql(description = "field override")]
    regular_field: bool,
}

#[derive(GraphQLObject, Debug, PartialEq)]
<<<<<<< HEAD
struct WithLifetime<'a> {
    regular_field: &'a i32,
=======
struct SkippedFieldObj {
    regular_field: bool,
    #[graphql(skip)]
    skipped: i32,
>>>>>>> 22c95559
}

graphql_object!(Query: () |&self| {
    field obj() -> Obj {
      Obj{
        regular_field: true,
        c: 22,
      }
    }

    field nested() -> Nested {
        Nested{
            obj: Obj{
                regular_field: false,
                c: 333,
            }
        }
    }

    field doc() -> DocComment {
      DocComment{
        regular_field: true,
      }
    }

    field multi_doc() -> MultiDocComment {
      MultiDocComment{
        regular_field: true,
      }
    }

    field override_doc() -> OverrideDocComment {
      OverrideDocComment{
        regular_field: true,
      }
    }

    field skipped_field_obj() -> SkippedFieldObj {
        SkippedFieldObj{
            regular_field: false,
            skipped: 42,
        }
    }
});

#[test]
fn test_doc_comment() {
    let mut registry = juniper::Registry::new(FnvHashMap::default());
    let meta = DocComment::meta(&(), &mut registry);
    assert_eq!(meta.description(), Some(&"Object comment.".to_string()));

    check_descriptions(
        "DocComment",
        &Value::string("Object comment."),
        "regularField",
        &Value::string("Field comment."),
    );
}

#[test]
fn test_multi_doc_comment() {
    let mut registry = juniper::Registry::new(FnvHashMap::default());
    let meta = MultiDocComment::meta(&(), &mut registry);
    assert_eq!(
        meta.description(),
        Some(&"Doc 1. Doc 2.\nDoc 4.".to_string())
    );

    check_descriptions(
        "MultiDocComment",
        &Value::string("Doc 1. Doc 2.\nDoc 4."),
        "regularField",
        &Value::string("Field 1. Field 2."),
    );
}

#[test]
fn test_doc_comment_override() {
    let mut registry = juniper::Registry::new(FnvHashMap::default());
    let meta = OverrideDocComment::meta(&(), &mut registry);
    assert_eq!(meta.description(), Some(&"obj override".to_string()));

    check_descriptions(
        "OverrideDocComment",
        &Value::string("obj override"),
        "regularField",
        &Value::string("field override"),
    );
}

#[test]
fn test_derived_object() {
    assert_eq!(Obj::name(&()), Some("MyObj"));

    // Verify meta info.
    let mut registry = juniper::Registry::new(FnvHashMap::default());
    let meta = Obj::meta(&(), &mut registry);

    assert_eq!(meta.name(), Some("MyObj"));
    assert_eq!(meta.description(), Some(&"obj descr".to_string()));

    let doc = r#"
        {
            obj {
                regularField
                renamedField
            }
        }"#;

    let schema = RootNode::new(Query, EmptyMutation::<()>::new());

    assert_eq!(
        execute(doc, None, &schema, &Variables::new(), &()),
        Ok((
            Value::object(
                vec![(
                    "obj",
                    Value::object(
                        vec![
                            ("regularField", Value::boolean(true)),
                            ("renamedField", Value::int(22)),
                        ].into_iter()
                            .collect(),
                    ),
                )].into_iter()
                    .collect()
            ),
            vec![]
        ))
    );
}

#[test]
#[should_panic]
fn test_cannot_query_skipped_field() {
    let doc = r#"
        {
            skippedFieldObj {
                skippedField
            }
        }"#;
    let schema = RootNode::new(Query, EmptyMutation::<()>::new());
    execute(doc, None, &schema, &Variables::new(), &()).unwrap();
}

#[test]
fn test_skipped_field_siblings_unaffected() {
    let doc = r#"
        {
            skippedFieldObj {
                regularField
            }
        }"#;
    let schema = RootNode::new(Query, EmptyMutation::<()>::new());
    execute(doc, None, &schema, &Variables::new(), &()).unwrap();
}

#[test]
fn test_derived_object_nested() {
    let doc = r#"
        {
            nested {
                obj {
                    regularField
                    renamedField
                }
            }
        }"#;

    let schema = RootNode::new(Query, EmptyMutation::<()>::new());

    assert_eq!(
        execute(doc, None, &schema, &Variables::new(), &()),
        Ok((
            Value::object(
                vec![(
                    "nested",
                    Value::object(
                        vec![(
                            "obj",
                            Value::object(
                                vec![
                                    ("regularField", Value::boolean(false)),
                                    ("renamedField", Value::int(333)),
                                ].into_iter()
                                    .collect(),
                            ),
                        )].into_iter()
                            .collect(),
                    ),
                )].into_iter()
                    .collect()
            ),
            vec![]
        ))
    );
}

#[cfg(test)]
fn check_descriptions(
    object_name: &str,
    object_description: &Value,
    field_name: &str,
    field_value: &Value,
) {
    let doc = format!(
        r#"
    {{
        __type(name: "{}") {{
            name,
            description,
            fields {{
                name
                description
            }}
        }}
    }}
    "#,
        object_name
    );
    run_type_info_query(&doc, |(type_info, values)| {
        assert_eq!(type_info.get_field_value("name"), Some(&Value::string(object_name)));
        assert_eq!(type_info.get_field_value("description"), Some(object_description));
        assert!(
            values.contains(&Value::object(
                vec![
                    ("name", Value::string(field_name)),
                    ("description", field_value.clone()),
                ].into_iter()
                    .collect(),
            ))
        );
    });
}

#[cfg(test)]
fn run_type_info_query<F>(doc: &str, f: F)
where
    F: Fn((&Object, &Vec<Value>)) -> (),
{
    let schema = RootNode::new(Query, EmptyMutation::<()>::new());

    let (result, errs) =
        execute(doc, None, &schema, &Variables::new(), &()).expect("Execution failed");

    assert_eq!(errs, []);

    println!("Result: {:?}", result);

    let type_info = result
        .as_object_value()
        .expect("Result is not an object")
        .get_field_value("__type")
        .expect("__type field missing")
        .as_object_value()
        .expect("__type field not an object value");

    let fields = type_info
        .get_field_value("fields")
        .expect("fields field missing")
        .as_list_value()
        .expect("fields not a list");

    f((type_info, fields));
}<|MERGE_RESOLUTION|>--- conflicted
+++ resolved
@@ -49,15 +49,15 @@
 }
 
 #[derive(GraphQLObject, Debug, PartialEq)]
-<<<<<<< HEAD
 struct WithLifetime<'a> {
     regular_field: &'a i32,
-=======
+}
+
+#[derive(GraphQLObject, Debug, PartialEq)]
 struct SkippedFieldObj {
     regular_field: bool,
     #[graphql(skip)]
     skipped: i32,
->>>>>>> 22c95559
 }
 
 graphql_object!(Query: () |&self| {
