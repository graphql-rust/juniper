--- conflicted
+++ resolved
@@ -5,16 +5,6 @@
   | ^^^^^^^^^^^^^^^^^ the trait `From<[bool; 3]>` is not implemented for `[bool; 2]`
   |
   = help: the following other types implement trait `From<T>`:
-<<<<<<< HEAD
-            <[bool; LANES] as From<Mask<T, LANES>>>
-            <[T; N] as From<Simd<T, N>>>
-            <[T; 1] as From<(T,)>>
-            <[T; 2] as From<(T, T)>>
-            <[T; 3] as From<(T, T, T)>>
-            <[T; 4] as From<(T, T, T, T)>>
-            <[T; 5] as From<(T, T, T, T, T)>>
-            <[T; 6] as From<(T, T, T, T, T, T)>>
-=======
             <[bool; N] as From<Mask<T, N>>>
             <[u32; 4] as From<ppv_lite86::x86_64::vec128_storage>>
             <[u32; 8] as From<ppv_lite86::x86_64::vec256_storage>>
@@ -23,7 +13,6 @@
             <[u64; 4] as From<ppv_lite86::x86_64::vec256_storage>>
             <[u64; 8] as From<ppv_lite86::x86_64::vec512_storage>>
             <[u128; 1] as From<ppv_lite86::x86_64::vec128_storage>>
->>>>>>> ac6e6098
           and $N others
   = note: required for `[bool; 3]` to implement `Into<[bool; 2]>`
   = note: this error originates in the attribute macro `graphql_object` (in Nightly builds, run with -Z macro-backtrace for more info)