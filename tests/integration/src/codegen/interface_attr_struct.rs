--- conflicted
+++ resolved
@@ -2539,11 +2539,7 @@
     }
 }
 
-<<<<<<< HEAD
-mod simple_inheritance {
-=======
 mod simple_subtyping {
->>>>>>> 9ca2364b
     use super::*;
 
     #[graphql_interface(for = [ResourceValue, Endpoint])]
@@ -2790,11 +2786,7 @@
     }
 }
 
-<<<<<<< HEAD
-mod branching_inheritance {
-=======
 mod branching_subtyping {
->>>>>>> 9ca2364b
     use super::*;
 
     #[graphql_interface(for = [HumanValue, DroidValue, Luke, R2D2])]
@@ -2936,11 +2928,7 @@
                     ... on Human {
                         id
                         homePlanet
-<<<<<<< HEAD
-                    } 
-=======
                     }
->>>>>>> 9ca2364b
                 }
             }
         }"#;
@@ -2970,11 +2958,7 @@
                         id
                         homePlanet
                         father
-<<<<<<< HEAD
-                    } 
-=======
                     }
->>>>>>> 9ca2364b
                 }
             }
         }"#;
@@ -3004,11 +2988,7 @@
                     nodes {
                         id
                         primaryFunction
-<<<<<<< HEAD
-                    } 
-=======
                     }
->>>>>>> 9ca2364b
                 }
             }
         }"#;
@@ -3037,11 +3017,7 @@
                     ... on Droid {
                         id
                         primaryFunction
-<<<<<<< HEAD
-                    } 
-=======
                     }
->>>>>>> 9ca2364b
                 }
             }
         }"#;
@@ -3071,11 +3047,7 @@
                         id
                         primaryFunction
                         charge
-<<<<<<< HEAD
-                    } 
-=======
                     }
->>>>>>> 9ca2364b
                 }
             }
         }"#;
