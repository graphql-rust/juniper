//! Tests for `#[graphql_interface]` macro placed on a trait.

use juniper::{
    execute, graphql_interface, graphql_object, graphql_value, graphql_vars, DefaultScalarValue,
    Executor, FieldError, FieldResult, GraphQLInputObject, GraphQLObject, GraphQLUnion,
    IntoFieldError, ScalarValue, ID,
};

use crate::util::{schema, schema_with_scalar};

mod no_implers {
    use super::*;

    #[graphql_interface]
    trait Character {
        fn id(&self) -> &str;
    }

    struct QueryRoot;

    #[graphql_object]
    impl QueryRoot {
        fn character(&self) -> CharacterValue {
            unimplemented!()
        }
    }

    #[tokio::test]
    async fn is_graphql_interface() {
        const DOC: &str = r#"{
            __type(name: "Character") {
                kind
            }
        }"#;

        let schema = schema(QueryRoot);

        assert_eq!(
            execute(DOC, None, &schema, &graphql_vars! {}, &()).await,
            Ok((graphql_value!({"__type": {"kind": "INTERFACE"}}), vec![])),
        );
    }

    #[tokio::test]
    async fn uses_trait_name() {
        const DOC: &str = r#"{
            __type(name: "Character") {
                name
            }
        }"#;

        let schema = schema(QueryRoot);

        assert_eq!(
            execute(DOC, None, &schema, &graphql_vars! {}, &()).await,
            Ok((graphql_value!({"__type": {"name": "Character"}}), vec![])),
        );
    }

    #[tokio::test]
    async fn has_no_description() {
        const DOC: &str = r#"{
            __type(name: "Character") {
                description
            }
        }"#;

        let schema = schema(QueryRoot);

        assert_eq!(
            execute(DOC, None, &schema, &graphql_vars! {}, &()).await,
            Ok((graphql_value!({"__type": {"description": null}}), vec![])),
        );
    }
}

mod trivial {
    use super::*;

    #[graphql_interface(for = [Human, Droid])]
    trait Character {
        fn id(&self) -> &str;
    }

    #[derive(GraphQLObject)]
    #[graphql(impl = CharacterValue)]
    struct Human {
        id: String,
        home_planet: String,
    }

    struct Droid {
        id: String,
        primary_function: String,
    }

    #[graphql_object(impl = CharacterValue)]
    impl Droid {
        async fn id(&self) -> &str {
            &self.id
        }

        fn primary_function(&self) -> &str {
            &self.primary_function
        }
    }

    #[derive(Clone, Copy)]
    enum QueryRoot {
        Human,
        Droid,
    }

    #[graphql_object]
    impl QueryRoot {
        fn character(&self) -> CharacterValue {
            match self {
                Self::Human => Human {
                    id: "human-32".to_string(),
                    home_planet: "earth".to_string(),
                }
                .into(),
                Self::Droid => Droid {
                    id: "droid-99".to_string(),
                    primary_function: "run".to_string(),
                }
                .into(),
            }
        }
    }

    #[tokio::test]
    async fn resolves_human() {
        const DOC: &str = r#"{
            character {
                ... on Human {
                    humanId: id
                    homePlanet
                }
            }
        }"#;

        let schema = schema(QueryRoot::Human);

        assert_eq!(
            execute(DOC, None, &schema, &graphql_vars! {}, &()).await,
            Ok((
                graphql_value!({"character": {
                    "humanId": "human-32",
                    "homePlanet": "earth",
                }}),
                vec![],
            )),
        );
    }

    #[tokio::test]
    async fn resolves_droid() {
        const DOC: &str = r#"{
            character {
                ... on Droid {
                    droidId: id
                    primaryFunction
                }
            }
        }"#;

        let schema = schema(QueryRoot::Droid);

        assert_eq!(
            execute(DOC, None, &schema, &graphql_vars! {}, &()).await,
            Ok((
                graphql_value!({"character": {
                    "droidId": "droid-99",
                    "primaryFunction": "run",
                }}),
                vec![],
            )),
        );
    }

    #[tokio::test]
    async fn resolves_id_field() {
        const DOC: &str = r#"{
            character {
                id
            }
        }"#;

        for (root, expected_id) in &[
            (QueryRoot::Human, "human-32"),
            (QueryRoot::Droid, "droid-99"),
        ] {
            let schema = schema(*root);

            let expected_id: &str = *expected_id;
            assert_eq!(
                execute(DOC, None, &schema, &graphql_vars! {}, &()).await,
                Ok((graphql_value!({"character": {"id": expected_id}}), vec![])),
            );
        }
    }

    #[tokio::test]
    async fn is_graphql_interface() {
        const DOC: &str = r#"{
            __type(name: "Character") {
                kind
            }
        }"#;

        let schema = schema(QueryRoot::Human);

        assert_eq!(
            execute(DOC, None, &schema, &graphql_vars! {}, &()).await,
            Ok((graphql_value!({"__type": {"kind": "INTERFACE"}}), vec![])),
        );
    }

    #[tokio::test]
    async fn registers_all_implementers() {
        const DOC: &str = r#"{
            __type(name: "Character") {
                possibleTypes {
                    kind
                    name
                }
            }
        }"#;

        let schema = schema(QueryRoot::Human);

        assert_eq!(
            execute(DOC, None, &schema, &graphql_vars! {}, &()).await,
            Ok((
                graphql_value!({"__type": {"possibleTypes": [
                    {"kind": "OBJECT", "name": "Droid"},
                    {"kind": "OBJECT", "name": "Human"},
                ]}}),
                vec![],
            )),
        );
    }

    #[tokio::test]
    async fn registers_itself_in_implementers() {
        let schema = schema(QueryRoot::Human);

        for object in &["Human", "Droid"] {
            let doc = format!(
                r#"{{
                   __type(name: "{}") {{
                       interfaces {{
                           kind
                           name
                       }}
                   }}
                }}"#,
                object,
            );

            assert_eq!(
                execute(&doc, None, &schema, &graphql_vars! {}, &()).await,
                Ok((
                    graphql_value!({"__type": {"interfaces": [
                        {"kind": "INTERFACE", "name": "Character"},
                    ]}}),
                    vec![],
                )),
            );
        }
    }

    #[tokio::test]
    async fn uses_trait_name() {
        const DOC: &str = r#"{
            __type(name: "Character") {
                name
            }
        }"#;

        let schema = schema(QueryRoot::Human);

        assert_eq!(
            execute(DOC, None, &schema, &graphql_vars! {}, &()).await,
            Ok((graphql_value!({"__type": {"name": "Character"}}), vec![])),
        );
    }

    #[tokio::test]
    async fn has_no_description() {
        const DOC: &str = r#"{
            __type(name: "Character") {
                description
            }
        }"#;

        let schema = schema(QueryRoot::Human);

        assert_eq!(
            execute(DOC, None, &schema, &graphql_vars! {}, &()).await,
            Ok((graphql_value!({"__type": {"description": null}}), vec![])),
        );
    }
}

mod explicit_alias {
    use super::*;

    #[graphql_interface(enum = CharacterEnum, for = [Human, Droid])]
    trait Character {
        fn id(&self) -> &str;
    }

    #[derive(GraphQLObject)]
    #[graphql(impl = CharacterEnum)]
    struct Human {
        id: String,
        home_planet: String,
    }

    struct Droid {
        id: String,
        primary_function: String,
    }

    #[graphql_object(impl = CharacterEnum)]
    impl Droid {
        fn id(&self) -> &str {
            &self.id
        }

        fn primary_function(&self) -> &str {
            &self.primary_function
        }
    }

    #[derive(Clone, Copy)]
    enum QueryRoot {
        Human,
        Droid,
    }

    #[graphql_object]
    impl QueryRoot {
        fn character(&self) -> CharacterEnum {
            match self {
                Self::Human => Human {
                    id: "human-32".to_string(),
                    home_planet: "earth".to_string(),
                }
                .into(),
                Self::Droid => Droid {
                    id: "droid-99".to_string(),
                    primary_function: "run".to_string(),
                }
                .into(),
            }
        }
    }

    #[tokio::test]
    async fn resolves_human() {
        const DOC: &str = r#"{
            character {
                ... on Human {
                    humanId: id
                    homePlanet
                }
            }
        }"#;

        let schema = schema(QueryRoot::Human);

        assert_eq!(
            execute(DOC, None, &schema, &graphql_vars! {}, &()).await,
            Ok((
                graphql_value!({"character": {
                    "humanId": "human-32",
                    "homePlanet": "earth",
                }}),
                vec![],
            )),
        );
    }

    #[tokio::test]
    async fn resolves_droid() {
        const DOC: &str = r#"{
            character {
                ... on Droid {
                    droidId: id
                    primaryFunction
                }
            }
        }"#;

        let schema = schema(QueryRoot::Droid);

        assert_eq!(
            execute(DOC, None, &schema, &graphql_vars! {}, &()).await,
            Ok((
                graphql_value!({"character": {
                    "droidId": "droid-99",
                    "primaryFunction": "run",
                }}),
                vec![],
            )),
        );
    }

    #[tokio::test]
    async fn resolves_id_field() {
        const DOC: &str = r#"{
            character {
                id
            }
        }"#;

        for (root, expected_id) in &[
            (QueryRoot::Human, "human-32"),
            (QueryRoot::Droid, "droid-99"),
        ] {
            let schema = schema(*root);

            let expected_id: &str = *expected_id;
            assert_eq!(
                execute(DOC, None, &schema, &graphql_vars! {}, &()).await,
                Ok((graphql_value!({"character": {"id": expected_id}}), vec![])),
            );
        }
    }

    #[tokio::test]
    async fn is_graphql_interface() {
        const DOC: &str = r#"{
            __type(name: "Character") {
                kind
            }
        }"#;

        let schema = schema(QueryRoot::Human);

        assert_eq!(
            execute(DOC, None, &schema, &graphql_vars! {}, &()).await,
            Ok((graphql_value!({"__type": {"kind": "INTERFACE"}}), vec![])),
        );
    }

    #[tokio::test]
    async fn uses_trait_name() {
        const DOC: &str = r#"{
            __type(name: "Character") {
                name
            }
        }"#;

        let schema = schema(QueryRoot::Human);

        assert_eq!(
            execute(DOC, None, &schema, &graphql_vars! {}, &()).await,
            Ok((graphql_value!({"__type": {"name": "Character"}}), vec![])),
        );
    }

    #[tokio::test]
    async fn has_no_description() {
        const DOC: &str = r#"{
            __type(name: "Character") {
                description
            }
        }"#;

        let schema = schema(QueryRoot::Human);

        assert_eq!(
            execute(DOC, None, &schema, &graphql_vars! {}, &()).await,
            Ok((graphql_value!({"__type": {"description": null}}), vec![])),
        );
    }
}

mod trivial_async {
    use super::*;

    #[graphql_interface(for = [Human, Droid])]
    trait Character {
        fn id(&self) -> &str;
    }

    #[derive(GraphQLObject)]
    #[graphql(impl = CharacterValue)]
    struct Human {
        id: String,
        home_planet: String,
    }

    struct Droid {
        id: String,
        primary_function: String,
    }

    #[graphql_object(impl = CharacterValue)]
    impl Droid {
        async fn id(&self) -> &str {
            &self.id
        }

        fn primary_function(&self) -> &str {
            &self.primary_function
        }
    }

    #[derive(Clone, Copy)]
    enum QueryRoot {
        Human,
        Droid,
    }

    #[graphql_object]
    impl QueryRoot {
        fn character(&self) -> CharacterValue {
            match self {
                Self::Human => Human {
                    id: "human-32".to_string(),
                    home_planet: "earth".to_string(),
                }
                .into(),
                Self::Droid => Droid {
                    id: "droid-99".to_string(),
                    primary_function: "run".to_string(),
                }
                .into(),
            }
        }
    }

    #[tokio::test]
    async fn resolves_human() {
        const DOC: &str = r#"{
            character {
                ... on Human {
                    humanId: id
                    homePlanet
                }
            }
        }"#;

        let schema = schema(QueryRoot::Human);

        assert_eq!(
            execute(DOC, None, &schema, &graphql_vars! {}, &()).await,
            Ok((
                graphql_value!({"character": {
                    "humanId": "human-32",
                    "homePlanet": "earth",
                }}),
                vec![],
            )),
        );
    }

    #[tokio::test]
    async fn resolves_droid() {
        const DOC: &str = r#"{
            character {
                ... on Droid {
                    droidId: id
                    primaryFunction
                }
            }
        }"#;

        let schema = schema(QueryRoot::Droid);

        assert_eq!(
            execute(DOC, None, &schema, &graphql_vars! {}, &()).await,
            Ok((
                graphql_value!({"character": {
                    "droidId": "droid-99",
                    "primaryFunction": "run",
                }}),
                vec![],
            )),
        );
    }

    #[tokio::test]
    async fn resolves_id_field() {
        const DOC: &str = r#"{
            character {
                id
            }
        }"#;

        for (root, expected_id) in &[
            (QueryRoot::Human, "human-32"),
            (QueryRoot::Droid, "droid-99"),
        ] {
            let schema = schema(*root);

            let expected_id: &str = *expected_id;
            assert_eq!(
                execute(DOC, None, &schema, &graphql_vars! {}, &()).await,
                Ok((graphql_value!({"character": {"id": expected_id}}), vec![])),
            );
        }
    }

    #[tokio::test]
    async fn is_graphql_interface() {
        const DOC: &str = r#"{
            __type(name: "Character") {
                kind
            }
        }"#;

        let schema = schema(QueryRoot::Human);

        assert_eq!(
            execute(DOC, None, &schema, &graphql_vars! {}, &()).await,
            Ok((graphql_value!({"__type": {"kind": "INTERFACE"}}), vec![])),
        );
    }

    #[tokio::test]
    async fn registers_all_implementers() {
        const DOC: &str = r#"{
            __type(name: "Character") {
                possibleTypes {
                    kind
                    name
                }
            }
        }"#;

        let schema = schema(QueryRoot::Human);

        assert_eq!(
            execute(DOC, None, &schema, &graphql_vars! {}, &()).await,
            Ok((
                graphql_value!({"__type": {"possibleTypes": [
                    {"kind": "OBJECT", "name": "Droid"},
                    {"kind": "OBJECT", "name": "Human"},
                ]}}),
                vec![],
            )),
        );
    }

    #[tokio::test]
    async fn registers_itself_in_implementers() {
        let schema = schema(QueryRoot::Human);

        for object in &["Human", "Droid"] {
            let doc = format!(
                r#"{{
                   __type(name: "{}") {{
                       interfaces {{
                           kind
                           name
                       }}
                   }}
                }}"#,
                object,
            );

            assert_eq!(
                execute(&doc, None, &schema, &graphql_vars! {}, &()).await,
                Ok((
                    graphql_value!({"__type": {"interfaces": [
                        {"kind": "INTERFACE", "name": "Character"},
                    ]}}),
                    vec![],
                )),
            );
        }
    }

    #[tokio::test]
    async fn uses_trait_name() {
        const DOC: &str = r#"{
            __type(name: "Character") {
                name
            }
        }"#;

        let schema = schema(QueryRoot::Human);

        assert_eq!(
            execute(DOC, None, &schema, &graphql_vars! {}, &()).await,
            Ok((graphql_value!({"__type": {"name": "Character"}}), vec![])),
        );
    }

    #[tokio::test]
    async fn has_no_description() {
        const DOC: &str = r#"{
            __type(name: "Character") {
                description
            }
        }"#;

        let schema = schema(QueryRoot::Human);

        assert_eq!(
            execute(DOC, None, &schema, &graphql_vars! {}, &()).await,
            Ok((graphql_value!({"__type": {"description": null}}), vec![])),
        );
    }
}

mod fallible_field {
    use super::*;

    struct CustomError;

    impl<S: ScalarValue> IntoFieldError<S> for CustomError {
        fn into_field_error(self) -> FieldError<S> {
            FieldError::new("Whatever", graphql_value!({"code": "some"}))
        }
    }

    #[graphql_interface(for = [Human, Droid])]
    trait Character {
        fn id(&self) -> Result<&str, CustomError>;
    }

    #[derive(GraphQLObject)]
    #[graphql(impl = CharacterValue)]
    struct Human {
        id: String,
        home_planet: String,
    }

    struct Droid {
        id: String,
        primary_function: String,
    }

    #[graphql_object(impl = CharacterValue)]
    impl Droid {
        fn id(&self) -> Result<String, CustomError> {
            Ok(self.id.clone())
        }

        fn primary_function(&self) -> &str {
            &self.primary_function
        }
    }

    #[derive(Clone, Copy)]
    enum QueryRoot {
        Human,
        Droid,
    }

    #[graphql_object]
    impl QueryRoot {
        fn character(&self) -> CharacterValue {
            match self {
                Self::Human => Human {
                    id: "human-32".to_string(),
                    home_planet: "earth".to_string(),
                }
                .into(),
                Self::Droid => Droid {
                    id: "droid-99".to_string(),
                    primary_function: "run".to_string(),
                }
                .into(),
            }
        }
    }

    #[tokio::test]
    async fn resolves_human() {
        const DOC: &str = r#"{
            character {
                ... on Human {
                    humanId: id
                    homePlanet
                }
            }
        }"#;

        let schema = schema(QueryRoot::Human);

        assert_eq!(
            execute(DOC, None, &schema, &graphql_vars! {}, &()).await,
            Ok((
                graphql_value!({"character": {
                    "humanId": "human-32",
                    "homePlanet": "earth",
                }}),
                vec![],
            )),
        );
    }

    #[tokio::test]
    async fn resolves_droid() {
        const DOC: &str = r#"{
            character {
                ... on Droid {
                    droidId: id
                    primaryFunction
                }
            }
        }"#;

        let schema = schema(QueryRoot::Droid);

        assert_eq!(
            execute(DOC, None, &schema, &graphql_vars! {}, &()).await,
            Ok((
                graphql_value!({"character": {
                    "droidId": "droid-99",
                    "primaryFunction": "run",
                }}),
                vec![],
            )),
        );
    }

    #[tokio::test]
    async fn resolves_id_field() {
        const DOC: &str = r#"{
            character {
                id
            }
        }"#;

        for (root, expected_id) in &[
            (QueryRoot::Human, "human-32"),
            (QueryRoot::Droid, "droid-99"),
        ] {
            let schema = schema(*root);

            let expected_id: &str = *expected_id;
            assert_eq!(
                execute(DOC, None, &schema, &graphql_vars! {}, &()).await,
                Ok((graphql_value!({"character": {"id": expected_id}}), vec![])),
            );
        }
    }

    #[tokio::test]
    async fn has_correct_graphql_type() {
        const DOC: &str = r#"{
            __type(name: "Character") {
                name
                kind
                fields {
                    name
                    type {
                        kind
                        ofType {
                            name
                        }
                    }
                }
            }
        }"#;

        let schema = schema(QueryRoot::Human);

        assert_eq!(
            execute(DOC, None, &schema, &graphql_vars! {}, &()).await,
            Ok((
                graphql_value!({"__type": {
                    "name": "Character",
                    "kind": "INTERFACE",
                    "fields": [{
                        "name": "id",
                        "type": {
                            "kind": "NON_NULL",
                            "ofType": {"name": "String"},
                        },
                    }],
                }}),
                vec![],
            )),
        );
    }
}

mod generic {
    use super::*;

    #[graphql_interface(for = [Human, Droid])]
    trait Character<A = (), B: ?Sized = ()> {
        fn id(&self) -> &str;
    }

    #[derive(GraphQLObject)]
    #[graphql(impl = CharacterValue)]
    struct Human {
        id: String,
        home_planet: String,
    }

    struct Droid {
        id: String,
        primary_function: String,
    }

    #[graphql_object(impl = CharacterValue<(), u8>)]
    impl Droid {
        fn id(&self) -> &str {
            &self.id
        }

        fn primary_function(&self) -> &str {
            &self.primary_function
        }
    }

    #[derive(Clone, Copy)]
    enum QueryRoot {
        Human,
        Droid,
    }

    #[graphql_object]
    impl QueryRoot {
        fn character(&self) -> CharacterValue {
            match self {
                Self::Human => Human {
                    id: "human-32".to_string(),
                    home_planet: "earth".to_string(),
                }
                .into(),
                Self::Droid => Droid {
                    id: "droid-99".to_string(),
                    primary_function: "run".to_string(),
                }
                .into(),
            }
        }
    }

    #[tokio::test]
    async fn resolves_human() {
        const DOC: &str = r#"{
            character {
                ... on Human {
                    humanId: id
                    homePlanet
                }
            }
        }"#;

        let schema = schema(QueryRoot::Human);

        assert_eq!(
            execute(DOC, None, &schema, &graphql_vars! {}, &()).await,
            Ok((
                graphql_value!({"character": {"humanId": "human-32", "homePlanet": "earth"}}),
                vec![],
            )),
        );
    }

    #[tokio::test]
    async fn resolves_droid() {
        const DOC: &str = r#"{
            character {
                ... on Droid {
                    droidId: id
                    primaryFunction
                }
            }
        }"#;

        let schema = schema(QueryRoot::Droid);

        assert_eq!(
            execute(DOC, None, &schema, &graphql_vars! {}, &()).await,
            Ok((
                graphql_value!({"character": {
                    "droidId": "droid-99",
                    "primaryFunction": "run",
                }}),
                vec![],
            )),
        );
    }

    #[tokio::test]
    async fn resolves_id_field() {
        const DOC: &str = r#"{
            character {
                id
            }
        }"#;

        for (root, expected_id) in &[
            (QueryRoot::Human, "human-32"),
            (QueryRoot::Droid, "droid-99"),
        ] {
            let schema = schema(*root);

            let expected_id: &str = *expected_id;
            assert_eq!(
                execute(DOC, None, &schema, &graphql_vars! {}, &()).await,
                Ok((graphql_value!({"character": {"id": expected_id}}), vec![])),
            );
        }
    }

    #[tokio::test]
    async fn uses_trait_name_without_type_params() {
        const DOC: &str = r#"{
            __type(name: "Character") {
                name
            }
        }"#;

        let schema = schema(QueryRoot::Human);

        assert_eq!(
            execute(DOC, None, &schema, &graphql_vars! {}, &()).await,
            Ok((graphql_value!({"__type": {"name": "Character"}}), vec![])),
        );
    }
}

mod argument {
    use super::*;

    #[graphql_interface(for = Human)]
    trait Character {
        fn id_wide(&self, is_number: bool) -> &str;

        fn id_wide2(&self, is_number: bool, r#async: Option<i32>) -> &str;
    }

    struct Human {
        id: String,
        home_planet: String,
    }

    #[graphql_object(impl = CharacterValue)]
    impl Human {
        fn id(&self) -> &str {
            &self.id
        }

        fn home_planet(&self) -> &str {
            &self.home_planet
        }

        async fn id_wide(&self, is_number: bool) -> &str {
            if is_number {
                &self.id
            } else {
                "none"
            }
        }

        async fn id_wide2(&self, is_number: bool, _async: Option<i32>) -> &str {
            if is_number {
                &self.id
            } else {
                "none"
            }
        }
    }

    struct QueryRoot;

    #[graphql_object]
    impl QueryRoot {
        fn character(&self) -> CharacterValue {
            Human {
                id: "human-32".to_string(),
                home_planet: "earth".to_string(),
            }
            .into()
        }
    }

    #[tokio::test]
    async fn resolves_id_field() {
        let schema = schema(QueryRoot);

        for (input, expected) in &[
            (
                "{ character { idWide(isNumber: true), idWide2(isNumber: true) } }",
                "human-32",
            ),
            (
                "{ character { idWide(isNumber: false), idWide2(isNumber: false, async: 5) } }",
                "none",
            ),
        ] {
            let expected: &str = *expected;

            assert_eq!(
                execute(*input, None, &schema, &graphql_vars! {}, &()).await,
                Ok((
                    graphql_value!({"character": {
                        "idWide": expected,
                        "idWide2": expected,
                    }}),
                    vec![],
                )),
            );
        }
    }

    #[tokio::test]
    async fn camelcases_name() {
        const DOC: &str = r#"{
            __type(name: "Character") {
                fields {
                    name
                    args {
                        name
                    }
                }
            }
        }"#;

        let schema = schema(QueryRoot);

        assert_eq!(
            execute(DOC, None, &schema, &graphql_vars! {}, &()).await,
            Ok((
                graphql_value!({"__type": {"fields": [{
                    "name": "idWide",
                    "args": [
                        {"name": "isNumber"},
                    ],
                }, {
                    "name": "idWide2",
                    "args": [
                        {"name": "isNumber"},
                        {"name": "async"},
                    ],
                }]}}),
                vec![],
            )),
        );
    }

    #[tokio::test]
    async fn has_no_description() {
        const DOC: &str = r#"{
            __type(name: "Character") {
                fields {
                    args {
                        description
                    }
                }
            }
        }"#;

        let schema = schema(QueryRoot);

        assert_eq!(
            execute(DOC, None, &schema, &graphql_vars! {}, &()).await,
            Ok((
                graphql_value!({"__type": {"fields": [
                    {"args": [{"description": null}]},
                    {"args": [{"description": null}, {"description": null}]},
                ]}}),
                vec![],
            )),
        );
    }

    #[tokio::test]
    async fn has_no_defaults() {
        const DOC: &str = r#"{
            __type(name: "Character") {
                fields {
                    args {
                        defaultValue
                    }
                }
            }
        }"#;

        let schema = schema(QueryRoot);

        assert_eq!(
            execute(DOC, None, &schema, &graphql_vars! {}, &()).await,
            Ok((
                graphql_value!({"__type": {"fields": [
                    {"args": [{"defaultValue": null}]},
                    {"args": [{"defaultValue": null}, {"defaultValue": null}]},
                ]}}),
                vec![],
            )),
        );
    }
}

mod default_argument {
    use super::*;

    #[derive(GraphQLInputObject, Debug)]
    struct Point {
        x: i32,
    }

    #[graphql_interface(for = Human)]
    trait Character {
        fn id(
            &self,
            #[graphql(default)] first: String,
            #[graphql(default = "second".to_string())] second: String,
            #[graphql(default = "t")] third: String,
        ) -> String;

        fn info(&self, #[graphql(default = Point { x: 1 })] coord: Point) -> i32;
    }

    struct Human;

    #[graphql_object(impl = CharacterValue)]
    impl Human {
        async fn info(&self, coord: Point) -> i32 {
            coord.x
        }

        async fn id(&self, first: String, second: String, third: String) -> String {
            format!("{}|{}&{}", first, second, third)
        }
    }

    struct QueryRoot;

    #[graphql_object]
    impl QueryRoot {
        fn character(&self) -> CharacterValue {
            Human.into()
        }
    }

    #[tokio::test]
    async fn resolves_id_field() {
        let schema = schema(QueryRoot);

        for (input, expected) in &[
            ("{ character { id } }", "|second&t"),
            (r#"{ character { id(first: "first") } }"#, "first|second&t"),
            (r#"{ character { id(second: "") } }"#, "|&t"),
            (
                r#"{ character { id(first: "first", second: "") } }"#,
                "first|&t",
            ),
            (
                r#"{ character { id(first: "first", second: "", third: "") } }"#,
                "first|&",
            ),
        ] {
            let expected: &str = *expected;

            assert_eq!(
                execute(*input, None, &schema, &graphql_vars! {}, &()).await,
                Ok((graphql_value!({"character": {"id": expected}}), vec![])),
            );
        }
    }

    #[tokio::test]
    async fn resolves_info_field() {
        let schema = schema(QueryRoot);

        for (input, expected) in &[
            ("{ character { info } }", 1),
            ("{ character { info(coord: {x: 2}) } }", 2),
        ] {
            let expected: i32 = *expected;

            assert_eq!(
                execute(*input, None, &schema, &graphql_vars! {}, &()).await,
                Ok((graphql_value!({"character": {"info": expected}}), vec![])),
            );
        }
    }

    #[tokio::test]
    async fn has_defaults() {
        const DOC: &str = r#"{
            __type(name: "Character") {
                fields {
                    args {
                        name
                        defaultValue
                        type {
                            name
                            ofType {
                                name
                            }
                        }
                    }
                }
            }
        }"#;

        let schema = schema(QueryRoot);

        assert_eq!(
            execute(DOC, None, &schema, &graphql_vars! {}, &()).await,
            Ok((
                graphql_value!({"__type": {"fields": [{
                    "args": [{
                        "name": "first",
                        "defaultValue": r#""""#,
                        "type": {"name": "String", "ofType": null},
                    }, {
                        "name": "second",
                        "defaultValue": r#""second""#,
                        "type": {"name": "String", "ofType": null},
                    }, {
                        "name": "third",
                        "defaultValue": r#""t""#,
                        "type": {"name": "String", "ofType": null},
                    }],
                }, {
                    "args": [{
                        "name": "coord",
                        "defaultValue": "{x: 1}",
                        "type": {"name": "Point", "ofType": null},
                    }],
                }]}}),
                vec![],
            )),
        );
    }
}

mod description_from_doc_comment {
    use super::*;

    /// Rust docs.
    #[graphql_interface(for = Human)]
    trait Character {
        /// Rust `id` docs.
        /// Long.
        fn id(&self) -> &str;
    }

    #[derive(GraphQLObject)]
    #[graphql(impl = CharacterValue)]
    struct Human {
        id: String,
        home_planet: String,
    }

    struct QueryRoot;

    #[graphql_object]
    impl QueryRoot {
        fn character(&self) -> CharacterValue {
            Human {
                id: "human-32".to_string(),
                home_planet: "earth".to_string(),
            }
            .into()
        }
    }

    #[tokio::test]
    async fn uses_doc_comment_as_description() {
        const DOC: &str = r#"{
            __type(name: "Character") {
                description
                fields {
                    description
                }
            }
        }"#;

        let schema = schema(QueryRoot);

        assert_eq!(
            execute(DOC, None, &schema, &graphql_vars! {}, &()).await,
            Ok((
                graphql_value!({"__type": {
                    "description": "Rust docs.",
                    "fields": [{"description": "Rust `id` docs.\nLong."}],
                }}),
                vec![],
            )),
        );
    }
}

mod deprecation_from_attr {
    use super::*;

    #[graphql_interface(for = Human)]
    trait Character {
        fn id(&self) -> &str;

        #[deprecated]
        fn a(&self) -> &str;

        #[deprecated(note = "Use `id`.")]
        fn b(&self) -> &str;
    }

    struct Human {
        id: String,
        home_planet: String,
    }

    #[graphql_object(impl = CharacterValue)]
    impl Human {
        fn id(&self) -> &str {
            &self.id
        }

        fn human_planet(&self) -> &str {
            &self.home_planet
        }

        fn a() -> &'static str {
            "a"
        }

        fn b() -> String {
            "b".to_owned()
        }
    }

    struct QueryRoot;

    #[graphql_object]
    impl QueryRoot {
        fn character(&self) -> CharacterValue {
            Human {
                id: "human-32".to_string(),
                home_planet: "earth".to_string(),
            }
            .into()
        }
    }

    #[tokio::test]
    async fn resolves_id_field() {
        const DOC: &str = r#"{
            character {
                id
            }
        }"#;

        let schema = schema(QueryRoot);

        assert_eq!(
            execute(DOC, None, &schema, &graphql_vars! {}, &()).await,
            Ok((graphql_value!({"character": {"id": "human-32"}}), vec![])),
        );
    }

    #[tokio::test]
    async fn resolves_deprecated_fields() {
        const DOC: &str = r#"{
            character {
                a
                b
            }
        }"#;

        let schema = schema(QueryRoot);

        assert_eq!(
            execute(DOC, None, &schema, &graphql_vars! {}, &()).await,
            Ok((graphql_value!({"character": {"a": "a", "b": "b"}}), vec![])),
        );
    }

    #[tokio::test]
    async fn deprecates_fields() {
        const DOC: &str = r#"{
            __type(name: "Character") {
                fields(includeDeprecated: true) {
                    name
                    isDeprecated
                }
            }
        }"#;

        let schema = schema(QueryRoot);

        assert_eq!(
            execute(DOC, None, &schema, &graphql_vars! {}, &()).await,
            Ok((
                graphql_value!({"__type": {"fields": [
                    {"name": "id", "isDeprecated": false},
                    {"name": "a", "isDeprecated": true},
                    {"name": "b", "isDeprecated": true},
                ]}}),
                vec![],
            )),
        );
    }

    #[tokio::test]
    async fn provides_deprecation_reason() {
        const DOC: &str = r#"{
            __type(name: "Character") {
                fields(includeDeprecated: true) {
                    name
                    deprecationReason
                }
            }
        }"#;

        let schema = schema(QueryRoot);

        assert_eq!(
            execute(DOC, None, &schema, &graphql_vars! {}, &()).await,
            Ok((
                graphql_value!({"__type": {"fields": [
                    {"name": "id", "deprecationReason": null},
                    {"name": "a", "deprecationReason": null},
                    {"name": "b", "deprecationReason": "Use `id`."},
                ]}}),
                vec![],
            )),
        );
    }
}

mod explicit_name_description_and_deprecation {
    use super::*;

    /// Rust docs.
    #[graphql_interface(name = "MyChar", desc = "My character.", for = Human)]
    trait Character {
        /// Rust `id` docs.
        #[graphql(name = "myId", desc = "My character ID.", deprecated = "Not used.")]
        #[deprecated(note = "Should be omitted.")]
        fn id(&self, #[graphql(name = "myName", desc = "My argument.")] n: Option<String>) -> &str;

        #[graphql(deprecated)]
        #[deprecated(note = "Should be omitted.")]
        fn a(&self) -> &str;

        fn b(&self) -> &str;
    }

    struct Human {
        id: String,
        home_planet: String,
    }

    #[graphql_object(impl = CharacterValue)]
    impl Human {
        fn my_id(&self, #[graphql(name = "myName")] _: Option<String>) -> &str {
            &self.id
        }

        fn home_planet(&self) -> &str {
            &self.home_planet
        }

        fn a() -> String {
            "a".to_owned()
        }

        fn b() -> &'static str {
            "b"
        }
    }

    struct QueryRoot;

    #[graphql_object]
    impl QueryRoot {
        fn character(&self) -> CharacterValue {
            Human {
                id: "human-32".to_string(),
                home_planet: "earth".to_string(),
            }
            .into()
        }
    }

    #[tokio::test]
    async fn resolves_fields() {
        const DOC: &str = r#"{
            character {
                myId
                a
                b
            }
        }"#;

        let schema = schema(QueryRoot);

        assert_eq!(
            execute(DOC, None, &schema, &graphql_vars! {}, &()).await,
            Ok((
                graphql_value!({"character": {
                    "myId": "human-32",
                    "a": "a",
                    "b": "b",
                }}),
                vec![],
            )),
        );
    }

    #[tokio::test]
    async fn uses_custom_name() {
        const DOC: &str = r#"{
            __type(name: "MyChar") {
                name
                fields(includeDeprecated: true) {
                    name
                    args {
                        name
                    }
                }
            }
        }"#;

        let schema = schema(QueryRoot);

        assert_eq!(
            execute(DOC, None, &schema, &graphql_vars! {}, &()).await,
            Ok((
                graphql_value!({"__type": {
                    "name": "MyChar",
                    "fields": [
                        {"name": "myId", "args": [{"name": "myName"}]},
                        {"name": "a", "args": []},
                        {"name": "b", "args": []},
                    ],
                }}),
                vec![],
            )),
        );
    }

    #[tokio::test]
    async fn uses_custom_description() {
        const DOC: &str = r#"{
            __type(name: "MyChar") {
                description
                fields(includeDeprecated: true) {
                    name
                    description
                    args {
                        description
                    }
                }
            }
        }"#;

        let schema = schema(QueryRoot);

        assert_eq!(
            execute(DOC, None, &schema, &graphql_vars! {}, &()).await,
            Ok((
                graphql_value!({"__type": {
                    "description": "My character.",
                    "fields": [{
                        "name": "myId",
                        "description": "My character ID.",
                        "args": [{"description": "My argument."}],
                    }, {
                        "name": "a",
                        "description": null,
                        "args": [],
                    }, {
                        "name": "b",
                        "description": null,
                        "args": [],
                    }],
                }}),
                vec![],
            )),
        );
    }

    #[tokio::test]
    async fn uses_custom_deprecation() {
        const DOC: &str = r#"{
            __type(name: "MyChar") {
                fields(includeDeprecated: true) {
                    name
                    isDeprecated
                    deprecationReason
                }
            }
        }"#;

        let schema = schema(QueryRoot);

        assert_eq!(
            execute(DOC, None, &schema, &graphql_vars! {}, &()).await,
            Ok((
                graphql_value!({"__type": {
                    "fields": [{
                        "name": "myId",
                        "isDeprecated": true,
                        "deprecationReason": "Not used.",
                    }, {
                        "name": "a",
                        "isDeprecated": true,
                        "deprecationReason": null,
                    }, {
                        "name": "b",
                        "isDeprecated": false,
                        "deprecationReason": null,
                    }],
                }}),
                vec![],
            )),
        );
    }
}

mod renamed_all_fields_and_args {
    use super::*;

    #[graphql_interface(rename_all = "none", for = Human)]
    trait Character {
        fn id(&self) -> &str;

        fn home_planet(&self, planet_name: String) -> String;

        fn r#async_info(&self, r#my_num: i32) -> i32;
    }

    struct Human;

    #[graphql_object(rename_all = "none", impl = CharacterValue)]
    impl Human {
        fn id() -> &'static str {
            "human-32"
        }

        async fn home_planet(planet_name: String) -> String {
            planet_name
        }

        async fn r#async_info(r#my_num: i32) -> i32 {
            r#my_num
        }
    }

    struct QueryRoot;

    #[graphql_object]
    impl QueryRoot {
        fn character(&self) -> CharacterValue {
            Human.into()
        }
    }

    #[tokio::test]
    async fn resolves_fields() {
        const DOC: &str = r#"{
            character {
                id
                home_planet(planet_name: "earth")
                async_info(my_num: 3)
            }
        }"#;

        let schema = schema(QueryRoot);

        assert_eq!(
            execute(DOC, None, &schema, &graphql_vars! {}, &()).await,
            Ok((
                graphql_value!({"character": {
                    "id": "human-32",
                    "home_planet": "earth",
                    "async_info": 3,
                }}),
                vec![],
            )),
        );
    }

    #[tokio::test]
    async fn uses_correct_fields_and_args_names() {
        const DOC: &str = r#"{
            __type(name: "Character") {
                fields {
                    name
                    args {
                        name
                    }
                }
            }
        }"#;

        let schema = schema(QueryRoot);

        assert_eq!(
            execute(DOC, None, &schema, &graphql_vars! {}, &()).await,
            Ok((
                graphql_value!({"__type": {"fields": [
                    {"name": "id", "args": []},
                    {"name": "home_planet", "args": [{"name": "planet_name"}]},
                    {"name": "async_info", "args": [{"name": "my_num"}]},
                ]}}),
                vec![],
            )),
        );
    }
}

mod explicit_scalar {
    use super::*;

    #[graphql_interface(for = [Human, Droid])]
    #[graphql_interface(scalar = DefaultScalarValue)]
    trait Character {
        fn id(&self) -> &str;
    }

    #[derive(GraphQLObject)]
    #[graphql(impl = CharacterValue, scalar = DefaultScalarValue)]
    struct Human {
        id: String,
        home_planet: String,
    }

    struct Droid {
        id: String,
        primary_function: String,
    }

    #[graphql_object(impl = CharacterValue, scalar = DefaultScalarValue)]
    impl Droid {
        fn id(&self) -> &str {
            &self.id
        }

        fn primary_function(&self) -> &str {
            &self.primary_function
        }
    }

    #[derive(Clone, Copy)]
    enum QueryRoot {
        Human,
        Droid,
    }

    #[graphql_object(scalar = DefaultScalarValue)]
    impl QueryRoot {
        fn character(&self) -> CharacterValue {
            match self {
                Self::Human => Human {
                    id: "human-32".to_string(),
                    home_planet: "earth".to_string(),
                }
                .into(),
                Self::Droid => Droid {
                    id: "droid-99".to_string(),
                    primary_function: "run".to_string(),
                }
                .into(),
            }
        }
    }

    #[tokio::test]
    async fn resolves_human() {
        const DOC: &str = r#"{
            character {
                ... on Human {
                    humanId: id
                    homePlanet
                }
            }
        }"#;

        let schema = schema(QueryRoot::Human);

        assert_eq!(
            execute(DOC, None, &schema, &graphql_vars! {}, &()).await,
            Ok((
                graphql_value!({"character": {
                    "humanId": "human-32",
                    "homePlanet": "earth",
                }}),
                vec![],
            )),
        );
    }

    #[tokio::test]
    async fn resolves_droid() {
        const DOC: &str = r#"{
            character {
                ... on Droid {
                    droidId: id
                    primaryFunction
                }
            }
        }"#;

        let schema = schema(QueryRoot::Droid);

        assert_eq!(
            execute(DOC, None, &schema, &graphql_vars! {}, &()).await,
            Ok((
                graphql_value!({"character": {
                    "droidId": "droid-99",
                    "primaryFunction": "run",
                }}),
                vec![],
            )),
        );
    }

    #[tokio::test]
    async fn resolves_id_field() {
        const DOC: &str = r#"{
            character {
                id
            }
        }"#;

        for (root, expected_id) in &[
            (QueryRoot::Human, "human-32"),
            (QueryRoot::Droid, "droid-99"),
        ] {
            let schema = schema(*root);

            let expected_id: &str = *expected_id;
            assert_eq!(
                execute(DOC, None, &schema, &graphql_vars! {}, &()).await,
                Ok((graphql_value!({"character": {"id": expected_id}}), vec![])),
            );
        }
    }
}

mod custom_scalar {
    use crate::custom_scalar::MyScalarValue;

    use super::*;

    #[graphql_interface(for = [Human, Droid], scalar = MyScalarValue)]
    trait Character {
        fn id(&self) -> &str;
    }

    #[derive(GraphQLObject)]
    #[graphql(impl = CharacterValue, scalar = MyScalarValue)]
    struct Human {
        id: String,
        home_planet: String,
    }

    struct Droid {
        id: String,
        primary_function: String,
    }

    #[graphql_object(impl = CharacterValue, scalar = MyScalarValue)]
    impl Droid {
        fn id(&self) -> &str {
            &self.id
        }

        fn primary_function(&self) -> &str {
            &self.primary_function
        }
    }

    #[derive(Clone, Copy)]
    enum QueryRoot {
        Human,
        Droid,
    }

    #[graphql_object(scalar = MyScalarValue)]
    impl QueryRoot {
        fn character(&self) -> CharacterValue {
            match self {
                Self::Human => Human {
                    id: "human-32".to_string(),
                    home_planet: "earth".to_string(),
                }
                .into(),
                Self::Droid => Droid {
                    id: "droid-99".to_string(),
                    primary_function: "run".to_string(),
                }
                .into(),
            }
        }
    }

    #[tokio::test]
    async fn resolves_human() {
        const DOC: &str = r#"{
            character {
                ... on Human {
                    humanId: id
                    homePlanet
                }
            }
        }"#;

        let schema = schema_with_scalar::<MyScalarValue, _, _>(QueryRoot::Human);

        assert_eq!(
            execute(DOC, None, &schema, &graphql_vars! {}, &()).await,
            Ok((
                graphql_value!({"character": {
                    "humanId": "human-32",
                    "homePlanet": "earth",
                }}),
                vec![],
            )),
        );
    }

    #[tokio::test]
    async fn resolves_droid() {
        const DOC: &str = r#"{
            character {
                ... on Droid {
                    droidId: id
                    primaryFunction
                }
            }
        }"#;

        let schema = schema_with_scalar::<MyScalarValue, _, _>(QueryRoot::Droid);

        assert_eq!(
            execute(DOC, None, &schema, &graphql_vars! {}, &()).await,
            Ok((
                graphql_value!({"character": {
                    "droidId": "droid-99",
                    "primaryFunction": "run",
                }}),
                vec![],
            )),
        );
    }

    #[tokio::test]
    async fn resolves_id_field() {
        const DOC: &str = r#"{
            character {
                id
            }
        }"#;

        for (root, expected_id) in &[
            (QueryRoot::Human, "human-32"),
            (QueryRoot::Droid, "droid-99"),
        ] {
            let schema = schema_with_scalar::<MyScalarValue, _, _>(*root);

            let expected_id: &str = *expected_id;
            assert_eq!(
                execute(DOC, None, &schema, &graphql_vars! {}, &()).await,
                Ok((graphql_value!({"character": {"id": expected_id}}), vec![])),
            );
        }
    }
}

mod explicit_generic_scalar {
    use super::*;

    #[graphql_interface(for = [Human, Droid], scalar = S)]
    trait Character<S: ScalarValue = DefaultScalarValue> {
        fn id(&self) -> FieldResult<&str, S>;
    }

    #[derive(GraphQLObject)]
    #[graphql(scalar = S: ScalarValue, impl = CharacterValue<S>)]
    struct Human {
        id: String,
        home_planet: String,
    }

    struct Droid {
        id: String,
        primary_function: String,
    }

    #[graphql_object(impl = CharacterValue<__S>)]
    impl Droid {
        fn id(&self) -> &str {
            &self.id
        }

        fn primary_function(&self) -> &str {
            &self.primary_function
        }
    }

    #[derive(Clone, Copy)]
    enum QueryRoot {
        Human,
        Droid,
    }

    #[graphql_object(scalar = S: ScalarValue)]
    impl QueryRoot {
        fn character<S: ScalarValue>(&self) -> CharacterValue<S> {
            match self {
                Self::Human => Human {
                    id: "human-32".to_string(),
                    home_planet: "earth".to_string(),
                }
                .into(),
                Self::Droid => Droid {
                    id: "droid-99".to_string(),
                    primary_function: "run".to_string(),
                }
                .into(),
            }
        }
    }

    #[tokio::test]
    async fn resolves_human() {
        const DOC: &str = r#"{
            character {
                ... on Human {
                    humanId: id
                    homePlanet
                }
            }
        }"#;

        let schema = schema(QueryRoot::Human);

        assert_eq!(
            execute(DOC, None, &schema, &graphql_vars! {}, &()).await,
            Ok((
                graphql_value!({"character": {
                    "humanId": "human-32",
                    "homePlanet": "earth",
                }}),
                vec![],
            )),
        );
    }

    #[tokio::test]
    async fn resolves_droid() {
        const DOC: &str = r#"{
            character {
                ... on Droid {
                    droidId: id
                    primaryFunction
                }
            }
        }"#;

        let schema = schema(QueryRoot::Droid);

        assert_eq!(
            execute(DOC, None, &schema, &graphql_vars! {}, &()).await,
            Ok((
                graphql_value!({"character": {
                    "droidId": "droid-99",
                    "primaryFunction": "run",
                }}),
                vec![],
            )),
        );
    }

    #[tokio::test]
    async fn resolves_id_field() {
        const DOC: &str = r#"{
            character {
                id
            }
        }"#;

        for (root, expected_id) in &[
            (QueryRoot::Human, "human-32"),
            (QueryRoot::Droid, "droid-99"),
        ] {
            let schema = schema(*root);

            let expected_id: &str = *expected_id;
            assert_eq!(
                execute(DOC, None, &schema, &graphql_vars! {}, &()).await,
                Ok((graphql_value!({"character": {"id": expected_id}}), vec![])),
            );
        }
    }
}

mod bounded_generic_scalar {
    use super::*;

    #[graphql_interface(for = [Human, Droid], scalar = S: ScalarValue + Clone)]
    trait Character {
        fn id(&self) -> &str;
    }

    #[derive(GraphQLObject)]
    #[graphql(impl = CharacterValue, scalar = S: ScalarValue + Clone)]
    struct Human {
        id: String,
        home_planet: String,
    }

    struct Droid {
        id: String,
        primary_function: String,
    }

    #[graphql_object(impl = CharacterValue, scalar = S: ScalarValue + Clone)]
    impl Droid {
        fn id(&self) -> &str {
            &self.id
        }

        fn primary_function(&self) -> &str {
            &self.primary_function
        }
    }

    #[derive(Clone, Copy)]
    enum QueryRoot {
        Human,
        Droid,
    }

    #[graphql_object]
    impl QueryRoot {
        fn character(&self) -> CharacterValue {
            match self {
                Self::Human => Human {
                    id: "human-32".to_string(),
                    home_planet: "earth".to_string(),
                }
                .into(),
                Self::Droid => Droid {
                    id: "droid-99".to_string(),
                    primary_function: "run".to_string(),
                }
                .into(),
            }
        }
    }

    #[tokio::test]
    async fn resolves_human() {
        const DOC: &str = r#"{
            character {
                ... on Human {
                    humanId: id
                    homePlanet
                }
            }
        }"#;

        let schema = schema(QueryRoot::Human);

        assert_eq!(
            execute(DOC, None, &schema, &graphql_vars! {}, &()).await,
            Ok((
                graphql_value!({"character": {
                    "humanId": "human-32",
                    "homePlanet": "earth",
                }}),
                vec![],
            )),
        );
    }

    #[tokio::test]
    async fn resolves_droid() {
        const DOC: &str = r#"{
            character {
                ... on Droid {
                    droidId: id
                    primaryFunction
                }
            }
        }"#;

        let schema = schema(QueryRoot::Droid);

        assert_eq!(
            execute(DOC, None, &schema, &graphql_vars! {}, &()).await,
            Ok((
                graphql_value!({"character": {
                    "droidId": "droid-99",
                    "primaryFunction": "run",
                }}),
                vec![],
            )),
        );
    }

    #[tokio::test]
    async fn resolves_id_field() {
        const DOC: &str = r#"{
            character {
                id
            }
        }"#;

        for (root, expected_id) in &[
            (QueryRoot::Human, "human-32"),
            (QueryRoot::Droid, "droid-99"),
        ] {
            let schema = schema(*root);

            let expected_id: &str = *expected_id;
            assert_eq!(
                execute(DOC, None, &schema, &graphql_vars! {}, &()).await,
                Ok((graphql_value!({"character": {"id": expected_id}}), vec![])),
            );
        }
    }
}

mod explicit_custom_context {
    use super::*;

    struct CustomContext;

    impl juniper::Context for CustomContext {}

    #[graphql_interface(for = [Human, Droid], context = CustomContext)]
    trait Character {
        fn id<'a>(&'a self, context: &CustomContext) -> &'a str;

        fn info<'b>(&'b self, ctx: &()) -> &'b str;

        fn more<'c>(&'c self, #[graphql(context)] custom: &CustomContext) -> &'c str;
    }

    struct Human {
        id: String,
        home_planet: String,
    }

    #[graphql_object(impl = CharacterValue, context = CustomContext)]
    impl Human {
        async fn id<'a>(&'a self, _context: &CustomContext) -> &'a str {
            &self.id
        }

        async fn home_planet(&self) -> &str {
            &self.home_planet
        }

        fn info<'b>(&'b self, _ctx: &()) -> &'b str {
            &self.home_planet
        }

        fn more(&self, #[graphql(context)] _: &CustomContext) -> &'static str {
            "human"
        }
    }

    struct Droid {
        id: String,
        primary_function: String,
    }

    #[graphql_object(impl = CharacterValue, context = CustomContext)]
    impl Droid {
        async fn id<'a>(&'a self) -> &'a str {
            &self.id
        }

        fn primary_function(&self) -> &str {
            &self.primary_function
        }

        async fn info<'b>(&'b self) -> &'b str {
            &self.primary_function
        }

        fn more(&self) -> &'static str {
            "droid"
        }
    }

    #[derive(Clone, Copy)]
    enum QueryRoot {
        Human,
        Droid,
    }

    #[graphql_object(context = CustomContext)]
    impl QueryRoot {
        fn character(&self) -> CharacterValue {
            match self {
                Self::Human => Human {
                    id: "human-32".to_string(),
                    home_planet: "earth".to_string(),
                }
                .into(),
                Self::Droid => Droid {
                    id: "droid-99".to_string(),
                    primary_function: "run".to_string(),
                }
                .into(),
            }
        }
    }

    #[tokio::test]
    async fn resolves_human() {
        const DOC: &str = r#"{
            character {
                ... on Human {
                    humanId: id
                    homePlanet
                }
            }
        }"#;

        let schema = schema(QueryRoot::Human);

        assert_eq!(
            execute(DOC, None, &schema, &graphql_vars! {}, &CustomContext).await,
            Ok((
                graphql_value!({"character": {
                    "humanId": "human-32",
                    "homePlanet": "earth",
                }}),
                vec![],
            )),
        );
    }

    #[tokio::test]
    async fn resolves_droid() {
        const DOC: &str = r#"{
            character {
                ... on Droid {
                    droidId: id
                    primaryFunction
                }
            }
        }"#;

        let schema = schema(QueryRoot::Droid);

        assert_eq!(
            execute(DOC, None, &schema, &graphql_vars! {}, &CustomContext).await,
            Ok((
                graphql_value!({"character": {
                    "droidId": "droid-99",
                    "primaryFunction": "run",
                }}),
                vec![],
            )),
        );
    }

    #[tokio::test]
    async fn resolves_fields() {
        const DOC: &str = r#"{
           character {
                id
                info
                more
            }
        }"#;

        for (root, expected_id, expected_info, expexted_more) in &[
            (QueryRoot::Human, "human-32", "earth", "human"),
            (QueryRoot::Droid, "droid-99", "run", "droid"),
        ] {
            let schema = schema(*root);

            let expected_id: &str = *expected_id;
            let expected_info: &str = *expected_info;
            let expexted_more: &str = *expexted_more;
            assert_eq!(
                execute(DOC, None, &schema, &graphql_vars! {}, &CustomContext).await,
                Ok((
                    graphql_value!({"character": {
                        "id": expected_id,
                        "info": expected_info,
                        "more": expexted_more,
                    }}),
                    vec![],
                )),
            );
        }
    }
}

mod inferred_custom_context_from_field {
    use super::*;

    struct CustomContext(String);

    impl juniper::Context for CustomContext {}

    #[graphql_interface(for = [Human, Droid])]
    trait Character {
        fn id<'a>(&self, context: &'a CustomContext) -> &'a str;

        fn info(&self, context: &()) -> &str;
    }

    struct Human {
        home_planet: String,
    }

    #[graphql_object(impl = CharacterValue, context = CustomContext)]
    impl Human {
        fn id<'a>(&self, ctx: &'a CustomContext) -> &'a str {
            &ctx.0
        }

        fn home_planet(&self) -> &str {
            &self.home_planet
        }

        fn info<'b>(&'b self, _context: &()) -> &'b str {
            &self.home_planet
        }
    }

    struct Droid {
        primary_function: String,
    }

    #[graphql_object(impl = CharacterValue, context = CustomContext)]
    impl Droid {
        fn id<'a>(&self, ctx: &'a CustomContext) -> &'a str {
            &ctx.0
        }

        fn primary_function(&self) -> &str {
            &self.primary_function
        }

        fn info<'b>(&'b self) -> &'b str {
            &self.primary_function
        }
    }

    #[derive(Clone, Copy)]
    enum QueryRoot {
        Human,
        Droid,
    }

    #[graphql_object(context = CustomContext)]
    impl QueryRoot {
        fn character(&self) -> CharacterValue {
            match self {
                Self::Human => Human {
                    home_planet: "earth".to_string(),
                }
                .into(),
                Self::Droid => Droid {
                    primary_function: "run".to_string(),
                }
                .into(),
            }
        }
    }

    #[tokio::test]
    async fn resolves_human() {
        const DOC: &str = r#"{
            character {
                ... on Human {
                    humanId: id
                    homePlanet
                }
            }
        }"#;

        let schema = schema(QueryRoot::Human);
        let ctx = CustomContext("in-ctx".into());

        assert_eq!(
            execute(DOC, None, &schema, &graphql_vars! {}, &ctx).await,
            Ok((
                graphql_value!({"character": {
                    "humanId": "in-ctx",
                    "homePlanet": "earth",
                }}),
                vec![],
            )),
        );
    }

    #[tokio::test]
    async fn resolves_droid() {
        const DOC: &str = r#"{
            character {
                ... on Droid {
                    droidId: id
                    primaryFunction
                }
            }
        }"#;

        let schema = schema(QueryRoot::Droid);
        let ctx = CustomContext("in-droid".into());

        assert_eq!(
            execute(DOC, None, &schema, &graphql_vars! {}, &ctx).await,
            Ok((
                graphql_value!({"character": {
                    "droidId": "in-droid",
                    "primaryFunction": "run",
                }}),
                vec![],
            )),
        );
    }

    #[tokio::test]
    async fn resolves_fields() {
        const DOC: &str = r#"{
            character {
                id
                info
            }
        }"#;

        for (root, expected_id, expected_info) in &[
            (QueryRoot::Human, "human-ctx", "earth"),
            (QueryRoot::Droid, "droid-ctx", "run"),
        ] {
            let schema = schema(*root);
            let ctx = CustomContext(expected_id.to_string());

            let expected_id: &str = *expected_id;
            let expected_info: &str = *expected_info;
            assert_eq!(
                execute(DOC, None, &schema, &graphql_vars! {}, &ctx).await,
                Ok((
                    graphql_value!({"character": {
                        "id": expected_id,
                        "info": expected_info,
                    }}),
                    vec![],
                )),
            );
        }
    }
}

mod executor {
    use juniper::LookAheadMethods as _;

    use super::*;

    #[graphql_interface(for = [Human, Droid], scalar = S)]
    trait Character<S: ScalarValue> {
        fn id<'a>(&self, executor: &'a Executor<'_, '_, (), S>) -> &'a str;

        fn info<'b>(
            &'b self,
            arg: Option<i32>,
            #[graphql(executor)] another: &Executor<'_, '_, (), S>,
        ) -> &'b str;
    }

    struct Human {
        home_planet: String,
    }

    #[graphql_object(scalar = S: ScalarValue, impl = CharacterValue<S>)]
    impl Human {
        async fn id<'a, S: ScalarValue>(&self, executor: &'a Executor<'_, '_, (), S>) -> &'a str {
            executor.look_ahead().field_name()
        }

        fn home_planet(&self) -> &str {
            &self.home_planet
        }

        async fn info<'b>(&'b self, _arg: Option<i32>) -> &'b str {
            &self.home_planet
        }
    }

    struct Droid {
        primary_function: String,
    }

    #[graphql_object(impl = CharacterValue<__S>)]
    impl Droid {
        fn id<'a, S: ScalarValue>(&self, executor: &'a Executor<'_, '_, (), S>) -> &'a str {
            executor.look_ahead().field_name()
        }

        fn primary_function(&self) -> &str {
            &self.primary_function
        }

        async fn info<'b, S: ScalarValue>(
            &'b self,
            _arg: Option<i32>,
            _executor: &Executor<'_, '_, (), S>,
        ) -> &'b str {
            &self.primary_function
        }
    }

    #[derive(Clone, Copy)]
    enum QueryRoot {
        Human,
        Droid,
    }

    #[graphql_object(scalar = DefaultScalarValue)]
    impl QueryRoot {
        fn character(&self) -> CharacterValue<DefaultScalarValue> {
            match self {
                Self::Human => Human {
                    home_planet: "earth".to_string(),
                }
                .into(),
                Self::Droid => Droid {
                    primary_function: "run".to_string(),
                }
                .into(),
            }
        }
    }

    #[tokio::test]
    async fn resolves_human() {
        const DOC: &str = r#"{
            character {
                ... on Human {
                    humanId: id
                    homePlanet
                }
            }
        }"#;

        let schema = schema(QueryRoot::Human);

        assert_eq!(
            execute(DOC, None, &schema, &graphql_vars! {}, &()).await,
            Ok((
                graphql_value!({"character": {
                    "humanId": "humanId",
                    "homePlanet": "earth",
                }}),
                vec![],
            )),
        );
    }

    #[tokio::test]
    async fn resolves_droid() {
        const DOC: &str = r#"{
            character {
                ... on Droid {
                    droidId: id
                    primaryFunction
                }
            }
        }"#;

        let schema = schema(QueryRoot::Droid);

        assert_eq!(
            execute(DOC, None, &schema, &graphql_vars! {}, &()).await,
            Ok((
                graphql_value!({"character": {
                    "droidId": "droidId",
                    "primaryFunction": "run",
                }}),
                vec![],
            )),
        );
    }

    #[tokio::test]
    async fn resolves_fields() {
        const DOC: &str = r#"{
            character {
                id
                info
            }
        }"#;

        for (root, expected_info) in &[(QueryRoot::Human, "earth"), (QueryRoot::Droid, "run")] {
            let schema = schema(*root);

            let expected_info: &str = *expected_info;
            assert_eq!(
                execute(DOC, None, &schema, &graphql_vars! {}, &()).await,
                Ok((
                    graphql_value!({"character": {
                        "id": "id",
                        "info": expected_info,
                    }}),
                    vec![],
                )),
            );
        }
    }

    #[tokio::test]
    async fn not_arg() {
        const DOC: &str = r#"{
            __type(name: "Character") {
                fields {
                    name
                    args {
                        name
                    }
                }
            }
        }"#;

        let schema = schema(QueryRoot::Human);

        assert_eq!(
            execute(DOC, None, &schema, &graphql_vars! {}, &()).await,
            Ok((
                graphql_value!({"__type": {"fields": [
                    {"name": "id", "args": []},
                    {"name": "info", "args": [{"name": "arg"}]},
                ]}}),
                vec![],
            )),
        );
    }
}

mod ignored_method {
    use super::*;

    #[graphql_interface(for = Human)]
    trait Character {
        fn id(&self) -> &str;

        #[graphql(ignore)]
        fn ignored(&self) -> Option<&Human> {
            None
        }

        #[graphql(skip)]
        fn skipped(&self) {}
    }

    #[derive(GraphQLObject)]
    #[graphql(impl = CharacterValue)]
    struct Human {
        id: String,
        home_planet: String,
    }

    struct QueryRoot;

    #[graphql_object]
    impl QueryRoot {
        fn character(&self) -> CharacterValue {
            Human {
                id: "human-32".to_string(),
                home_planet: "earth".to_string(),
            }
            .into()
        }
    }

    #[tokio::test]
    async fn resolves_human() {
        const DOC: &str = r#"{
            character {
                ... on Human {
                    humanId: id
                    homePlanet
                }
            }
        }"#;

        let schema = schema(QueryRoot);

        assert_eq!(
            execute(DOC, None, &schema, &graphql_vars! {}, &()).await,
            Ok((
                graphql_value!({"character": {
                    "humanId": "human-32",
                    "homePlanet": "earth",
                }}),
                vec![],
            )),
        );
    }

    #[tokio::test]
    async fn resolves_id_field() {
        const DOC: &str = r#"{
            character {
                id
            }
        }"#;

        let schema = schema(QueryRoot);

        assert_eq!(
            execute(DOC, None, &schema, &graphql_vars! {}, &()).await,
            Ok((graphql_value!({"character": {"id": "human-32"}}), vec![])),
        );
    }

    #[tokio::test]
    async fn is_not_field() {
        const DOC: &str = r#"{
            __type(name: "Character") {
                fields {
                    name
                }
            }
        }"#;

        let schema = schema(QueryRoot);

        assert_eq!(
            execute(DOC, None, &schema, &graphql_vars! {}, &()).await,
            Ok((
                graphql_value!({"__type": {"fields": [{"name": "id"}]}}),
                vec![],
            )),
        );
    }
}

mod field_return_subtyping {
    use super::*;

    #[graphql_interface(for = [Human, Droid])]
    trait Character {
        fn id(&self) -> Option<String>;
    }

    #[derive(GraphQLObject)]
    #[graphql(impl = CharacterValue)]
    struct Human {
        id: String,
        home_planet: String,
    }

    struct Droid {
        id: String,
        primary_function: String,
    }

    #[graphql_object(impl = CharacterValue)]
    impl Droid {
        fn id(&self) -> &str {
            &self.id
        }

        fn primary_function(&self) -> &str {
            &self.primary_function
        }
    }

    #[derive(Clone, Copy)]
    enum QueryRoot {
        Human,
        Droid,
    }

    #[graphql_object]
    impl QueryRoot {
        fn character(&self) -> CharacterValue {
            match self {
                Self::Human => Human {
                    id: "human-32".to_string(),
                    home_planet: "earth".to_string(),
                }
                .into(),
                Self::Droid => Droid {
                    id: "droid-99".to_string(),
                    primary_function: "run".to_string(),
                }
                .into(),
            }
        }
    }

    #[tokio::test]
    async fn resolves_human() {
        const DOC: &str = r#"{
            character {
                ... on Human {
                    humanId: id
                    homePlanet
                }
            }
        }"#;

        let schema = schema(QueryRoot::Human);

        assert_eq!(
            execute(DOC, None, &schema, &graphql_vars! {}, &()).await,
            Ok((
                graphql_value!({"character": {
                    "humanId": "human-32",
                    "homePlanet": "earth",
                }}),
                vec![],
            )),
        );
    }

    #[tokio::test]
    async fn resolves_droid() {
        const DOC: &str = r#"{
            character {
                ... on Droid {
                    droidId: id
                    primaryFunction
                }
            }
        }"#;

        let schema = schema(QueryRoot::Droid);

        assert_eq!(
            execute(DOC, None, &schema, &graphql_vars! {}, &()).await,
            Ok((
                graphql_value!({"character": {
                    "droidId": "droid-99",
                    "primaryFunction": "run",
                }}),
                vec![],
            )),
        );
    }

    #[tokio::test]
    async fn resolves_id_field() {
        const DOC: &str = r#"{
            character {
                id
            }
        }"#;

        for (root, expected_id) in &[
            (QueryRoot::Human, "human-32"),
            (QueryRoot::Droid, "droid-99"),
        ] {
            let schema = schema(*root);

            let expected_id: &str = *expected_id;
            assert_eq!(
                execute(DOC, None, &schema, &graphql_vars! {}, &()).await,
                Ok((graphql_value!({"character": {"id": expected_id}}), vec![])),
            );
        }
    }
}

mod field_return_union_subtyping {
    use super::*;

    #[derive(GraphQLObject)]
    struct Strength {
        value: i32,
    }

    #[derive(GraphQLObject)]
    struct Knowledge {
        value: i32,
    }

    #[allow(dead_code)]
    #[derive(GraphQLUnion)]
    enum KeyFeature {
        Strength(Strength),
        Knowledge(Knowledge),
    }

    #[graphql_interface(for = [Human, Droid])]
    trait Character {
        fn id(&self) -> Option<String>;

        fn key_feature(&self) -> KeyFeature;
    }

    #[derive(GraphQLObject)]
    #[graphql(impl = CharacterValue)]
    struct Human {
        id: String,
        home_planet: String,
        key_feature: Knowledge,
    }

    struct Droid {
        id: String,
        primary_function: String,
        strength: i32,
    }

    #[graphql_object(impl = CharacterValue)]
    impl Droid {
        fn id(&self) -> &str {
            &self.id
        }

        fn primary_function(&self) -> &str {
            &self.primary_function
        }

        fn key_feature(&self) -> Strength {
            Strength {
                value: self.strength,
            }
        }
    }

    #[derive(Clone, Copy)]
    enum QueryRoot {
        Human,
        Droid,
    }

    #[graphql_object]
    impl QueryRoot {
        fn character(&self) -> CharacterValue {
            match self {
                Self::Human => Human {
                    id: "human-32".to_string(),
                    home_planet: "earth".to_string(),
                    key_feature: Knowledge { value: 10 },
                }
                .into(),
                Self::Droid => Droid {
                    id: "droid-99".to_string(),
                    primary_function: "run".to_string(),
                    strength: 42,
                }
                .into(),
            }
        }
    }

    #[tokio::test]
    async fn resolves_human() {
        const DOC: &str = r#"{
            character {
                ... on Human {
                    humanId: id
                    homePlanet
                    keyFeature {
                        value
                    }
                }
            }
        }"#;

        let schema = schema(QueryRoot::Human);

        assert_eq!(
            execute(DOC, None, &schema, &graphql_vars! {}, &()).await,
            Ok((
                graphql_value!({"character": {
                    "humanId": "human-32",
                    "homePlanet": "earth",
                    "keyFeature": {"value": 10},
                }}),
                vec![],
            )),
        );
    }

    #[tokio::test]
    async fn resolves_droid() {
        const DOC: &str = r#"{
            character {
                ... on Droid {
                    droidId: id
                    primaryFunction
                    keyFeature {
                        value
                    }
                }
            }
        }"#;

        let schema = schema(QueryRoot::Droid);

        assert_eq!(
            execute(DOC, None, &schema, &graphql_vars! {}, &()).await,
            Ok((
                graphql_value!({"character": {
                    "droidId": "droid-99",
                    "primaryFunction": "run",
                    "keyFeature": {"value": 42},
                }}),
                vec![],
            )),
        );
    }

    #[tokio::test]
    async fn resolves_fields() {
        const DOC: &str = r#"{
            character {
                id
                keyFeature {
                    ...on Strength {
                        value
                    }
                    ... on Knowledge {
                        value
                    }
                }
            }
        }"#;

        for (root, expected_id, expected_val) in &[
            (QueryRoot::Human, "human-32", 10),
            (QueryRoot::Droid, "droid-99", 42),
        ] {
            let schema = schema(*root);

            let expected_id: &str = *expected_id;
            let expected_val = *expected_val;
            assert_eq!(
                execute(DOC, None, &schema, &graphql_vars! {}, &()).await,
                Ok((
                    graphql_value!({"character": {
                        "id": expected_id,
                        "keyFeature": {"value": expected_val},
                    }}),
                    vec![],
                )),
            );
        }
    }
}

mod nullable_argument_subtyping {
    use super::*;

    #[graphql_interface(for = [Human, Droid])]
    trait Character {
        fn id(&self) -> Option<String>;
    }

    #[derive(GraphQLObject)]
    #[graphql(impl = CharacterValue)]
    struct Human {
        id: String,
        home_planet: String,
    }

    struct Droid {
        id: String,
        primary_function: String,
    }

    #[graphql_object(impl = CharacterValue)]
    impl Droid {
        fn id(&self, is_present: Option<bool>) -> &str {
            is_present
                .unwrap_or_default()
                .then(|| self.id.as_str())
                .unwrap_or("missing")
        }

        fn primary_function(&self) -> &str {
            &self.primary_function
        }
    }

    #[derive(Clone, Copy)]
    enum QueryRoot {
        Human,
        Droid,
    }

    #[graphql_object]
    impl QueryRoot {
        fn character(&self) -> CharacterValue {
            match self {
                Self::Human => Human {
                    id: "human-32".to_string(),
                    home_planet: "earth".to_string(),
                }
                .into(),
                Self::Droid => Droid {
                    id: "droid-99".to_string(),
                    primary_function: "run".to_string(),
                }
                .into(),
            }
        }
    }

    #[tokio::test]
    async fn resolves_human() {
        const DOC: &str = r#"{
            character {
                ... on Human {
                    humanId: id
                    homePlanet
                }
            }
        }"#;

        let schema = schema(QueryRoot::Human);

        assert_eq!(
            execute(DOC, None, &schema, &graphql_vars! {}, &()).await,
            Ok((
                graphql_value!({"character": {
                    "humanId": "human-32",
                    "homePlanet": "earth",
                }}),
                vec![],
            )),
        );
    }

    #[tokio::test]
    async fn resolves_droid() {
        const DOC: &str = r#"{
            character {
                ... on Droid {
                    droidId: id(isPresent: true)
                    primaryFunction
                }
            }
        }"#;

        let schema = schema(QueryRoot::Droid);

        assert_eq!(
            execute(DOC, None, &schema, &graphql_vars! {}, &()).await,
            Ok((
                graphql_value!({"character": {
                    "droidId": "droid-99",
                    "primaryFunction": "run",
                }}),
                vec![],
            )),
        );
    }

    #[tokio::test]
    async fn resolves_id_field() {
        const DOC: &str = r#"{
            character {
                id
            }
        }"#;

        for (root, expected_id) in &[
            (QueryRoot::Human, "human-32"),
            (QueryRoot::Droid, "missing"),
        ] {
            let schema = schema(*root);

            let expected_id: &str = *expected_id;
            assert_eq!(
                execute(DOC, None, &schema, &graphql_vars! {}, &()).await,
                Ok((graphql_value!({"character": {"id": expected_id}}), vec![])),
            );
        }
    }
}

<<<<<<< HEAD
mod simple_inheritance {
=======
mod simple_subtyping {
>>>>>>> 9ca2364b
    use super::*;

    #[graphql_interface(for = [ResourceValue, Endpoint])]
    trait Node {
        fn id() -> Option<ID>;
    }

    #[graphql_interface(impl = NodeValue, for = Endpoint)]
    trait Resource {
        fn id(&self) -> &ID;
        fn url(&self) -> Option<&str>;
    }

    #[derive(GraphQLObject)]
    #[graphql(impl = [ResourceValue, NodeValue])]
    struct Endpoint {
        id: ID,
        url: String,
    }

    struct QueryRoot;

    #[graphql_object]
    impl QueryRoot {
        fn node() -> NodeValue {
            Endpoint {
                id: ID::from("1".to_owned()),
                url: "2".to_owned(),
            }
            .into()
        }

        fn resource() -> ResourceValue {
            Endpoint {
                id: ID::from("3".to_owned()),
                url: "4".to_owned(),
            }
            .into()
        }
    }

    #[tokio::test]
    async fn is_graphql_interface() {
        for name in ["Node", "Resource"] {
            let doc = format!(
                r#"{{
                    __type(name: "{}") {{
                        kind
                    }}
                }}"#,
                name,
            );

            let schema = schema(QueryRoot);

            assert_eq!(
                execute(&doc, None, &schema, &graphql_vars! {}, &()).await,
                Ok((graphql_value!({"__type": {"kind": "INTERFACE"}}), vec![])),
            );
        }
    }

    #[tokio::test]
    async fn resolves_node() {
        const DOC: &str = r#"{
            node {
                id
            }
        }"#;

        let schema = schema(QueryRoot);

        assert_eq!(
            execute(DOC, None, &schema, &graphql_vars! {}, &()).await,
            Ok((graphql_value!({"node": {"id": "1"}}), vec![])),
        );
    }

    #[tokio::test]
    async fn resolves_node_on_resource() {
        const DOC: &str = r#"{
            node {
                ... on Resource {
                    id
                    url
                }
            }
        }"#;

        let schema = schema(QueryRoot);

        assert_eq!(
            execute(DOC, None, &schema, &graphql_vars! {}, &()).await,
            Ok((
                graphql_value!({"node": {
                    "id": "1",
                    "url": "2",
                }}),
                vec![],
            )),
        );
    }

    #[tokio::test]
    async fn resolves_node_on_endpoint() {
        const DOC: &str = r#"{
            node {
                ... on Endpoint {
                    id
                    url
                }
            }
        }"#;

        let schema = schema(QueryRoot);

        assert_eq!(
            execute(DOC, None, &schema, &graphql_vars! {}, &()).await,
            Ok((
                graphql_value!({"node": {
                    "id": "1",
                    "url": "2",
                }}),
                vec![],
            )),
        );
    }

    #[tokio::test]
    async fn resolves_resource() {
        const DOC: &str = r#"{
            resource {
                id
                url
            }
        }"#;

        let schema = schema(QueryRoot);

        assert_eq!(
            execute(DOC, None, &schema, &graphql_vars! {}, &()).await,
            Ok((
                graphql_value!({"resource": {
                    "id": "3",
                    "url": "4",
                }}),
                vec![],
            )),
        );
    }

    #[tokio::test]
    async fn resolves_resource_on_endpoint() {
        const DOC: &str = r#"{
            resource {
                ... on Endpoint {
                    id
                    url
                }
            }
        }"#;

        let schema = schema(QueryRoot);

        assert_eq!(
            execute(DOC, None, &schema, &graphql_vars! {}, &()).await,
            Ok((
                graphql_value!({"resource": {
                    "id": "3",
                    "url": "4",
                }}),
                vec![],
            )),
        );
    }

    #[tokio::test]
    async fn registers_possible_types() {
        for name in ["Node", "Resource"] {
            let doc = format!(
                r#"{{
                    __type(name: "{}") {{
                        possibleTypes {{
                            kind
                            name
                        }}
                    }}
                }}"#,
                name,
            );

            let schema = schema(QueryRoot);

            assert_eq!(
                execute(&doc, None, &schema, &graphql_vars! {}, &()).await,
                Ok((
                    graphql_value!({"__type": {"possibleTypes": [
                        {"kind": "OBJECT", "name": "Endpoint"},
                    ]}}),
                    vec![],
                )),
            );
        }
    }

    #[tokio::test]
    async fn registers_interfaces() {
        let schema = schema(QueryRoot);

        for (name, interfaces) in [
            ("Node", graphql_value!([])),
            (
                "Resource",
                graphql_value!([{"kind": "INTERFACE", "name": "Node"}]),
            ),
            (
                "Endpoint",
                graphql_value!([
                    {"kind": "INTERFACE", "name": "Node"},
                    {"kind": "INTERFACE", "name": "Resource"},
                ]),
            ),
        ] {
            let doc = format!(
                r#"{{
                   __type(name: "{}") {{
                       interfaces {{
                           kind
                           name
                       }}
                   }}
                }}"#,
                name,
            );

            assert_eq!(
                execute(&doc, None, &schema, &graphql_vars! {}, &()).await,
                Ok((
                    graphql_value!({"__type": {"interfaces": interfaces}}),
                    vec![],
                )),
            );
        }
    }
}

<<<<<<< HEAD
mod branching_inheritance {
=======
mod branching_subtyping {
>>>>>>> 9ca2364b
    use super::*;

    #[graphql_interface(for = [HumanValue, DroidValue, Luke, R2D2])]
    trait Node {
        fn id() -> ID;
    }

    #[graphql_interface(for = [HumanConnection, DroidConnection])]
    trait Connection {
        fn nodes(&self) -> &[NodeValue];
    }

    #[graphql_interface(impl = NodeValue, for = Luke)]
    trait Human {
        fn id(&self) -> &ID;
        fn home_planet(&self) -> &str;
    }

    #[derive(GraphQLObject)]
    #[graphql(impl = ConnectionValue)]
    struct HumanConnection {
        nodes: Vec<HumanValue>,
    }

    #[graphql_interface(impl = NodeValue, for = R2D2)]
    trait Droid {
        fn id() -> ID;
        fn primary_function() -> String;
    }

    #[derive(GraphQLObject)]
    #[graphql(impl = ConnectionValue)]
    struct DroidConnection {
        nodes: Vec<DroidValue>,
    }

    #[derive(GraphQLObject)]
    #[graphql(impl = [HumanValue, NodeValue])]
    struct Luke {
        id: ID,
        home_planet: String,
        father: String,
    }

    #[derive(GraphQLObject)]
    #[graphql(impl = [DroidValue, NodeValue])]
    struct R2D2 {
        id: ID,
        primary_function: String,
        charge: f64,
    }

    enum QueryRoot {
        Luke,
        R2D2,
    }

    #[graphql_object]
    impl QueryRoot {
        fn crew(&self) -> ConnectionValue {
            match self {
                Self::Luke => HumanConnection {
                    nodes: vec![Luke {
                        id: ID::new("1"),
                        home_planet: "earth".to_owned(),
                        father: "SPOILER".to_owned(),
                    }
                    .into()],
                }
                .into(),
                Self::R2D2 => DroidConnection {
                    nodes: vec![R2D2 {
                        id: ID::new("2"),
                        primary_function: "roll".to_owned(),
                        charge: 146.0,
                    }
                    .into()],
                }
                .into(),
            }
        }
    }

    #[tokio::test]
    async fn is_graphql_interface() {
        for name in ["Node", "Connection", "Human", "Droid"] {
            let doc = format!(
                r#"{{
                    __type(name: "{}") {{
                        kind
                    }}
                }}"#,
                name,
            );

            let schema = schema(QueryRoot::Luke);

            assert_eq!(
                execute(&doc, None, &schema, &graphql_vars! {}, &()).await,
                Ok((graphql_value!({"__type": {"kind": "INTERFACE"}}), vec![])),
            );
        }
    }

    #[tokio::test]
    async fn resolves_human_connection() {
        const DOC: &str = r#"{
            crew {
                ... on HumanConnection {
                    nodes {
                        id
                        homePlanet
                    }
                }
            }
        }"#;

        let schema = schema(QueryRoot::Luke);

        assert_eq!(
            execute(DOC, None, &schema, &graphql_vars! {}, &()).await,
            Ok((
                graphql_value!({"crew": {
                    "nodes": [{
                        "id": "1",
                        "homePlanet": "earth",
                    }],
                }}),
                vec![],
            )),
        );
    }

    #[tokio::test]
    async fn resolves_human() {
        const DOC: &str = r#"{
            crew {
                nodes {
                    ... on Human {
                        id
                        homePlanet
                    }
                }
            }
        }"#;

        let schema = schema(QueryRoot::Luke);

        assert_eq!(
            execute(DOC, None, &schema, &graphql_vars! {}, &()).await,
            Ok((
                graphql_value!({"crew": {
                    "nodes": [{
                        "id": "1",
                        "homePlanet": "earth",
                    }],
                }}),
                vec![],
            )),
        );
    }

    #[tokio::test]
    async fn resolves_luke() {
        const DOC: &str = r#"{
            crew {
                nodes {
                    ... on Luke {
                        id
                        homePlanet
                        father
                    }
                }
            }
        }"#;

        let schema = schema(QueryRoot::Luke);

        assert_eq!(
            execute(DOC, None, &schema, &graphql_vars! {}, &()).await,
            Ok((
                graphql_value!({"crew": {
                    "nodes": [{
                        "id": "1",
                        "homePlanet": "earth",
                        "father": "SPOILER",
                    }],
                }}),
                vec![],
            )),
        );
    }

    #[tokio::test]
    async fn resolves_droid_connection() {
        const DOC: &str = r#"{
            crew {
                ... on DroidConnection {
                    nodes {
                        id
                        primaryFunction
                    }
                }
            }
        }"#;

        let schema = schema(QueryRoot::R2D2);

        assert_eq!(
            execute(DOC, None, &schema, &graphql_vars! {}, &()).await,
            Ok((
                graphql_value!({"crew": {
                    "nodes": [{
                        "id": "2",
                        "primaryFunction": "roll",
                    }],
                }}),
                vec![],
            )),
        );
    }

    #[tokio::test]
    async fn resolves_droid() {
        const DOC: &str = r#"{
            crew {
                nodes {
                    ... on Droid {
                        id
                        primaryFunction
                    }
                }
            }
        }"#;

        let schema = schema(QueryRoot::R2D2);

        assert_eq!(
            execute(DOC, None, &schema, &graphql_vars! {}, &()).await,
            Ok((
                graphql_value!({"crew": {
                    "nodes": [{
                        "id": "2",
                        "primaryFunction": "roll",
                    }],
                }}),
                vec![],
            )),
        );
    }

    #[tokio::test]
    async fn resolves_r2d2() {
        const DOC: &str = r#"{
            crew {
                nodes {
                    ... on R2D2 {
                        id
                        primaryFunction
                        charge
                    }
                }
            }
        }"#;

        let schema = schema(QueryRoot::R2D2);

        assert_eq!(
            execute(DOC, None, &schema, &graphql_vars! {}, &()).await,
            Ok((
                graphql_value!({"crew": {
                    "nodes": [{
                        "id": "2",
                        "primaryFunction": "roll",
                        "charge": 146.0,
                    }],
                }}),
                vec![],
            )),
        );
    }
}

mod preserves_visibility {
    use super::*;

    #[allow(dead_code)]
    type Foo = self::inner::CharacterValue;

    pub(crate) mod inner {
        use super::*;

        #[graphql_interface(for = Human)]
        pub(crate) trait Character {
            fn id(&self) -> &str;
        }

        #[derive(GraphQLObject)]
        #[graphql(impl = CharacterValue)]
        pub(crate) struct Human {
            id: String,
            home_planet: String,
        }
    }
}

mod has_no_missing_docs {
    #![deny(missing_docs)]

    use super::*;

    #[graphql_interface(for = Human)]
    pub trait Character {
        fn id(&self) -> &str;
    }

    #[derive(GraphQLObject)]
    #[graphql(impl = CharacterValue)]
    pub struct Human {
        id: String,
        home_planet: String,
    }
}<|MERGE_RESOLUTION|>--- conflicted
+++ resolved
@@ -3378,11 +3378,7 @@
     }
 }
 
-<<<<<<< HEAD
-mod simple_inheritance {
-=======
 mod simple_subtyping {
->>>>>>> 9ca2364b
     use super::*;
 
     #[graphql_interface(for = [ResourceValue, Endpoint])]
@@ -3629,11 +3625,7 @@
     }
 }
 
-<<<<<<< HEAD
-mod branching_inheritance {
-=======
 mod branching_subtyping {
->>>>>>> 9ca2364b
     use super::*;
 
     #[graphql_interface(for = [HumanValue, DroidValue, Luke, R2D2])]
