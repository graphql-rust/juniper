--- conflicted
+++ resolved
@@ -2559,11 +2559,7 @@
     }
 }
 
-<<<<<<< HEAD
-mod simple_inheritance {
-=======
 mod simple_subtyping {
->>>>>>> 9ca2364b
     use super::*;
 
     #[derive(GraphQLInterface)]
@@ -2812,11 +2808,7 @@
     }
 }
 
-<<<<<<< HEAD
-mod branching_inheritance {
-=======
 mod branching_subtyping {
->>>>>>> 9ca2364b
     use super::*;
 
     #[derive(GraphQLInterface)]
@@ -2962,11 +2954,7 @@
                     ... on Human {
                         id
                         homePlanet
-<<<<<<< HEAD
-                    } 
-=======
                     }
->>>>>>> 9ca2364b
                 }
             }
         }"#;
@@ -2996,11 +2984,7 @@
                         id
                         homePlanet
                         father
-<<<<<<< HEAD
-                    } 
-=======
                     }
->>>>>>> 9ca2364b
                 }
             }
         }"#;
@@ -3030,11 +3014,7 @@
                     nodes {
                         id
                         primaryFunction
-<<<<<<< HEAD
-                    } 
-=======
                     }
->>>>>>> 9ca2364b
                 }
             }
         }"#;
@@ -3063,11 +3043,7 @@
                     ... on Droid {
                         id
                         primaryFunction
-<<<<<<< HEAD
-                    } 
-=======
                     }
->>>>>>> 9ca2364b
                 }
             }
         }"#;
@@ -3097,11 +3073,7 @@
                         id
                         primaryFunction
                         charge
-<<<<<<< HEAD
-                    } 
-=======
                     }
->>>>>>> 9ca2364b
                 }
             }
         }"#;
